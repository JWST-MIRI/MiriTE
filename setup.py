--- conflicted
+++ resolved
@@ -16,13 +16,9 @@
 15 Jan 2018: MiriTools and MiriSimulators levels removed from package.
 22 Jan 2018: Removed empty mirimsim simulator package.
 25 Jan 2018: Added missing url metadata.
-<<<<<<< HEAD
-22 May 2018: Added README and LICENCE.
-=======
 27 Apr 2018: Require Python 3.5.
 22 May 2018: Added README and LICENCE.
 04 Jun 2018: Added warning if MIRICLE environment is not activated.
->>>>>>> 58b9dd40
 
 @author: MIRI Software Team
 
@@ -283,9 +279,6 @@
              'simulators/scasim/scripts/scasim.py',
             ],
     data_files=[('', ['LICENCE', 'README'])]
-<<<<<<< HEAD
-)
-=======
 )
 
 if not cleanflag:
@@ -293,5 +286,4 @@
         print("\n*** WARNING: MIRI software installed into the root environment! ***")
         print("If you didn't want to do this, remove the above package from site-packages, execute")
         print("\n\tsource activate <name-of-miricle-environment>")
-        print("\nand try again.")
->>>>>>> 58b9dd40
+        print("\nand try again.")