<<<<<<< HEAD
#!/usr/bin/env python

"""

Module sensor_chip_assembly - Contains the SensorChipAssembly class, which
is the top level class of the MIRI Sensor Chip Assembly (SCA) simulator,
plus associated functions.

The Sensor Chip Assembly class is used to convert a detector illumination
input into a FITSWriter or level 1b FITS file output, simulating the
response of the MIRI detectors.

The class hierarchy is:

    SensorChipAssembly
        CosmicRayEnvironment
            CosmicRay
        MiriIlluminationModel
        MiriBadPixelMaskModel
        MiriExposureModel  or  ExposureData
            MiriMeasuredModel
        DetectorArray
            ImperfectIntegrator
                PoissonIntegrator
            MiriMeasurement
        MiriQuantumEfficiency
            MiriFilter
            
The DetectorArray class simulates the underlying detector array, with the
SensorChipAssembly class managing the application interface: interpreting
the input data, managing the metadata and packaging the output data into
the correct format.

NOTE: There are three variations of SensorChipAssembly class, each of which
is based on the Singleton design pattern. Once an instance is created it
will persist until explicitly destroyed. This feature is used to implement
the detector latency simulation, but it does produce side effects. The
constructor is called only once, and a setup() method is used to change the
detector properties once the a SensorChipAssembly object has been created.
    
The following configuration files are use to describe the properties of the
MIRI SCA and its environment:

    cosmic_ray_properties
    detector_properties
    
The simulation is also based on the calibration data contained in the MIRI
bad pixel mask, gain, nonlinearity, dark current and pixel flat-field
Calibration Data Products (CDPs).

:History:

18 Jun 2010: Created.
28 Jun 2010: Reworked to recommended Python syntax standards.
05 Jul 2010: Corrected a typo in the input file variable name in function
             simulate_sca.
07 Jul 2010: Amplifier class added.
15 Jul 2010: Detector and amplifier properties imported from parameter
             files and read noise and dark current determined by
             detector temperature.
20 Jul 2010: Forward the readout mode to the DetectorArray object.
             Plot the exposure data when in verbose mode.
26 Jul 2010: cosmic_ray package included. Detector frame time calculated.
             Readout mode parameters obtained from detector properties.
01 Aug 2010  Major changes to sort out integration time definition.
             More header information written to the output file.
02 Aug 2010: Added ability to average groups and integrations.
             Added detector subarray mode.
06 Aug 2010: Documentation formatting problems corrected.
11 Aug 2010: FITS header updated.
16 Aug 2010: Modified to work with different focal plane modules.
24 Aug 2010: Read detector configuration data from FITS files.
01 Sep 2010: Improved attribute checking for public functions.
13 Sep 2010: Added modulation of the input flux by a fringe map. Flux
             array saved in between integrations to improve efficiency.
             Software version string passed in rather than defined here.
14 Sep 2010: Added flags to turn Poisson noise or read noise on and off.
01 Oct 2010: Dropped groups parameter added to readout mode.
07 Oct 2010: FITS header keywords updated after reading "Definition
             of the MIRI FM ILT Keywords" by T.W.Grundy.
11 Oct 2010: Added flags to turn dark current or amplifier effects on
             and off. Added makeplot flag.
12 Oct 2010: Number of frames and dropped frames included in detector
             readout mode and used in exposure time calculation.
             FITSWriter option added for saving exposure data.
18 Oct 2010: Check for no QE filter. Added qe_adjust flag.
05 Nov 2010: Take left and right columns, bottom and top rows and well
             depth from detector properties. Pass number of frames per
             group to cosmic ray functions. Subarray mode read from
             illumination data header.
16 Nov 2010: Added function to set the random number generator seed, for
             testing. Added simulate_bad_pixels flag.
23 Nov 2010: Some bugs corrected in the processing of 3-D illumination
             data. Input of subarray data now supported.
26 Nov 2010: Handling of subarray modes considerably simplified. Any
             combination of input and output modes is now supported.
15 Dec 2010: Integration and group commentary added.
07 Jan 2011: Detector and amplifier properties classified and looked up
             by SCA_ID rather than by FPM_ID.
26 Jan 2011: MiriMetadata object introduced to manage the FITS header
             keywords in the exposure function.
18 Feb 2011: Updated to match change of group name from DQ to DQL in
             mirikeyword.py.
04 Mar 2011: Documentation tweaks to resolve bad formatting.
10 Mar 2011: FLT keyword group imported.
15 Mar 2011: set_data method added so that scasim can be called directly
             from other Python software. QuantumEfficiency class moved to
             miritools.
22 Mar 2011: Plotting functions modified to use matplotlib figures
             and axes more flexibly (unfortunately the colorbar
             function doesn't work properly). QuantumEfficiency class
             plotting functions changed.
30 Mar 2011: Very large detector flux levels rejected before they
             cause a problem in PoissonIntegrator. simulate_sca_fromdata
             function provided as an alternative to simulate_sca.
             Bugs corrected in the plot_ramp and set_data functions.
             Added simulate_sca_fromdata function. Code duplication
             removed. Default values for parameters will now be taken
             from the header of the input file, if provided.
01 Apr 2011: Documentation formatting problems corrected.
20 Apr 2011: Intensity scaling factor added - for debugging.
21 Apr 2011: Set overwrite=True in to_fits_header function to ensure
             existing header keywords in the input data are
             overwritten with new values. TSAMPLE should be the clock
             time in microseconds, not sample time in seconds. COLSTART,
             COLSTOP, ROWSTART and ROWSTOP keywords added to FITS header.
             Integrations executed before assembling metadata.
03 May 2011: Added the ability to parse a non-standard input subarray
             mode.
05 May 2011: Additional subarray checks. Subarray default adjusted so
             the output mode is never non-standard.
14 Jul 2011: Use of exceptions documented.
14 Sep 2011: Exposure data written in uint16 format rather than float32.
14 Sep 2011: Modified to keep up with the separation of
             miritools.miridata into miritools.metadata and
             miritools.miricombdata
29 Sep 2011: _prepare_for_new_data and _new_detector functions modified
             to allow persistence effects to be simulated.
             simulate_sca_list function added so that multiple exposures
             can be simulated in one go, with persistence effects passed
             from one exposure to the next.
             Extra resets are inserted between integrations when the
             FRAME_RESETS parameter is greater than zero.
20 Sep 2011: Destructor added to remove large objects. Integration data
             explicitly deleted when finished with (rather than relying
             on Python garbage collector). Reporting of the reading of
             the illumination map now happens in data_maps.
25 Oct 2011: cosmic_ray_properties, detector_properties and
             amplifier_properties imported using ParameterFileManager.
             This allows new parameter files to be substituted by putting
             new versions into the current working directory, without the
             need to rebuild the source code.
02 Nov 2011: Deprecated use of the .has_key() dictionary method removed.
11 Jan 2012: Renamed symbols to avoid potential name clash: file-->thisfile
             and format-->fileformat.
04 Mar 2012: add_to_header replaced with to_fits_header
22 Mar 2012: Metadata group import now specifies a wildcard.
29 Mar 2012: QuantumEfficiency class now imported from miritools.filters
             module.
13 Apr 2012: Major changes to implement the Filter and QuantumEfficiency
             classes as a JwstDataProduct.
26 Apr 2012: Brought up to date with changes in Metadata class.
21 May 2012: Plotting modified to use the miriplot utilities.
13 Nov 2012: Major restructuring of the package folder. Import statements
             updated.
14 Jan 2013: olddataproduct subpackage split from dataproduct.
05 Jun 2013: Tidied up constructor and moved bad pixel mask and dark map
             access to separate functions. Rationalised attribute names.
10 Jun 2013: Modified to use the new MIRI exposure model as an alternative.
             Replaced the old MiriMetadata model with a simpler one in
             data_maps. Metadata keywords and FITS header access functions
             changed to match the new data model.
18 Jun 2013: Added ability to specify the output file format and switch
             between old and new models.
04 Jul 2013: Old commented out code removed.
19 Aug 2013: Changed subarray keywords to match the change made in
             jwst_lib (SUBXSTRT --> SUBSTRT1, etc...).
25 Oct 2013: Make the primary keyword for determining the detector ID
             'DETECTOR' rather than 'SCA_ID'. Pass detectorid as a
             parameter instead of scaid.
23 Apr 2014: Some global attributes renamed.
10 Jun 2014: Allow simulation of reference pixels to be turned off.
             Corrected problem passing "verbose" parameter to illumination
             model. Explicitly remove the exposure object at the beginning
             of each new exposure.
17 Jun 2014: Improved memory management. Do not delete the detector object
             whenever there is a change of data unless the shape has changed.
             Changed verbosity definitions and some log messages. Added the
             ability to override detector properties and define the detector
             frame time explicitly. Removed the old "preflash" latency
             implementation.
20 Jun 2014: Replaced 'SUBMODE' keyword with 'SUBARRAY' and 'READOUT'
             keyword with 'READPATT'.
             Detector data converted to uint32 format rather than uint16
             format, to prevent data being truncated when
             simulate_gain=False.
25 Jun 2014: fileformat and simulate_ref_pixels typos corrected in the
             global sca_ functions.
11 Jul 2014: Switch over to using the new MiriQuantumEfficiency class,
             based on the jwst_lib data models. Modified documentation.
18 Jul 2014: Detector names changed to MIRIMAGE, MIRIFUSHORT and MIRIFULONG.
02 Mar 2015: Added subarray burst mode as an option.
05 Mar 2015: Trap a ValueError as well as a KeyError when attempting to set
             a metadata keyword. Default output data shape changed to
             hypercube.
06 Mar 2015: Modified the selection of output data format and shape.
20 May 2015: Reimplemented SensorChipAssembly class as a singleton.
21 May 2015: Amplifier level removed and gain and read noise defined by
             calibration data products.
10 Jun 2015: Obsolete calls to fits_history and fits_comment functions
             replaced by calls to generic functions.
05 Aug 2015: Missing metadata added to data created by the
             simulate_sca_pipeline function. More realistic exposure start
             and end times included in the metadata.
14 Aug 2015: Simulation flag setting functions combined into one.
             Inconsistency in name of bad pixel flag corrected.
19 Aug 2015: Removed MiriCubeModel.
02 Sep 2015: "slope" option added to output data shape.
             Added tests for subarray modes. Corrected bug which caused
             the previous PIXELDQ array to be remembered when there was
             no bad pixel mask.
04 Sep 2015: Corrected a bug in the sizing of the PIXELDQ array for subarrays.
08 Sep 2015: Legacy illumination map and fringe map models removed.
             Made compatible with Python 3.
17 Sep 2015: Declare three separate singleton classes, so the caller can
             simulate 1, 2 or 3 independent detectors.
22 Sep 2015: Improved the management of the clock time during an exposure.
             When there are subsequent exposures, the start time of each
             exposure is, by default, set of to end time of the previous
             exposure. The start time can also be defined explicitly.
             Fixed a problem where the "setup" method erased the detector
             object and spoiled the singleton behaviour.
25 Sep 2015: simulate_sca and simulate_sca_list global functions replaced
             by simulate_files method. simulate_sca_pipeline global function
             replaced by simulate_pipe method. simulate_sca_fromdata method
             removed. Cosmic ray library only reloaded when the cosmic ray
             is changed.
06 Oct 2015: Attribute names modified to be compatible with documentation.
             Typo corrected in get_exposure_times function.
07 Oct 2015: Made exception catching Python 3 compatible.
03 Nov 2015: Display the exposure times when testing.
18 Nov 2015: Over-sized illumination maps truncated to match maximum
             detector illumination size.
04 Dec 2015: Added a logger.
23 Feb 2016: Corrected bug in FITSWriter output log string.
25 Feb 2016: Cosmic ray simulation suffix parameter added, to choose between
             different variations of cosmic ray simulation.
10 Mar 2016: Bad pixel simulation moved to Detector object. Do not copy
             'units' metadata from illumination model to exposure model
             data object.
23 Mar 2016: Obtain MASK, PIXELFLAT and GAIN calibrations from CDP files.
             NOTE: This generates more error messages, because CDP files
             are not available for all combinations of readout modes.
30 Mar 2016: Reduced the scope of the parameter file search so it only
             checks in 3 directories.
31 Mar 2016: SUBSTRT1 and SUBSTRT2 metadata parameters changed to start at 1.
             SUBSIZE1 metadata parameter changed to include reference pixels.
03 May 2016: Added the REFOUT extension needed by the STScI pipeline
             to the level 1b format exposure data.
04 May 2016: Set the EXP_TYPE keyword if not already defined. Made the
             creation of the GROUPDQ array in the output data optional.
05 May 2016: Log strings shortened and subarray passed to DetectorArray object.
             simulate_amp_effects split into simulate_gain and
             simulate_nonlinearity. Shortened metadata comments.
06 May 2016: Use the pixel flat-field appropriate for each subarray mode
             (and filter or band, if appropriate).
20 May 2016: Do not overwrite the data type metadata in the output ramp data.
             Increased the number of groups in the output test data.
06 Jun 2016: Added some missing simulate_ref_pixels and simulate_nonlinearity
             flags. Added flags to allow the version numbers of imported CDPs
             to be specified. Subarray burst mode made True by default.
             Improved documentation.
05 Jul 2016: CDP-6 dark maps added. Integration number added to dark map
             selection. Dark maps are now used unnormalised, and the dark
             current vs temperature measurement is instead normalised at 6.7K.
14 Jul 2016: Added simulate_drifts and simulate_latency flags. Transfer the
             NON-SCIENCE data quality flag to the PIXELDQ array.
19 Jul 2016: Shift World Coordinates metadata to account for reference
             columns and subarray mode.
03 Aug 2016: Corrected a bug in simulate_pipe() where the input subarray mode
             was mixed up with the output subarray mode. Renamed the
             set_illumination() function parameters to make this clearer.
05 Aug 2016: Reset the reference output array size when the subarray mode is
             FULL. Shuffle the list of subarrays to improve test coverage.
05 Sep 2016: Test data for subarrays should specify detector MIRIMAGE.
28 Sep 2016: miri.miritools.dataproduct renamed miri.datamodels and
             miri.miritools renamed miri.tools.
02 Nov 2016: Bug corrected in simulate_files: only save the simulation to
             an output file when the file name is not empty. Check for
             uppercase or lowercase data shape.
10 Jan 2017: If the subarray mode changes, only read a new flat-field CDP
             if flat-field simulation is switched on. Filter out NaN
             values before using illumination data. Corrected bug in flux
             warning messages. Added more subarray tests.
07 Feb 2017: include_dq flag split into include_pixeldq and include_groupdq,
             so that the pixeldq and groupdq arrays can be separately
             excluded from the output exposure data.
14 Feb 2017: Corrected the subarray to FULL simulation tests.
13 Jun 2017: Added cdp_ftp_path parameter.
16 Jun 2017: Modified the extreme saturation, "junk data" check so that
             extreme data are truncated, rather than throwing an exception.
             Corrected mistake in default setting of ftp_path.
07 Jul 2017: Added the ability to add a full dark calibration (but do not
             activate it).
12 Jul 2017: Replaced "clobber" parameter with "overwrite".
14 Jul 2017: Removed the 'IPC' variant of the cosmic ray library.
18 Jul 2017: Ability to add the full dark calibration debugged and activated.
             Bug in the application of the pixel flat-field to subarray data
             corrected. Fixed "False," bug in the transfer of simulator
             flags to detector.add_calibration_data() function.
27 Jul 2017: Report the number of cosmic ray events in the metadata.
             Added an option to the wait() method to simulate a non-zero
             background flux while idling.
05 Sep 2017: Added clear_exposure_data() method.
11 Sep 2017: Start and end times must be communicated to the exposure
             data model as MJD rather than seconds.
12 Sep 2017: Correct the WCS info for ramp data. Look for WCS information
             in the intensity data of the illumination model and write
             WCS information to 'SCI' HDU of the exposure data.
             Corrected the WCS correction for the reference columns, including
             for subarray data which does not touch the left edge.
21 Sep 2017: Additional WCS and WCS-like keywords copied from the INTENSITY
             metadata of the input illumination model.
03 Oct 2017: Added test simulations of all known MRS bands.
13 Oct 2017: New frame time calculation from Mike Ressler.
             SLOW mode now uses 8 out of 9 samples. READOUT_MODE now defines
             samplesum, sampleskip and refpixsampleskip parameters separately.
01 Nov 2017: Do not simulate detector drifts and latents in SLOW mode, since
             the measured parameters are only valid for FAST mode.
08 Jan 2018: Import version number from miri package.
14 Feb 2018: Added version number for nonlinearity CDP.
19 Feb 2018: Non-linearity correction moved here.
20 Apr 2018: Non-linearity correction is only possible when amplifier gain
             is also simulated.

@author: Steven Beard

"""
# For consistency, import the same Python V3 features as the STScI data model.
from __future__ import absolute_import, unicode_literals, division, print_function
from astropy.extern import six

# Python logging facility
import logging
logging.basicConfig(level=logging.INFO) # Default level is informational output 
LOGGER = logging.getLogger("miri.simulators") # Get a default parent logger

#import warnings
import time, os
# The simulator uses the mathematical and array processing functions of
# numpy.
import numpy as np

from miri import __version__

# General purpose quantum efficiency class
from miri.datamodels.miri_filters import MiriQuantumEfficiency

# MIRI data models
from miri.datamodels import MiriMeasuredModel

# Old and new MIRI exposure data models. The old model is compatible with DHAS
# and the new model is compatible with the STScI pipeline.
from miri.simulators.scasim.exposure_data import ExposureData, Metadata, \
    get_file_header
from miri.datamodels.sim import MiriExposureModel, \
    MiriIlluminationModel

# The following modules form part of the sca simulator.
from miri.simulators.scasim.cosmic_ray import CosmicRayEnvironment, CosmicRay, \
    load_cosmic_ray_library, load_cosmic_ray_random
from miri.simulators.scasim.detector import DetectorArray, SIM_CDP_FTP_PATH, \
    NONLINEARITY_BY_TABLE

# Import the miri.tools plotting module.
import miri.tools.miriplot as mplt

# Search for the cosmic ray and detector parameters files and parse them
# into properties dictionaries. The files are searched for in 3 places:
# (a) The current directory
# (b) The directory where this Python file is being executed from
# (c) The miri.simulators.scasim installation directory.
from miri.tools.filesearching import ParameterFileManager, make_searchpath
import miri.simulators.scasim
dir_list = ['.', os.path.dirname(__file__), miri.simulators.scasim.__path__[0]]
search_path = make_searchpath(dir_list)
cosmic_ray_properties = ParameterFileManager(
                            "cosmic_ray_properties.py",
                            search_path=search_path,
                            description="cosmic ray properties",
                            logger=LOGGER)
detector_properties = ParameterFileManager(
                            "detector_properties.py",
                            search_path=search_path,
                            description="detector properties",
                            logger=LOGGER)

#
# Global helper function
#
def _report_sca_parameters(inputfile, outputfile, detectorid, readout_mode,
                           fringemap, fileformat, datashape, qe_adjust,
                           simulate_poisson_noise, simulate_read_noise,
                           simulate_ref_pixels, simulate_bad_pixels,
                           simulate_dark_current, simulate_flat_field,
                           simulate_gain, simulate_nonlinearity,
                           simulate_drifts, simulate_latency,
                           cdp_ftp_path,
                           readnoise_version, bad_pixels_version,
                           flat_field_version, linearity_version, gain_version,
                           logger=LOGGER):
    """
    
    Helper function to report the SCA simulation parameters.
    (Saves duplication of code between simulate_sca and
    simulate_sca_fromdata.)
    
    """
    if inputfile:
        if isinstance(inputfile, (tuple,list)):
            strg = "Simulating " + str(readout_mode) + \
                " detector readout for " + str(detectorid) + \
                " from list of illumination files:"
            for thisfile in inputfile:
                strg += "   %s" % thisfile
            logger.info( strg )
        elif isinstance(inputfile, MiriIlluminationModel):
            detectorid = ''
            if hasattr(inputfile, 'meta'):
                if hasattr(inputfile.meta, 'instrument'):
                    if hasattr(inputfile.meta.instrument, 'detector'):
                        detectorid = inputfile.meta.instrument.detector
            detectorid = inputfile.meta.instrument.detector
            readout_mode = ''
            if hasattr(inputfile, 'meta'):
                if hasattr(inputfile.meta, 'exposure'):
                    if hasattr(inputfile.meta.instrument, 'readpatt'):
                        readout_mode = inputfile.meta.exposure.readpatt
            logger.info( "Simulating " + str(readout_mode) + \
                " detector readout for " + str(detectorid) + \
                " from illumination data model of shape " + \
                str(inputfile.intensity.shape) + ".")
            logger.debug( inputfile.get_meta_str() )
        else:
            logger.info( "Simulating " + str(readout_mode) + \
                " detector readout for " + str(detectorid) + \
                " from illumination file:\n   %s" % inputfile )
    else:
        logger.info( "Simulating " + str(readout_mode) + \
            " detector readout for " + str(detectorid) + \
            " from illumination data array" )

    if fringemap is not None and fringemap:
        logger.info( "Simulation modulated by a fringe map contained in:\n   %s" % fringemap )

    if isinstance(outputfile,(tuple,list)):
        strg = "Results will be written to a list of " + str(fileformat) + \
            " FITS files with " + str(datashape) + " data shape:"
        for thisfile in outputfile:
            if thisfile:
                strg += "\n   %s" % thisfile
            else:
                strg += "\n   (no output)"
        logger.info( strg )
    elif outputfile:
        logger.info( "Results will be written to a " + str(fileformat) + \
                     " FITS file with " + \
                     str(datashape) + "data shape:\n   %s" % outputfile )
    else:
        logger.info( "Results will be returned in an exposure data model." )
        
    # NOTE: This duplicates "Simulation control flags" message
    switched_off = []
    if not qe_adjust:
        switched_off.append("Quantum efficiency")
    if not simulate_poisson_noise:
        switched_off.append("Poisson noise")
    if not simulate_read_noise:
        switched_off.append("Read noise")
    if not simulate_ref_pixels:
        switched_off.append("Reference pixels")
    if not simulate_bad_pixels:
        switched_off.append("Bad pixels")
    if not simulate_dark_current:
        switched_off.append("Dark current")
    if not simulate_flat_field:
        switched_off.append("Pixel flat-field")
    if not simulate_gain:
        switched_off.append("Bias and Gain")
    if not simulate_nonlinearity:
        switched_off.append("Non-linearity")
    if ('SLOW' in readout_mode) or (not simulate_drifts):
        switched_off.append("Detector drifts")
    if ('SLOW' in readout_mode) or (not simulate_latency):
        switched_off.append("Detector latency")
    if switched_off:
        logger.debug( "NOTE: The following effects are switched off: %s" % \
            "\'" + "\', \'".join(switched_off) + "\'" )

    if cdp_ftp_path:
        logger.debug("CDP search path folder: " + \
                     str(cdp_ftp_path))

    if readnoise_version:
        logger.debug("Read noise CDP restricted to version number: " + \
                     str(readnoise_version))
    if bad_pixels_version:
        logger.debug("Bad pixels CDP restricted to version number: " + \
                     str(bad_pixels_version))
    if flat_field_version:
        logger.debug("Pixel flat-field CDP restricted to version number: " + \
                     str(flat_field_version))
    if linearity_version:
        logger.debug("Nonlinearity CDP restricted to version number: " + \
                     str(linearity_version))
    if gain_version:
        logger.debug("Gain CDP restricted to version number: " + \
                     str(gain_version))

def _get_parameter_defaults(fpm, metadata, readout_mode, subarray, frame_time,
                            temperature, cosmic_ray_mode, verbose=2,
                            logger=LOGGER):
    """
    
    Helper function to obtain appropriate defaults for parameters
    that have not been explicitly set.
    (Saves duplication of code between simulate_sca and
    simulate_sca_fromdata.)
    
    """
    # If the readout mode is not specified, obtained a default from
    # the FITS metadata of the input file. Failing that, obtain a
    # default value from the detector properties.
    if readout_mode is None:
        if metadata is not None and 'READPATT' in metadata:
            readout_mode = metadata['READPATT']
            if verbose > 2:
                logger.info( "Readout mode %s obtained from FITS metadata." % \
                    readout_mode )
        else:
            readout_mode = detector_properties['DEFAULT_READOUT_MODE']
            if verbose > 2:
                logger.info( "Readout mode defaulted to " + \
                    "%s from detector properties." % readout_mode )
    else:
        if verbose > 2:
            logger.info( "Readout mode explicitly set to %s." % readout_mode )

    # If the output subarray mode is not specified, obtained a default
    # from the FITS metadata of the input file, as long as this is a
    # known subarray mode. Failing that, obtain a default value from
    # the detector properties.
    if subarray is None:
        if metadata is not None and 'SUBARRAY' in metadata:
            subarray = metadata['SUBARRAY']
            if subarray in detector_properties['SUBARRAY']:
                if verbose > 2:
                    logger.info( "Subarray mode %s obtained from FITS metadata." % \
                        subarray )
            else:
                nonstandard = subarray
                subarray = detector_properties['DEFAULT_SUBARRAY']
                if verbose > 2:
                    strg = "Subarray mode %s obtained from FITS metadata " % \
                        nonstandard
                    strg += "is non-standard, so output subarray mode "
                    strg += "defaulted to %s from detector properties." % \
                        subarray
                    logger.info( strg )
        else:
            subarray = detector_properties['DEFAULT_SUBARRAY']
            if verbose > 2:
                logger.info( "Subarray mode defaulted to " + \
                    "%s from detector properties." % subarray )
    else:
        if verbose > 2:
            logger.info( "Subarray mode explicitly set to %s." % subarray )

    if frame_time is None:
        if metadata is not None and 'TFRAME' in metadata:
            frame_time = metadata['TFRAME']
            if verbose > 2:
                strg = "Frame time of %f seconds obtained " % \
                    frame_time
                strg += "from FITS metadata "
                strg += "(overriding the readout mode and subarray)."
                logger.info( strg )
    else:
        strg = "Frame time of %f seconds specified explicitly " % frame_time
        strg += "(overriding the readout mode and subarray)."
        logger.info( strg )

    # If the detector temperature is not specified, use the target
    # temperature from the detector properties.
    if temperature is None:
        temperature = fpm['TARGET_TEMPERATURE']
        if verbose > 3:
            logger.debug( "Temperature defaulted to %fK from detector properties." % \
                temperature )
    else:
        if verbose > 2:
            logger.info( "Temperature explicitly set to %fK." % temperature )

    # If the cosmic ray mode is not specified, obtained a default from
    # the FITS metadata of the input file. Failing that, obtain a default
    # value from the cosmic ray properties.
    if cosmic_ray_mode is None:
        if metadata is not None and 'CRMODE' in metadata:
            cosmic_ray_mode = metadata['CRMODE']
            if verbose > 3:
                logger.debug( "Cosmic ray mode %s obtained from FITS metadata." % \
                    cosmic_ray_mode )
        else:
            cosmic_ray_mode = cosmic_ray_properties['DEFAULT_CR_MODE']
            if verbose > 3:
                logger.debug( "Cosmic ray mode defaulted to " + \
                    "%s from cosmic ray properties." % cosmic_ray_mode )
    else:
        if verbose > 2:
            logger.info( "Cosmic ray mode explicitly set to %s." % cosmic_ray_mode )
            
    return (readout_mode, subarray, frame_time, temperature, cosmic_ray_mode)

def _clock_to_mjd( clock_seconds ):
    """
    
    Helper function which converts clock time in seconds to MJD in days
    
    """
    # Modified Julian date of the "zero epoch" of the system clock (1/1/70)
    MJD_ZEROPOINT = 40587.0
    # Number of seconds per day.
    SECONDS_PER_DAY = 86400.0
    mjd_days = MJD_ZEROPOINT + (clock_seconds/SECONDS_PER_DAY)
    return mjd_days

def _mjd_to_clock( mjd_days ):
    """
    
    Helper function which converts MJD in days to clock time in seconds.
    
    """
    # Modified Julian date of the "zero epoch" of the system clock (1/1/70)
    MJD_ZEROPOINT = 40587.0
    # Number of seconds per day.
    SECONDS_PER_DAY = 86400.0
    clock_seconds = (mjd_days - MJD_ZEROPOINT) * SECONDS_PER_DAY
    return clock_seconds
 

# A metaclass which only allows one instance of a class to exist at a time.
class Singleton(type):
    _instances = {}
    def __call__(cls, *args, **kwargs):
        if cls not in cls._instances:
            cls._instances[cls] = \
                super(Singleton, cls).__call__(*args, **kwargs)
        return cls._instances[cls]


class SensorChipAssembly(object):
    """

    Class Sensor Chip Assembly - Simulates the behaviour of the MIRI
    detectors. The class converts detector illumination data (typically
    provided in a FITS file generated by another MIRI simulator and read
    by the read_data method) and generates simulated detector ramp data,
    which may be written to a FITSWriter or level 1b FITS file by the
    write_data method.

    :Parameters:
    
    See setup method.   
                
    """
    
    def __init__(self, logger=LOGGER):
        """
        
        Constructor for class SensorChipAssembly.
        
        :Parameters:
        
        logger: Logger object (optional)
            A Python logger to handle the I/O. This parameter can be used
            by a caller to direct the output to a different logger, if
            the default defined by this module is not suitable.
        
        """
        self.toplogger = logger
        self.logger = logger.getChild("scasim")
        self._setup = False
        self._makeplot = False
        self._verbose = 0
        self.cosmic_ray_mode = None
        self.cosmic_ray_env = None
        self.detectorid = None
        self._sca = None
        self.detector = None
        self.shape = ()
        self.clock_time = time.time()
        
        # Initial values for the simulation flags
        self.simulate_poisson_noise = True
        self.simulate_read_noise = True
        self.simulate_ref_pixels = True
        self.simulate_bad_pixels = True
        self.simulate_dark_current = True
        self.simulate_flat_field = True
        self.simulate_gain = True
        self.simulate_nonlinearity = True
        self.simulate_drifts = True
        self.simulate_latency = True
      
    def setup(self, detectorid, readout_mode='FAST', subarray='FULL',
              burst_mode=True, inttime=None, ngroups=None, nints=None,
              temperature=6.7, cosmic_ray_mode='SOLAR_MIN',
              fileformat='STScI', include_pixeldq=True, include_groupdq=False,
              qe_adjust=True, simulate_poisson_noise=True,
              simulate_read_noise=True, simulate_ref_pixels=True,
              simulate_bad_pixels=True, simulate_dark_current=True,
              simulate_flat_field=True, simulate_gain=True,
              simulate_nonlinearity=True,
              simulate_drifts=True, simulate_latency=True,
              cdp_ftp_path=SIM_CDP_FTP_PATH,
              readnoise_version='', bad_pixels_version='',
              flat_field_version='', linearity_version='', gain_version='',
              makeplot=False, verbose=2):
        """
        
        Set up a SensorChipAssembly simulation.
        
        :Parameters:
        
        detectorid: string
            The detector ID, identifying a particular detector.
            The MIRI instrument has three detectors: 'MIRIMAGE',
            'MIRIFULONG' and 'MIRIFUSHORT'. (These correspond to the imager
            and the long and short wavelength arms of the MRS respectively.)
            readout_mode: string, optional, default='FAST'
        Readout mode, which can be one of the following common options:
        
            * 'SLOW' - 10 samples per readout and defaults of ngroups=10
              and nints=1  
            * 'FAST' - 1 sample per readout and defaults of ngroups=1 and
              nints=10
            * 'FASTINTAVG' - same as FAST but with groups of 4 integrations
              averaged to reduce data volume.
            * 'FASTGRPAVG' - same as FAST but with groups of 4 groups
              averaged to reduce data volume.
          
            The following unusual options are also available for testing:
        
            * 'FASTGRPGAP' - a non-MIRI mode similar to FAST mode but with
              4 frames per group and a gap of 8 frames between each group.
            * 'SLOWINTAVG' - same as SLOW but with groups of 4 integrations
              averaged and default ngroups=1.
            * 'SLOWGRPAVG' - same as SLOW but with groups of 4 groups
              averaged and default ngroups=4.
            * 'SLOWGRPGAP' - a non-MIRI mode similar to SLOW mode but with
              4 frames per group and a gap of 8 frames between each group.
        
        subarray: string, optional, default='FULL'
            Detector subarray mode for output. This can be one 'FULL',
            'MASK1550', 'MASK1140', 'MASK1065', 'MASKLYOT', 'BRIGHTSKY',
            'SUB256', 'SUB128', 'SUB64' or 'SLITLESSPRISM', etc. 'FULL' is
            full-frame and the other modes read out portions of the detector
            as described in the MIRI Operational Concept Document.
            The simulator can also accept the other subarray modes defined
            in detector_properties.py for test purposes.
        burst_mode: boolean, optional, default is True
            True if a subarray is being read out in burst mode,
            which skips quickly over unwanted columns.
        inttime: float, optional
            The integration time in seconds to be simulated. This parameter
            will be ignored if ngroups is provided as well.
            *NOTE: Any requested integration time will be rounded up to
            the time resulting from the nearest whole number of groups.*
        ngroups: int, optional
            The number of readout groups. If None, this is derived from
            the integration time and readout mode. Otherwise the parameter
            overrides the integration time and sets the number of groups
            directly. There must be at least one group.
        nints: int, optional
            The number of integrations per exposure. It must be at least 1.
            If None, the default set by the readout mode is used.
            The total exposure time is nints x inttime.
        temperature: float, optional, default=6.7
            The temperature of the detector, which will determine the dark
            current and read noise.
        cosmic_ray_mode: string, optional, default='SOLAR_MIN'
            The cosmic ray environment mode to be simulated. Available modes
            are:
        
            * 'NONE' - No cosmic rays.
            * 'SOLAR_MIN' - Solar minimum
            * 'SOLAR_MAX' - Solar maximum
            * 'SOLAR_FLARE' - Solar flare (worst case scenario)
            
        fileformat: string, optional, default='STScI'
            The kind of file format to be written.
            
            * 'STScI' - use the STScI level 1 model for the JWST
              DMS pipeline.
            * 'FITSWriter' - emulate the format written by the FITSWriter
              during MIRI VM, FM and CV tests and read by the DHAS.
        
        include_pixeldq: boolean, optional, default=True
            A flag that may be used to switch on the inclusion of the
            PIXELDQ data array in the output exposure data.
            By default, this array is included (and contains the bad pixel
            mask used to generate the simulated data).
        include_groupdq: boolean, optional, default=False
            A flag that may be used to switch on the inclusion of the
            GROUPDQ data array in the output exposure data.
            By default, this array is not included.
        qe_adjust: boolean, optional, default=True
            A flag that may be used to switch off quantum efficiency
            adjustment (for example to observe what effects in a simulation
            are caused by QE). *NOTE: When QE adjustment is turned off,
            the input illumination is assumed to be in electrons/second.*
        simulate_poisson_noise: boolean, optional, default=True
            A flag that may be used to switch off Poisson noise (for example
            to observe what effects in a simulation are caused by Poisson
            noise).
        simulate_read_noise: boolean, optional, default=True
            A flag that may be used to switch off read noise (for example
            to observe what effects in a simulation are caused by read
            noise).
        simulate_ref_pixels: boolean, optional, default=True
            A flag that may be used to switch off the inclusion of reference
            pixels in the data. 
        simulate_bad_pixels: boolean, optional, default=True
            A flag that may be used to switch off the inclusion of bad
            pixels in the data, even if a bad pixel map containing bad pixels
            is specified in the detector properties.
        simulate_dark_current: boolean, optional, default=True
            A flag that may be used to switch off the addition of dark
            current (for example to observe what effects in a simulation are
            caused by dark current).
        simulate_flat_field: boolean, optional, default=True
            A flag that may be used to switch off the simulation of the pixel
            flat-field (for example to observe the effect of quantum
            efficiency in isolation).
        simulate_gain: boolean, optional, default=True
            A flag that may be used to switch off the bias and gain effects.
            *Note that when this flag is False the ratio of DNs to electrons
            is exactly 1.0*
        simulate_nonlinearity: boolean, optional, default=True
            A flag that may be used to switch off non-linearity effects
            (for example to experiment with jump detection on perfectly
            linear data).
        simulate_drifts: boolean, optional, default=True
            A flag that may be used to switch off the simulation of
            detector drifts, such as the zeropoint drift.
        simulate_latency: boolean, optional, default=True
            A flag that may be used to switch off the simulation of
            detector latency and persistence effects.
        cdp_ftp_path: str, optional, default=None
            If specified, a list of folders (or folders) on the SFTP host
            where the MIRI CDPs are held to be searched, consisting of a
            list of folder names separated by a ":" delimiter.
            Examples: 'CDP', 'CDPSIM', 'CDPSIM:CDP:CDPTMP'
            If not specified, the default CDP repository at Leuven is used.
        readnoise_version: string, optional, default=''
            A specific readnoise CDP version number of the form 'x.y.z'.
        bad_pixels_version: string, optional, default=''
            A specific bad pixel mask CDP version number of the form 'x.y.z'.
        flat_field_version: string, optional, default=''
            A specific pixel flat-field CDP version number of the form 'x.y.z'.
        linearity_version: string, optional, default=''
            A specific nonlinearity CDP version number of the form 'x.y.z'.
        gain_version: string, optional, default=''
            A specific gain CDP version number of the form 'x.y.z'.
        makeplot: boolean, optional, default=False
            Plotting flag. Activates plotting of data when True.
        verbose: int, optional, default=2
            Verbosity level. Activates logging statements when non-zero.
        
            * 0 - no output at all except for error messages
            * 1 - warnings and errors only
            * 2 - normal output
            * 3, 4, 5 - additional commentary
            * 6, 7, 8 - extra debugging information

        :Raises:
    
        ValueError
            Raised if any of the initialisation parameters are out of range.
        TypeError
            Raised if any of the initialisation parameters are of the
            wrong type, size or shape.
        KeyError
            Raised if any of the initialisation parameters do not contain
            a recognised keyword.
        
        """
        # Note that all parameters (which don't have None as an option)
        # are explicitly converted into the expected data type, since
        # the values extracted from the properties dictionary can
        # sometimes be converted by Python into strings, which then
        # upsets the formatted I/O statements.
        self._makeplot = bool(makeplot)
        self._verbose = int(verbose)
        if verbose > 3:
            self.logger.setLevel(logging.DEBUG)
            self.logger.debug("+++SensorChipAssembly object setup for" + \
                " detector=" + str(detectorid) + \
                " readout mode=" + str(readout_mode) + \
                " subarray mode=" + str(subarray) + \
                " burst mode=" +  str(burst_mode) + \
                " inttime=" + str(inttime) + \
                " ngroups=" + str(ngroups) + \
                " nints=" + str(nints) + \
                " temperature=" + str(temperature) + "K" + \
                " cosmic ray mode=" + str(cosmic_ray_mode) )
                
        # Extract the properties of the particular sensor chip assembly
        # being simulated.
        if self.detectorid != detectorid:
            self.detectorid = detectorid
            # Erase any existing detector object when the detector ID changes
            if self.detector is not None:
                del self.detector
                self.detector = None
        try:
            self._sca = detector_properties.get('DETECTORS_DICT',
                                                self.detectorid)
        except KeyError:
            strg = "%s is not a known detector ID." % self.detectorid
            raise KeyError(strg)

        # Set the starting readout mode. This function also checks the
        # validity of the inttime, ngroups and nints attributes and initialises
        # the collection of attributes describing the readout mode.
        self.set_readout_mode(readout_mode, inttime=inttime, ngroups=ngroups,
                              nints=nints)
        self.readout_mode_previous = ''
        
        # Initialise the output and input subarray modes.
        self.subarray_str = subarray
        self.subarray_previous = ''
        try:
            self.subarray = detector_properties.get('SUBARRAY', subarray)
        except KeyError:
            strg = "Unrecognised or badly defined output subarray mode: %s" % \
                subarray
            raise ValueError(strg)
        # The input subarray mode is not known until an illumination map
        # is provided.
        self.subarray_input_str = 'FULL'
        self.subarray_input = None
        self.subarray_burst_mode = burst_mode
                    
        if verbose > 1:
            self.logger.info( self.readout_mode_str(prefix='  ') )
        
        # There is no illumination map, flux data, fringe map or fringe data
        # until they are read in and calculated.
        self.illumination_map = None
        self.flux = None
        self.fringe_map = None
        self.fringe_map_data = None
        
        # There is no metadata until the illumination map is read.
        self.metadata = None
        
        # There is no integration data or exposure_data object until an
        # integration.
        self.integration_data = None
        self.exposure_data = None
        self.include_pixeldq = include_pixeldq
        self.include_groupdq = include_groupdq
        self.fileformat = fileformat
        
        try:
            self.temperature = float(temperature)
        except (TypeError, ValueError) as e:
            strg = "SCA temperature must be a valid number."
            strg += "\n %s" % e
            raise ValueError(strg)
        if verbose > 1:
            self.logger.info( self.temperature_str() )
        
        if qe_adjust:
            if verbose > 2:
                self.logger.info( "Loading QE from \`%s\`" % self._sca['QE_FILE'] )
            # Load the QE information. Plot it if it isn't null.
            #self.qe = QuantumEfficiency(self._sca['QE_FILE'])
            self.qe = MiriQuantumEfficiency(self._sca['QE_FILE'])
            if makeplot and self.qe is not None:
                self.qe.plot()
        else:
            # No QE adjustment
            self.qe = None
        
        self.define_cosmic_ray_env(cosmic_ray_mode)
        
        # Non-linearity simulation by translation table is only possible when
        # amplifier gain is simulated.
        if not simulate_gain and simulate_nonlinearity and NONLINEARITY_BY_TABLE:
            strg = "Cannot simulate nonlinearity unless amplifier gain is also simulated"
            strg += "\n   Nonlinearity simulation turned off."
            self.logger.warn(strg)
            simulate_nonlinearity = False
            
        self.set_simulation_flags(readout_mode, qe_adjust=qe_adjust,
                                  simulate_poisson_noise=simulate_poisson_noise,
                                  simulate_read_noise=simulate_read_noise,
                                  simulate_ref_pixels=simulate_ref_pixels,
                                  simulate_bad_pixels=simulate_bad_pixels,
                                  simulate_dark_current=simulate_dark_current,
                                  simulate_flat_field=simulate_flat_field,
                                  simulate_gain=simulate_gain,
                                  simulate_nonlinearity=simulate_nonlinearity,
                                  simulate_drifts=simulate_drifts,
                                  simulate_latency=simulate_latency)

        self.cdp_ftp_path       = cdp_ftp_path
        self.readnoise_version  = readnoise_version
        self.bad_pixels_version = bad_pixels_version
        self.flat_field_version = flat_field_version
        self.linearity_version  = linearity_version
        self.gain_version       = gain_version

        self._setup = True
        
    def __del__(self):
        """
        
        Destructor for class SensorChipAssembly.
                
        """
        # Explicitly delete large objects created by this class.
        # Exceptions are ignored, since not all the objects here
        # will exist if the destructor is called as a result of
        # an exception.
        if self._setup:
            try:
                # Objects created during setup
                if self.qe is not None:
                    del self.qe
                if self.cosmic_ray_env is not None:
                    del self.cosmic_ray_env
            
                # Objects created by class methods
            
                if self.detector is not None:
                    del self.detector
                if self.illumination_map is not None:
                    del self.illumination_map
                if self.metadata is not None:
                    del self.metadata
                if self.fringe_map_data is not None:
                    del self.fringe_map_data
                if self.fringe_map is not None:
                    del self.fringe_map
                if self.exposure_data is not None:
                    del self.exposure_data
            except Exception:
                pass

    def define_cosmic_ray_env(self, cosmic_ray_mode):
        """
        
        Define the cosmic ray environment for the simulation.
        
        Cosmic ray simulations for the MIRI sensors are assumed to be
        contained in files named CRs_SiAs_35_<mode>_<number>_<suffix>.fits
        where
        
        * <mode> is the cosmic ray mode.
        * <number> is a simulation run number (selected at random by
          this function).

        :Parameters:
        
        cosmic_ray_mode: string, optional, default='SOLAR_MIN'
            The cosmic ray environment mode to be simulated. Available modes
            are:
        
            * 'NONE' - No cosmic rays.
            * 'SOLAR_MIN' - Solar minimum
            * 'SOLAR_MAX' - Solar maximum
            * 'SOLAR_FLARE' - Solar flare (worst case scenario)
        
        """
        # Only set up a new cosmic ray environment when the mode has changed,
        # or if the environment doesn't exist.
        if (cosmic_ray_mode == self.cosmic_ray_mode) and \
           (self.cosmic_ray_env is not None):
            if self._verbose > 1:
                self.logger.info( self.cosmic_ray_str() + " (No change.)" )
            return
        
        # Set up the cosmic ray environment, based on the required cosmic
        # ray mode. Choose one of the 10 library files available for that
        # mode at random.
        self.cosmic_ray_mode = cosmic_ray_mode
        if self._verbose > 1:
            self.logger.info( self.cosmic_ray_str() )
        wordz = self.cosmic_ray_mode.split('+')
        cr_mode = wordz[0]
        if len(wordz) > 1:
            suffix = wordz[1]
        else:
            suffix = ''
        if cr_mode != 'NONE':
            filenum = int(np.random.uniform(0, 9))
            try:
                crname = cosmic_ray_properties.get('CR_LIBRARY_FILES', \
                                                   cr_mode)
                if crname is not None:
                    if suffix:
                        filename = '%s0%d_%s.fits' % (crname, filenum, suffix)
                    else:
                        filename = '%s0%d.fits' % (crname, filenum)
                else:
                    filename = None
            except KeyError:
                strg = "Unrecognised cosmic ray mode: %s" % cosmic_ray_mode
                raise KeyError(strg)
                        
            # Delete any previous cosmic ray environment
            if self.cosmic_ray_env is not None:
                del self.cosmic_ray_env
            try:
                self.cosmic_ray_env = load_cosmic_ray_library(filename,
                                                    cosmic_ray_mode=cr_mode,
                                                    convolve_ipc=True,
                                                    verbose=self._verbose,
                                                    logger=self.toplogger)
            except Exception:
                # If the cosmic ray library file cannot be read, fall back
                # to using a random distribution.
                if filename is not None:
                    strg = "***Cosmic ray library '%s' not readable." % \
                        filename
                else:
                    strg = "***Cosmic ray library is not defined."
                strg += " Falling back to RANDOM mode."
                self.logger.warn(strg)
                self.cosmic_ray_env = load_cosmic_ray_random(
                                                    cosmic_ray_mode=cr_mode,
                                                    verbose=self._verbose,
                                                    logger=self.toplogger)
        else:
            self.cosmic_ray_env = load_cosmic_ray_random(
                                                    cosmic_ray_mode=cr_mode,
                                                    verbose=self._verbose)
     
    def set_seed(self, seedvalue=None):
        """
        
        Set the seed for the numpy random number generator.
        This function can be used while testing to ensure the
        randomised effects that follow are well defined.
        
        :Parameters:
        
        seedvalue: int, optional, default=None
            The seed to be sent to the np.random number generator.
            If not specified, a value of None will be sent, which
            randomises the seed.
            
        """
        np.random.seed(seedvalue)

    def set_simulation_flags(self, readout_mode, qe_adjust=True,
                             simulate_poisson_noise=True,
                             simulate_read_noise=True,
                             simulate_ref_pixels=True,
                             simulate_bad_pixels=True,
                             simulate_dark_current=True,
                             simulate_flat_field=True,
                             simulate_gain=True,
                             simulate_nonlinearity=True,
                             simulate_drifts=True,
                             simulate_latency=True):
        """
        
        Set the simulation control flags.
        
        """
        if self._verbose > 1:
            strg = "Simulation control flags:"
            strg += "\n\tQuantum efficiency simulation turned "
            if qe_adjust:
                strg += "ON."
            else:
                strg += "OFF."
            strg += "\n\tPoisson noise simulation turned "
            if simulate_poisson_noise:
                strg += "ON."
            else:
                strg += "OFF."
            strg += "\n\tRead noise simulation turned "
            if simulate_read_noise:
                strg += "ON."
            else:
                strg += "OFF."
            strg += "\n\tReference pixels simulation turned "
            if simulate_ref_pixels:
                strg += "ON."
            else:
                strg += "OFF."
            strg += "\n\tBad pixels simulation turned "
            if simulate_bad_pixels:
                strg += "ON."
            else:
                strg += "OFF."
            strg += "\n\tDark current simulation turned "
            if simulate_dark_current:
                strg += "ON."
            else:
                strg += "OFF."
            strg += "\n\tFlat-field simulation turned "
            if simulate_flat_field:
                strg += "ON."
            else:
                strg += "OFF."
            strg += "\n\tAmplifier bias and gain turned "
            if simulate_gain:
                strg += "ON."
            else:
                strg += "OFF."
            strg += "\n\tDetector non-linearity effects turned "
            if simulate_nonlinearity:
                strg += "ON."
            else:
                strg += "OFF."
            if 'FAST' in readout_mode:
                strg += "\n\tDetector drift effects turned "
                if simulate_drifts:
                    strg += "ON."
                else:
                    strg += "OFF."
                strg += "\n\tDetector latency effects turned "
                if simulate_latency:
                    strg += "ON."
                else:
                    strg += "OFF."
            else:
                strg += "\n\tDetector drift and latency effects not "
                strg += "simulated for SLOW readout mode."
                simulate_drifts = False
                simulate_latency = False
            self.logger.info( strg )
        # If any of the flags have changed, delete the detector and warn
        # the user
        if self.simulate_poisson_noise != simulate_poisson_noise or \
           self.simulate_read_noise != simulate_read_noise or \
           self.simulate_ref_pixels != simulate_ref_pixels or \
           self.simulate_bad_pixels != simulate_bad_pixels or \
           self.simulate_dark_current != simulate_dark_current or \
           self.simulate_flat_field != simulate_flat_field or \
           self.simulate_gain != simulate_gain or \
           self.simulate_nonlinearity != simulate_nonlinearity or \
           self.simulate_drifts != simulate_drifts or \
           self.simulate_latency != simulate_latency:
            if self.detector is not None:
                self.logger.warn("Simulation flags have changed. " + \
                        "Restarting simulation with a new detector. " + \
                        "Latent effects up to this point will be erased.")
                del self.detector
                self.detector = None
        # Now change the flags
        self.simulate_poisson_noise = simulate_poisson_noise
        self.simulate_read_noise = simulate_read_noise
        self.simulate_ref_pixels = simulate_ref_pixels
        self.simulate_bad_pixels = simulate_bad_pixels
        self.simulate_dark_current = simulate_dark_current
        self.simulate_flat_field = simulate_flat_field
        self.simulate_gain = simulate_gain
        self.simulate_nonlinearity = simulate_nonlinearity
        self.simulate_drifts = simulate_drifts
        self.simulate_latency = simulate_latency
        
    def read_data(self, filename, scale=1.0 ):
        """
        
        Read the detector illumination data from a file.
                
        :Parameters:
     
        filename: string
            The name of the file to be opened.
        scale: float, optional, default=1.0
            An optional scale factor to apply to the intensity data.
            This is for debugging and testing only - the input data
            should already be scaled to photons/second/pixel.
            
        :Raises:
    
        ValueError
            Raised if any of the parameters are out of range.
        TypeError
            Raised if any of the parameters are of the wrong type,
            size or shape.
                      
        """
        if not self._setup:
            strg = "No simulation parameters defined. Please use the setup() "
            strg += " method before defining input data."
            raise AttributeError(strg)
        
        # Tidy up and prepare for new data.
        self._prepare_for_new_data()

        # Create the illumination map object and read the data from the file.        
        self.illumination_map = MiriIlluminationModel(filename)
        
        # The intensity data must be at least 2-D.
        if self.illumination_map.intensity.ndim < 2:
            strg = "Illumination map must be at least 2-D "
            strg += "(%d-D data provided)" % self.illumination_map.intensity.ndim
            raise TypeError(strg)
        
        # The illumination map cannot be larger than the detector.
        # Give a warning and truncate an over-sized map.
        illum_shape = self.illumination_map.get_illumination_shape()
        if illum_shape[0] > self._sca['ILLUMINATED_COLUMNS'] or \
           illum_shape[1] > self._sca['ILLUMINATED_ROWS']:
            strg = "***Illumination map of size %d x %d is too large! " % \
                illum_shape
            strg += "Truncating to detector size of %d x %d pixels." % \
                (self._sca['ILLUMINATED_COLUMNS'], self._sca['ILLUMINATED_ROWS'])
            self.logger.warn(strg)
            self.illumination_map.truncate([self._sca['ILLUMINATED_COLUMNS'],
                                            self._sca['ILLUMINATED_ROWS']] )

        if scale is not None and scale != 1.0:
            self.illumination_map.apply_scale(scale)
        if self.illumination_map.meta.subarray.name and \
           self.illumination_map.meta.subarray.name != "GENERIC":
            self.subarray_input_str = self.illumination_map.meta.subarray.name
        else:
            # If the input subarray mode is undefined or GENERIC but the
            # output subarray mode matches the input data shape, assume the
            # input and output subarray modes are the same. Otherwise assume
            # full frame.
            if self.subarray is not None:
                ishape = self.illumination_map.get_illumination_shape()
                if (self.subarray[2] == ishape[0]) and \
                   (self.subarray[3] == ishape[1]):
                    self.subarray_input_str = self.subarray_str
                    if self._verbose > 2:
                        self.logger.info( "Input subarray mode assumed to be %s." % \
                            self.subarray_input_str )
                else:
                    self.subarray_input_str = 'FULL'
            else:
                self.subarray_input_str = 'FULL'

        # Get the subarray location and dimensions from the detector
        # properties, or failing that attempt to parse the input subarray
        # string into a list of 4 integers. Any blank or comma separated
        # list is allowed, with or without surrounding brackets.
        if self.subarray_input_str in detector_properties['SUBARRAY']:
            self.subarray_input = \
                detector_properties.get('SUBARRAY',self.subarray_input_str)
        else:
            try:
                self.subarray_input = eval(self.subarray_input_str)
            except Exception:
                words = self.subarray_input_str.split()
                try:
                    firstrow = int(words[0].strip(','))
                    firstcol = int(words[1].strip(','))
                    subrows = int(words[2].strip(','))
                    subcols = int(words[3].strip(','))
                    self.subarray_input = (firstrow, firstcol,
                                            subrows, subcols)
                except Exception:
                    strg = "Unrecognised subarray mode specified "
                    strg += "in input file: %s" % self.subarray_input_str
                    raise ValueError(strg)

        # A subarray definition must contain exactly 4 values.
        if isinstance(self.subarray_input, (list,tuple)) and \
           (len(self.subarray_input) != 4):
            strg = "Subarray mode %s declared in input file " % \
                self.subarray_input_str
            strg += "translates to subarray list of wrong length: %s" % \
                self.subarray_input.__str__()
            raise TypeError(strg)

        if self._verbose > 2:
            if self.subarray_input is None:
                strg = "Input subarray mode assumed %s." % \
                    self.subarray_input_str
            else:
                strg = "Input subarray mode is %s " % self.subarray_input_str
                strg += "(%d %d %d %d)." % self.subarray_input
            self.logger.info( strg )
        
        # Check the integrity of the subarray declared in the input data.
        ishape = self.illumination_map.get_illumination_shape()
        if self.subarray_input is not None:
            # The location must be within the expected detector limits.
            drows = self._sca['ILLUMINATED_ROWS']
            dcols = self._sca['ILLUMINATED_COLUMNS'] + \
                        self._sca['LEFT_COLUMNS'] + self._sca['RIGHT_COLUMNS']
            if (self.subarray_input[0] < 1) or \
               (self.subarray_input[0] + self.subarray_input[2] > dcols) or \
               (self.subarray_input[1] < 1) or \
               (self.subarray_input[1] + self.subarray_input[3] > drows):
                strg = "Subarray mode %s declared in input file " % \
                    self.subarray_input_str
                strg += "translates to invalid location: %s" % \
                    self.subarray_input.__str__()
                raise ValueError(strg)
            
            # The data must have the same shape and size as the subarray.
            if (ishape[0] != self.subarray_input[2]) or \
               (ishape[1] != self.subarray_input[3]):
                strg = "Subarray mode %s declared in input file " % \
                    self.subarray_input_str
                strg += "is incompatible with the actual data shape "
                strg += "(%d x %d)" % ishape
                raise ValueError(strg)
        else:
            # The input file is assumed full frame. Warn if the data
            # array size might exceed the size of the calibration frames.
            fullcolumns = self._sca['LEFT_COLUMNS'] + \
                            self._sca['ILLUMINATED_COLUMNS'] + \
                            self._sca['RIGHT_COLUMNS']
            fullframe = (self._sca['ILLUMINATED_ROWS'], fullcolumns)
            if (ishape[0] > fullframe[0]) or (ishape[1] > fullframe[1]):
                if self.simulate_bad_pixels or self.simulate_dark_current:
                    strg = "WARNING: Input file data shape (%d x %d) " % ishape
                    strg += "may be too large for the bad pixel or dark "
                    strg += "frames, which expect up to %d x %d. " % fullframe
                    strg += "Try --nobadpixels --nodark."
                    self.logger.warn( strg )
                    
        # Give a warning if the input subarray mode is smaller than the
        # output subarray mode.
        if self.subarray is not None:
            oshape = (self.subarray[2], self.subarray[3])
            if (oshape[0] > ishape[0]) or (oshape[1] > ishape[1]):
                if self._verbose > 0:
                    strg = "NOTE: Output subarray (%d x %d) " % oshape
                    strg += "is larger than input array (%d x %d)." % ishape
                    strg += " There will be some gaps in the output data."
                    self.logger.warn( strg )
       
        # The previous flux data is invalid.
        self.flux = None

        # Create a new detector object matching the size of the
        # data contained in the illumination map.
        self._new_detector()

    def set_illumination(self, illumination_map, scale=None,
                         subarray_input=None ):
        """
        
        Define the detector illumination by providing an MiriIlluminationModel
        object directly. This function is useful when calling scasim
        directly from Python functions that implement a pipeline.
                
        :Parameters:
    
        illumination_map: MiriIlluminationModel object
            A MIRI illumination map object which describes the input
            illumination.
        scale: float, optional, default=None
            An optional scale factor to apply to the intensity data.
            If not provided, no scaling is applied.
            This is for debugging and testing only - the input data
            should already be scaled to photons/second/pixel.
        subarray_input: string, optional
            The subarray mode of the INPUT data. If not specified, the
            subarray mode will be taken from the illumination map
            metadata, and if neither are present it will be assumed
            full frame.
            
        :Raises:
    
        AttributeError
            Raised if simulation parameters undefined.
        TypeError
            Raised if the illumination map is of the wrong type,
            size or shape.

        """
        if not self._setup:
            strg = "No simulation parameters defined. Please use the setup() "
            strg += " method before defining input data."
            raise AttributeError(strg)

        assert isinstance(illumination_map, MiriIlluminationModel)
        intensity = illumination_map.intensity
        wavelength = illumination_map.wavelength
        
        # The intensity data must be at least 2-D.
        if intensity.ndim < 2:
            strg = "Illumination map must be at least 2-D "
            strg += "(%d-D data provided)" % intensity.ndim
            raise TypeError(strg)
        
        # If the wavelength array is 1-D and the intensity array is 3-D
        # the wavelength array needs to be reshaped into a 3-D array.
        if illumination_map._isvalid(intensity) and \
           illumination_map._isvalid(wavelength):
            if len(wavelength.shape) == 1 and len(intensity.shape) > 2:
                if self._verbose > 2:
                    self.logger.info( "Reshaping wavelength array from 1-D to 3-D." )
                sz1 = illumination_map.wavelength.shape[0]
                illumination_map.wavelength.shape = [sz1, 1, 1]

        # The illumination data size must be a multiple of 8 so the
        # reference output can be reshaped successfully.
        # The illumination map cannot be larger than the detector.
        # Give a warning and truncate an over-sized map.
        illum_shape = illumination_map.get_illumination_shape()
        if (illum_shape[0] % 8 != 0) or (illum_shape[0] % 8 != 0):
            strg = "Illumination map rows and columns must be a multiple of 8 "
            strg += "(%d x %d data provided)" % illum_shape
            raise TypeError(strg)
            
        if illum_shape[0] > self._sca['ILLUMINATED_COLUMNS'] or \
           illum_shape[1] > self._sca['ILLUMINATED_ROWS']:
            strg = "***Illumination map of size %d x %d is too large! " % \
                illum_shape
            strg += "Truncating to detector size of %d x %d pixels." % \
                (self._sca['ILLUMINATED_COLUMNS'], self._sca['ILLUMINATED_ROWS'])
            self.logger.warn(strg)
            illumination_map.truncate([self._sca['ILLUMINATED_COLUMNS'],
                                       self._sca['ILLUMINATED_ROWS']] )
            
        # Scale the intensity data if needed.
        if scale is not None and scale != 1.0:
            illumination_map.apply_scale(scale)

        # Use the subarray mode supplied or get the subarray mode from
        # the supplied metadata.
        if subarray_input is None:
            if hasattr(illumination_map, 'meta'):
                if hasattr(illumination_map.meta, 'subarray'):
                    if hasattr(illumination_map.meta.subarray, 'name'):
                        subarray_input = illumination_map.meta.subarray.name
        if subarray_input is not None:
            self.subarray_input_str = str(subarray_input)
        else:
            # If the input subarray mode is undefined but the output subarray
            # mode matches the input data shape, assume the input and output
            # subarray modes are the same. Otherwise assume full frame.
            if self.subarray is not None:
                ishape = illumination_map.get_illumination_shape()
                if (self.subarray[2] == ishape[0]) and \
                   (self.subarray[3] == ishape[1]):
                    self.subarray_input_str = self.subarray_str
                    if self._verbose > 2:
                        self.logger.info( "Input subarray mode assumed to be %s." % \
                            self.subarray_input_str )
                else:
                    self.subarray_input_str = 'FULL'
            else:
                self.subarray_input_str = 'FULL'
       
        # Define the illumination map and subarray mode.
        self._set_illumination_map(illumination_map, subarray_input)

    def _set_illumination_map(self, illumination_map, subarray_input=None ):
        """
        
        Test function to set the illumination map directly from a
        pre-defined illumination_map object, as an alternative to
        reading a file.
                
        :Parameters:
     
        illumination_map: IlluminationMap object
            An illumination map to be used.
        subarray_input: string, optional
            The subarray mode of the INPUT data. If not specified, full
            frame will be assumed.
            
        :Raises:
    
        ValueError
            Raised if any of the parameters are out of range.
         
        """
        # Verify the input subarray mode provided
        if subarray_input is not None:
            self.subarray_input_str = subarray_input
            try:
                self.subarray_input = \
                    detector_properties.get('SUBARRAY', subarray_input)
            except KeyError:
                # N.B. This function does not attempt to parse an
                # unrecognised input subarray string. Just report an error.
                strg = "Unrecognised input subarray mode specified: %s" % \
                    self.subarray_input_str
                raise ValueError(strg)
        else:
            self.subarray_input_str = 'FULL'
            self.subarray_input = None
        
        # Tidy up and prepare for new data.
        self._prepare_for_new_data()
        
        # Set the illumination map object.        
        self.illumination_map = illumination_map
        
        # The previous flux data is invalid.
        self.flux = None

        # Create a new detector object matching the size of the
        # data contained in the illumination map.
        self._new_detector()

    def _prepare_for_new_data(self):
        """
        
        Helper function to tidy up in preparation for new data.
        
        """            
        # Delete any previous illumination map object
        if self.illumination_map is not None:
            del self.illumination_map
            self.illumination_map = None
            
        # Delete any previous MIRI metadata object and begin with a fresh one.
        if self.metadata is not None:
            del self.metadata
        self.metadata = Metadata(description='Metadata created by SCA simulator')

    def _new_detector(self):
        """
        
        Helper function to set up a detector object for new data.
        
        """
        # All subarray combinations are supported.
        #
        # If the input data is full frame, create a new detector object
        # matching the shape and size of the data contained in the
        # illumination map. Otherwise create full-sized detector object
        # into which the input subarray will be inserted.
        if self.subarray_input is None:
            ishape = self.illumination_map.get_illumination_shape()
        else:
            ishape = (self._sca['ILLUMINATED_ROWS'], \
                      self._sca['ILLUMINATED_COLUMNS'])

        # Query the filter name or band from the illumination model.
        mirifilter = self.illumination_map.get_fits_keyword('FILTER')
        miriband = self.illumination_map.get_fits_keyword('BAND')
            
        # A new detector object is only needed if the detector ID
        # or the shape of the illumination map has changed.
        if (self.detector is None) or (ishape != self.shape):
            # The shape has changed.
            self.shape = ishape

            if self._verbose > 1:
                self.logger.info( "Creating a new detector object for " + \
                    str(self.shape[0]) + " rows x " + \
                    str(self.shape[1]) + " columns." )

            if self.simulate_ref_pixels:
                left_columns  = self._sca['LEFT_COLUMNS']
                right_columns = self._sca['RIGHT_COLUMNS']
                bottom_rows   = self._sca['BOTTOM_ROWS']
                top_rows      = self._sca['TOP_ROWS']
            else:
                left_columns = 0
                right_columns = 0
                bottom_rows = 0
                top_rows = 0
            well_depth = self._sca['WELL_DEPTH']
        
            # Clear the old detector object and create a new one.
            if self.detector is not None:
                del self.detector
            if 'SLOW' in self.readout_mode:
                readpatt = 'SLOW'
            else:
                readpatt = 'FAST'
            self.detector = DetectorArray(
                                self.detectorid,
                                self.shape[0], self.shape[1],
                                self.temperature,
                                left_columns=left_columns,
                                right_columns=right_columns,
                                bottom_rows=bottom_rows,
                                top_rows=top_rows,
                                well_depth=well_depth,
                                readpatt=readpatt, subarray=self.subarray_str,
                                mirifilter=mirifilter, miriband=miriband,
                                simulate_poisson_noise=self.simulate_poisson_noise,
                                simulate_read_noise=self.simulate_read_noise,
                                simulate_bad_pixels=self.simulate_bad_pixels,
                                simulate_dark_current=self.simulate_dark_current,
                                simulate_flat_field=self.simulate_flat_field,
                                simulate_gain=self.simulate_gain,
                                simulate_nonlinearity=self.simulate_nonlinearity,
                                simulate_drifts=self.simulate_drifts,
                                simulate_latency=self.simulate_latency,
                                cdp_ftp_path=self.cdp_ftp_path,
                                readnoise_version=self.readnoise_version,
                                bad_pixels_version=self.bad_pixels_version,
                                flat_field_version=self.flat_field_version,
                                linearity_version=self.linearity_version,
                                gain_version=self.gain_version,
                                makeplot=self._makeplot,
                                verbose=self._verbose,
                                logger=self.toplogger)
            
        # If a new detector is not needed, but the readout mode or the
        # output subarray mode have changed, then the calibration data
        # needs to be updated.
        elif (self.subarray_str != self.subarray_previous) or \
             (self.readout_mode != self.readout_mode_previous):
            if 'SLOW' in self.readout_mode:
                readpatt = 'SLOW'
            else:
                readpatt = 'FAST'
            self.detector.simulate_poisson_noise=self.simulate_poisson_noise
            self.detector.simulate_read_noise=self.simulate_read_noise
            self.detector.simulate_bad_pixels=self.simulate_bad_pixels
            self.detector.simulate_dark_current=self.simulate_dark_current
            self.detector.simulate_flat_field=self.simulate_flat_field
            self.detector.simulate_gain=self.simulate_gain
            self.detector.simulate_nonlinearity=self.simulate_nonlinearity
            self.detector.simulate_drifts=self.simulate_drifts
            self.detector.simulate_latency=self.simulate_latency
            self.detector.add_calibration_data(self.detectorid,
                    readpatt=readpatt, subarray=self.subarray_str,
                    mirifilter=mirifilter, miriband=miriband,
                    cdp_ftp_path=self.cdp_ftp_path,
                    bad_pixels_version=self.bad_pixels_version,
                    flat_field_version=self.flat_field_version,
                    linearity_version=self.linearity_version,
                    readnoise_version=self.readnoise_version,
                    gain_version=self.gain_version)

        self.subarray_previous = self.subarray_str
        self.readout_mode_previous = self.readout_mode
 
    def read_fringe_map(self, filename):
        """
        
        Read fringe map data from a file.
                
        :Parameters:
     
        filename: string
            The name of the file to be opened.
             
        :Prerequisites:
        
        Can only be used after the detector illumination data have been
        imported by the read_data method.
        
        :Raises:
        
        AttributeError
            Raised if the read_data method has not been executed first.
        
        """
        if self._verbose > 1:
            self.logger.info( "Reading fringe map file: %s" % filename )
        if self.illumination_map is None:
            strg = "IlluminationMap object not defined - use read_data first."
            raise AttributeError(strg)

        # The fringe map must be the same shape as the illumination map
        if self.subarray_input is None:
            ishape = self.illumination_map.get_illumination_shape()
        else:
            ishape = (self._sca['ILLUMINATED_ROWS'], \
                      self._sca['ILLUMINATED_COLUMNS'])

        self.fringe_map = filename
        fringe_model = MiriMeasuredModel( filename )
        
        # Get a windowed fringe map scaled so the mean value is 1.0
        fringe_map = fringe_model.data[0:ishape[0], 0:ishape[1]]
        fringe_mean = np.mean(fringe_map)
        if fringe_mean > 0.0:
            self.fringe_map_data = fringe_map / fringe_mean
        else:
            self.fringe_map_data = fringe_map / fringe_mean
            
        # The flux must be recalculated if the fringe map changes.
        self.flux = None
        del fringe_model
        
    def set_readout_mode(self, mode, inttime=None, ngroups=None, nints=None,
                         samplesum=None):
        """
        
        Defines the SCA detector readout mode and integration parameters.
        
        :Parameters:
        
        mode: string
            Readout mode, which can be one of the following options.
            
            * 'SLOW' - 9 samples per readout and defaults of ngroups=10
              and nints=1
            * 'FAST' - 1 sample per readout and defaults of ngroups=1
              and nints=10
            * 'FASTINTAVG' - same as FAST but with groups of 4
              integrations averaged to reduce data volume.
            * 'FASTGRPAVG' - same as FAST but with groups of 4 groups
              averaged to reduce data volume.
              
        inttime: float, optional
            The integration time in seconds. This parameter also defines
            the number of readout groups, unless ngroups is specified.
            The integration time must be positive, as there must be at
            least one group.
            *NOTE: Any requested integration time will be rounded up to
            the time resulting from the nearest whole number of groups.*
        ngroups: int, optional
            The number of readout groups. If None, this is derived from
            the integration time and readout mode. If specified, this
            parameter defines the number of groups and integration time
            and overrides the inttime parameter. There must be at least
            one group.
        nints: int, optional
            The number of integrations required. If None, the default
            for the readout mode will be used. There must be at least
            one integration.
            *NOTE: nints can be safely changed without affecting the
            readout mode.*
        samplesum: int, optional
            Normally None, but if specified allows samplesum to be defined
            directly - overriding the values defined in the detector
            properties file. This is only for testing weird readout
            modes, since MIRI users cannot change samplesum explicitly.
            There must be at least one sample.
            *NOTE: Altering this value from its default will change
            the readout mode to 'TESTnn'.*
            
        :Raises:
    
        ValueError
            Raised if any of the parameters are out of range.
            
        """
        # Define default parameters based on the readout mode.
        self.readout_mode = mode
        try:
            mode_tuple = detector_properties.get('READOUT_MODE', mode)
            self.samplesum_def = int(mode_tuple[0])
            self.sampleskip_def = int(mode_tuple[1])
            self.refpixsampleskip_def = int(mode_tuple[2])
            self.nframes = int(mode_tuple[3])
            self.groupgap = int(mode_tuple[4])
            self.ngroups_def = int(mode_tuple[5])
            self.nints_def = int(mode_tuple[6])
            self.avggrps = int(mode_tuple[7])
            self.avgints = int(mode_tuple[8])
        except (KeyError, IndexError, TypeError, ValueError):
            strg = "Unrecognised or badly defined readout mode: %s" % mode
            raise ValueError(strg)

        # Determine how the actual detector readout parameters are
        # defined.
        if ngroups is not None:
            if int(ngroups) <= 0:
                raise ValueError("Number of groups must be > 0")
            # Integration time is determined by ngroups.
            # The inttime parameter is ignored.
            self.time_mode = 'groups_to_time'
            self.inttime = None
            self.inttime_req = inttime
            # If avggrps is not 1 round the specified number of groups
            # up to a whole multiple of avggrps.
            if self.avggrps > 1:
                self.ngroups = \
                    int(np.ceil(ngroups/self.avggrps) * self.avggrps)
            else:
                self.ngroups = int(ngroups)
        elif inttime is not None:
            # ngroups is determined by the integration time.
            self.time_mode = 'time_to_groups'
            self.inttime = float(inttime)
            if self.inttime <= 0.0:
                raise ValueError("Integration time must be positive.")
            self.inttime_req = None
            self.ngroups = None
        else:
            # If neither inttime nor ngroups are specified, the defaults
            # set by the readout mode are used.
            self.time_mode = 'default'
            self.inttime = None
            self.inttime_req = None
            self.ngroups = self.ngroups_def

        # If a number of integrations has been provided use it.
        # Otherwise use the read mode default.
        if nints is not None:
            if int(nints) <= 0:
                raise ValueError("Number of integrations must be > 0")
            # If avgints is not 1 round the specified number of integrations
            # up to a whole multiple of avgints.
            if self.avgints > 1:
                self.nints = int(np.ceil(nints/self.avgints) * self.avgints)
            else:
                self.nints = int(nints)
        else:
            self.nints = self.nints_def

        # Overriding nsample is for theoretical testing only
        # and will cause the readout mode to become 'TESTnn'
        if samplesum is None:
            self.samplesum = self.samplesum_def
            self.sampleskip = self.sampleskip_def
            self.refpixsampleskip = self.refpixsampleskip_def
        else:
            if int(samplesum) <= 0:
                raise ValueError("Number of samples must be > 0")
            self.samplesum = int(samplesum)
            if self.samplesum > 2:
                self.sampleskip = 1
            else:
                self.sampleskip = 0
            self.refpixsampleskip = self.refpixsampleskip_def
            self.readout_mode = 'TEST%d' % self.samplesum
            
        # This flag will trigger a recalculation of the integration time
        # during the next integration after a DetectorArray object has been
        # created. (The final integration time depends on the detector
        # frame time determined by the DetectorArray object).
        self.inttime_calculated = False
        
        if self._verbose > 2:
            strg = "Setting readout mode to %s (sampleskip=%d, samplesum=%d): " % \
                (mode, self.sampleskip, self.samplesum)
            if self.time_mode == 'groups_to_time':
                strg += "\n  integration time determined from ngroups=%d" % \
                    self.ngroups
            elif self.time_mode == 'time_to_groups':
                strg += "\n  ngroups determined from integration time=%.2f" % \
                    self.inttime
            else:
                strg += "\n  ngroups=%d from mode default" % self.ngroups
                
            if nints is not None:
                strg += " and nints specified to be %d." % self.nints
            else:
                strg += " and nints defaulting to %d." % self.nints
            self.logger.info( strg )

    def wait(self, elapsed_time, bgflux=0.0):
        """
        
        Simulate waiting or a certain elapsed time.
                
        :Parameters:
        
        elapsed_time: float
            The elapsed time, in seconds.
        bgflux: float (optional)
            A uniform background photon flux falling on the detector
            while it is idle. This flux can affect detector persistence
            by filling charge traps. By default there is no background
            flux.
            
        :Returns:
        
        None.
            
        :Prerequisites:
        
        The detector readout mode and integration time should have been
        defined with the set_readout_mode method.
        
        :Raises:
        
        AttributeError
            Raised if the read_data method has not been executed first.
        ValueError
            Raised if any of the parameters are out of range.
        
        """
        # A wait is not possible until a DetectorArray object
        # has been successfully defined.
        if self.detector is None:
            strg = "DetectorArray object not defined - " + \
                "use read_data or set_illumination first."
            raise AttributeError(strg)

        # Elapsed must be positive.
        assert elapsed_time > 0.0

        if self._verbose > 2:
            self.logger.info( "Waiting for %.2f seconds." % elapsed_time )
        
        # Generate some cosmic ray events during this elapsed time.
        rows = self.shape[0]
        columns = self.shape[1]
        pixsize = self._sca['PIXEL_SIZE']
            
        cosmic_ray_list = \
            self.cosmic_ray_env.generate_events(rows, columns,
                                                elapsed_time, pixsize)
        # Hit the detector with the cosmic rays.
        self.detector.hit_by_cosmic_rays(cosmic_ray_list, self.nframes)
        del cosmic_ray_list    
            
        # Wait for the elapsed time.
        self.detector.wait(elapsed_time, bgflux=bgflux)
        self.clock_time += elapsed_time
          
    def integration(self, intnum, frame_time=None):
        """
        
        Simulate a detector integration consisting of one or more groups
        of readouts.
                
        :Parameters:
        
        intnum: int
            Integration number, which determines where data are
            stored in the simulated science data structure.
            Must be 0 or greater.
        frame_time: float, optional
            The detector frame time, in seconds.
            If specified, this parameter overrides the frame time
            obtained from the current detector readout mode and
            subarray. This can be used, for example, to simulate
            the timing of full frame exposures with subarray-sized
            data (to save memory). If None, the frame time obtained
            from the current readout mode and subarray is used.
            
        :Returns:
        
        integration_data: array_like uint32
            An array of integration data.
            
        :Prerequisites:
        
        Can only be used after the detector illumination data have been
        imported by the read_data method.
        The detector readout mode and integration time should have been
        defined with the set_readout_mode method.
        
        :Raises:
        
        AttributeError
            Raised if the read_data method has not been executed first.
        ValueError
            Raised if any of the parameters are out of range.
        
        """
        # An integration is not possible until a DetectorArray object
        # and illumination map have been successfully defined.
        if self.illumination_map is None:
            strg = "IlluminationMap object not defined - use read_data first."
            raise AttributeError(strg)
        if self.detector is None:
            strg = "DetectorArray object not defined - use read_data first."
            raise AttributeError(strg)
        
        # The integration number cannot be negative.
        if int(intnum) < 0:
            strg = "The integration number must be a positive integer."
            raise ValueError(strg)

        # Frame time must be positive.
        if frame_time is not None:
            assert frame_time > 0.0
        
        # Define the number of groups from the readout mode and integration
        # time provided, unless specified explicitly. There must be at least
        # one group.
        if not self.inttime_calculated:
            if self.time_mode == 'time_to_groups':
                self.ngroups = self._time_to_groups(
                                        self.inttime,
                                        subarray=self.subarray,
                                        burst_mode=self.subarray_burst_mode,
                                        frame_time=frame_time)
            else:
                self.inttime = self._groups_to_time(
                                        self.ngroups,
                                        subarray=self.subarray,
                                        burst_mode=self.subarray_burst_mode,
                                        frame_time=frame_time)
                self.inttime_req = self.inttime
            self.inttime_calculated = True

#         # Forward the readout mode to the detector.
#         self.detector.set_readout_mode(self.samplesum, self.sampleskip,
#                                        self.refpixsampleskip, self.nframes)
       
        # Get the combined illumination from the illumination map.
        # This calculation only needs to be done once unless the
        # illumination map or the QE measurement changes.
        if self.flux is None:
            if self.subarray_input is None:
                flux = self.illumination_map.get_illumination( usefilter=self.qe )
            else:
                dshape = self.detector.illuminated_shape
                location = (self.subarray_input[0], self.subarray_input[1])
                dleft  = self._sca['LEFT_COLUMNS']
                dright = self._sca['RIGHT_COLUMNS']                
                flux = self.illumination_map.get_illumination_enlarged(
                            dshape, usefilter=self.qe, location=location,
                            leftcrop=dleft, rightcrop=dright)

            # Check the amount of flux is within a sensible range.
            # Give a warning if the flux is likely to saturate the
            # detector. Reject any truly silly flux levels.
            wherenan = np.where( flux == np.nan )
            if len(wherenan[0]) > 0:
                strg = "***Input flux array contains "
                strg += "%d NaN values." % len(wherenan[0])
                strg += " These will be replaced by 0.0."
                self.logger.warn(strg)
                flux[ wherenan ] = 0.0 
            
            if flux.min() < 0.0:
                whereneg = np.where( flux < 0.0 )
                strg = "***Input flux array contains "
                strg += "%d negative values." % len(whereneg[0])
                self.logger.warn(strg)

            # Calculate an approximate flux that would saturate the detectors
            # after only one frame time.
            if frame_time is None:
                ftime = self.detector.frame_time(
                                        self.samplesum,
                                        self.sampleskip,
                                        refpixsampleskip=self.refpixsampleskip,
                                        subarray=self.subarray,
                                        burst_mode=self.subarray_burst_mode)
            else:
                ftime = frame_time
            if ftime <= 0.0:
                ftime = 1.0
            saturation = self._sca['WELL_DEPTH'] / float(ftime)
            if flux.min() > saturation:
                # Junk data detected. All the pixels will saturate.
                strg = "Detector illumination flux is too high "
                strg += "(%g to %g photons/s/pixel)." % (flux.min(), flux.max())
                strg += "\n   It will saturate ALL the detector pixels. "
                strg += "It should be well below the first frame "
                strg += "saturation level of %g photons/s/pixel." % \
                    float(saturation)
                raise ValueError(strg)
            if flux.max() > (100.0 * saturation):
                # Seriously saturated data detected. It needs to be
                # truncated to prevent an overflow.
                whereover = np.where(flux > 100.0 * saturation)
                strg = "Detector illumination flux is too high "
                strg += "(up to %g photons/s/pixel)." % flux.max()
                strg += "\n   Values that would cause an overflow "
                strg += "will be truncated at %g photons/s/pixel." % \
                    float(saturation * 100.0)
                self.logger.error(strg)
                flux[whereover] = saturation * 100.0
            if flux.max() > saturation:
                wheresat = np.where(flux > saturation)
                strg = "***Input flux array contains values that "
                strg += "could saturate at least %d pixels." % \
                    len(wheresat[0])
                strg += "\n   Maximum flux of %g photons/s/pixel " % flux.max()
                strg += "is greater than first frame "
                strg += "saturation level of %g photons/s/pixel." % \
                    float(saturation)
                self.logger.warn(strg)
            
            if self.fringe_map_data is None:
                self.flux = flux
            else:
                self.flux = flux * self.fringe_map_data
            del flux
        
        if self._verbose > 2:
            strg = "Flux data obtained from input file: shape=" + \
                str(self.flux.shape) + \
                " min=" + str(self.flux.min()) + " max=" + str(self.flux.max())
            if self.fringe_map_data is not None:
                strg +=" and multiplied by fringe map: shape=" + \
                str(self.fringe_map_data.shape) + \
                " min=" + str(self.fringe_map_data.min()) + \
                " max=" + str(self.fringe_map_data.max())
            self.logger.info(strg)
        
        # >>>
        # >>> Reset the detector.
        # >>> Insert an extra FRAME_RESETS resets if needed.
        # >>>
        extra_resets = self._sca['FRAME_RESETS']
        if self._verbose > 4:
            self.logger.debug( "Applying %d extra frame resets." % extra_resets )
        nresets = 1 + extra_resets
        if intnum == 0:
            self.detector.reset(nresets=nresets, new_exposure=True)
        else:
            self.detector.reset(nresets=nresets)            
                
        # >>>
        # >>> Step through the groups.        
        # >>>
        if self._verbose > 1:
            if self.ngroups > 1:
                self.logger.info( "Simulating %d groups for integration %d." % \
                                  (self.ngroups, intnum+1) )
            else:
                self.logger.info( "Simulating %d group for integration %d." % \
                                  (self.ngroups, intnum+1) )
        for group in range(0, self.ngroups):
            if self._verbose > 2:
                self.logger.info( "Integration %d group %d:" % (intnum+1, group+1) )
                
            # The group time is the frame time x number of frames per group.
            if frame_time is None:
                ftime = self.detector.frame_time(
                                        self.samplesum,
                                        self.sampleskip,
                                        refpixsampleskip=self.refpixsampleskip,
                                        subarray=self.subarray,
                                        burst_mode=self.subarray_burst_mode)
            else:
                ftime = frame_time
            time = self.nframes * ftime
            # For all but the first group, the integration includes
            # the group gap.
            if group > 0:
                time += self.groupgap * ftime
            
            # Generate some cosmic ray events during this group of frames
            # interval.
            # TODO: The next few lines could be taken outside the group loop.
            rows = self.shape[0]
            columns = self.shape[1]
            pixsize = self._sca['PIXEL_SIZE']
            
            cosmic_ray_list = \
                self.cosmic_ray_env.generate_events(rows, columns,
                                                    time, pixsize)
            # Hit the detector with the cosmic rays.
            self.detector.hit_by_cosmic_rays(cosmic_ray_list, self.nframes)
            del cosmic_ray_list    
            
            # >>>
            # >>> Integrate on the flux, read the detector and update the
            # >>> exposure data.
            # >>>
            self.detector.integrate(self.flux, time, intnum=intnum)
            total_samples = self.nframes * self.samplesum
            if total_samples < 1:
                total_samples = 1
            # Assist the garbage collector by discarding the previous
            # integration data.
            if self.integration_data is not None:
                del self.integration_data
            self.integration_data = \
                self.detector.readout(subarray=self.subarray,
                                      total_samples=total_samples)
            if self._makeplot and self._verbose > 7:
                mplt.plot_image2D(self.integration_data,
                    xlabel='Columns', ylabel='Rows', withbar=True,
                    title='Readout for integration %d, group %d' % \
                        (intnum,group))
            
            self.exposure_data.set_group(self.integration_data, group, intnum)

        # Return the last set of integration data.
        return self.integration_data

    def exposure(self, nints=None, frame_time=None, start_time=None):
        """
        
        Simulate a detector exposure consisting of one or more
        integrations, each of which consists of one of more groups of
        readouts.
                
        :Parameters:
        
        nints: int, optional
            The number of integrations in this exposure. It must be at
            least 1. If None, the default set by the readout mode is
            used. The total exposure time is nints x integration time.
        frame_time: float, optional
            The detector frame time, in seconds.
            If specified, this parameter overrides the frame time
            obtained from the current detector readout mode and
            subarray. This can be used, for example, to simulate
            the timing of full frame exposures with subarray-sized
            data (to save memory). If None, the frame time obtained
            from the current readout mode and subarray is used.
        start_time: string or float, optional
            The required clock time of the start of the exposure (MJD days).
            Strings other than 'NOW' are converted to floating point.
            If set to 'NOW', the current date-time is obtained from
            the system clock. By default, the internally stored clock
            time is used.

        :Returns:
        
        integration_data: array_like uint32
            An array of data from the final integration.
        
        :Prerequisites:
        
        Can only be used after the detector illumination data have been
        imported by the read_data method.
        The detector readout mode and integration time should have been
        defined with the set_readout_mode method.
        
        :Raises:
        
        AttributeError
            Raised if the read_data method has not been executed first.
        ValueError
            Raised if any of the parameters are out of range.
        
        """
        # An exposure is not possible until a DetectorArray object
        # and illumination map have been successfully defined.
        if self.illumination_map is None:
            strg = "IlluminationMap object not defined - use read_data first."
            raise AttributeError(strg)
        if self.detector is None:
            strg = "DetectorArray object not defined - use read_data first."
            raise AttributeError(strg)

        # The number of integrations must be at least 1.
        if nints is not None:
            if nints >= 1:
                self.nints = int(nints)
            else:
                self.nints = 1
                
        # Frame time must be positive.
        if frame_time is not None:
            assert frame_time > 0.0

        # Define the number of groups from the readout mode and integration
        # time provided, unless specified explicitly. There must be at least
        # one group.
        if not self.inttime_calculated:
            if self.time_mode == 'time_to_groups':
                self.ngroups = self._time_to_groups(
                                        self.inttime,
                                        subarray=self.subarray,
                                        burst_mode=self.subarray_burst_mode,
                                        frame_time=frame_time)
            else:
                self.inttime = self._groups_to_time(
                                        self.ngroups,
                                        subarray=self.subarray,
                                        burst_mode=self.subarray_burst_mode,
                                        frame_time=frame_time)
                self.inttime_req = self.inttime
            self.inttime_calculated = True

#         # Forward the readout mode to the detector.
#         self.detector.set_readout_mode(self.samplesum, self.sampleskip,
#                                        self.refpixsampleskip, self.nframes)

        # If needed, create a new exposure data object.
        self._new_exposure_data()

        # >>>
        # >>> Execute each integration in turn.
        # >>>
        if self._verbose > 1:
            if self.nints > 1:
                self.logger.info( "Simulating %d integrations." % self.nints )
            else:
                self.logger.info( "Simulating %d integration." % self.nints )
        for intnum in range(0, self.nints):
            self.integration(intnum, frame_time=frame_time)
            
        # If the DARK calibration is not averaged, it is added here.
        if self.detector.simulate_dark_current and not self.detector.dark_averaged:
            if self.detector.dark_map is not None:
                self.logger.info("Adding the DARK calibration from %s" % \
                                 self.detector.dark_map_filename)
                try:
                    self.exposure_data.add_dark( self.detector.dark_map,
                                                 clipvalue=None )
                except ValueError, e:
                    # Catch an exception and instead issue a log message.
                    strg = str(e)
                    strg += ": DARK addition skipped."
                    self.logger.error(strg)
                    
        # If the nonlinearity correction is done by translation table
        # it is applied to the exposure data here.
        if self.detector.simulate_nonlinearity and NONLINEARITY_BY_TABLE:
            rcolumns = self.exposure_data.data.shape[3]
            rcolmiddle = rcolumns//2
            if self.detector.linearity_table_left is not None:
                self.logger.info("Correcting nonlinearity from %s" % \
                                 self.detector.linearity_filename)
                self.exposure_data.apply_translation( \
                    self.detector.linearity_table_left,
                    fromcolumn=0, tocolumn=rcolmiddle )
            if self.detector.linearity_table_right is not None:
                self.exposure_data.apply_translation( \
                    self.detector.linearity_table_right,
                    fromcolumn=rcolmiddle, tocolumn=rcolumns )        
        
        # Copy the primary metadata from the illumination map to the
        # exposure data and append some additional information.
        metadata = Metadata("Metadata of simulated exposure")
        metadata.from_data_object( self.illumination_map )
        
        # Import the primary metadata (but ignore the TYPE keyword)
        for key in metadata.keys():
            if key == 'TYPE':
                continue # Output data will have a different TYPE
            self.metadata[key] = metadata[key]
        comments = metadata.get_comments()
        for comment in comments:
            self.metadata.add_comment(comment)
        histories = metadata.get_history()
        for history in histories:
            self.metadata.add_history(history)

        # Also import the INTENSITY HDU metadata (which contains
        # World Coordinates keywords).
        intensity_metadata = Metadata('Intensity metadata')
        intensity_metadata.from_data_object(self.illumination_map,
                                            hdu_name='INTENSITY')
         
        # Set up the primary metadata according to MIRI-UM-00004-RAL
        simname = "MIRI SCA simulator (MiriTE %s)" % __version__
        strg = "Processed by %s" % simname
        if hasattr(self.metadata, 'add_history'):
            self.metadata.add_history(strg)

        # Housekeeping metadata
        self.metadata["ORIGIN"] = "MIRI European Consortium"
        self.metadata["TELESCOP"] = "JWST"
        self.metadata["INSTRUME"] = "MIRI"
        self.metadata["CREATOR"] = simname

        # Cosmic ray mode
        wordz = self.cosmic_ray_mode.split("+")
        if len(wordz) > 1:
            self.metadata["CRMODE"] = wordz[0]
            self.metadata["CRVAR"] = wordz[1]
        else:
            self.metadata["CRMODE"] = self.cosmic_ray_mode
        if self.cosmic_ray_mode != 'NONE':
            self.metadata = self.cosmic_ray_env.set_metadata(self.metadata)
        self.metadata['CRNUM'] = self.detector.cosmic_ray_count
        self.metadata['CRNUMPIX'] = self.detector.cosmic_ray_pixel_count

        # Detector properties and readout mode
        self.metadata["READPATT"] = self.readout_mode
        self.metadata["NSAMPLES"] = self.samplesum
        self.metadata["SMPSKIP"] = self.sampleskip
        self.metadata["DETROWS"] = self.shape[0]
        self.metadata["DETCOLS"] = self.shape[1]
        #self.metadata["ZROFRAME"] = False

        # Subarray mode
        self.metadata["SUBARRAY"] = self.subarray_str
        (subrows, subcols) = self.detector.get_subarray_shape(self.subarray)
        if self.subarray is not None:
            #(namps, nref) = self._amplifier_count()
            self.metadata["SUBSTRT1"] = self.subarray[1]
            self.metadata["SUBSTRT2"] = self.subarray[0]
            self.metadata["SUBSIZE1"] = subcols
            self.metadata["SUBSIZE2"] = self.subarray[2]
        else:
            self.metadata["SUBSTRT1"] = 1 # 1 indexed
            self.metadata["SUBSTRT2"] = 1 # 1 indexed
            self.metadata["SUBSIZE1"] = subcols
            self.metadata["SUBSIZE2"] = self.shape[0]
        self.metadata["SUBBURST"] = self.subarray_burst_mode

        # Adjust the World Coordinates metadata contained in the INTENSITY
        # metadata, shifting the reference point to account for the
        # reference columns and subarray mode.
        # The first two axes of the exposure data are pixels, and the
        # rest are groups and integrations
        naxes = 2                        
        if self.exposure_data is not None:
            naxes = len(self.exposure_data.shape)
        intensity_metadata['WCSAXES'] = naxes 
                   
        if 'CRPIX1' in self.metadata:
            crpix1 = intensity_metadata['CRPIX1']
        else:
            crpix1 = 1
        if self.subarray_input_str == 'FULL':
            substrt1 = self.metadata["SUBSTRT1"]
        else:
            substrt1 = 1
        if substrt1 > 1:
            # Reference columns not included in subarrays that do not
            # touch the left hand edge.
            intensity_metadata['CRPIX1'] = \
                        crpix1 + 1 - substrt1
        else:
            intensity_metadata['CRPIX1'] = \
                        crpix1 + 1 - substrt1 + self.detector.left_columns
                        
        if 'CRPIX2' in self.metadata:
            crpix2 = intensity_metadata['CRPIX2']
        else:
            crpix2 = 1
        if self.subarray_input_str == 'FULL':
            substrt2 = self.metadata["SUBSTRT2"]
        else:
            substrt2 = 1
        intensity_metadata['CRPIX2'] = crpix2 + 1 - substrt2

        # Add the extra WCS metadata which describes ramp data
        if naxes > 2:
            intensity_metadata['CTYPE3'] = ''
            intensity_metadata['CUNIT3'] = 'groups'
            intensity_metadata['CRVAL3'] = 0.0
            intensity_metadata['CRPIX3'] = 0.0
            intensity_metadata['CDELT3'] = 1.0
        if naxes > 3:
            intensity_metadata['CTYPE4'] = ''
            intensity_metadata['CUNIT4'] = 'integrations'
            intensity_metadata['CRVAL4'] = 0.0
            intensity_metadata['CRPIX4'] = 0.0
            intensity_metadata['CDELT4'] = 1.0

        # Copy the detector metadata to the primary metadata.         
        # NOTE: This function call should only happen AFTER
        # extracting a subarray.
        self.metadata = self.detector.set_metadata( self.metadata )
        
        # Define detailed exposure parameters.
        clktime =  self.detector.clock_time()
        clktime *= 1.0E6   # Convert from seconds to microseconds
        if frame_time is None:
            ftime = self.detector.frame_time(
                                    self.samplesum,
                                    self.sampleskip,
                                    refpixsampleskip=self.refpixsampleskip,
                                    subarray=self.subarray,
                                    burst_mode=self.subarray_burst_mode)
        else:
            ftime = frame_time
        gtime = ftime * self.nframes
        self.metadata["TSAMPLE"] = clktime
        self.metadata["TFRAME"] = ftime
        self.metadata["TGROUP"] = gtime

        self.metadata["ROWRSETS"] = self.refpixsampleskip
        self.metadata["FRMRSETS"] = self._sca['FRAME_RESETS'] # Old keyword
        self.metadata["NRESETS"]  = self._sca['FRAME_RESETS']  # New keyword
                
        # Add integration and exposure metadata keywords.
        self.metadata["EFFINTTM"] = self.inttime
        exptime = self.inttime * self.nints
        reqtime = self.inttime_req * self.nints
        self.metadata["EXPTIME"]  = exptime  # Old keyword
        self.metadata["EFFEXPTM"] = exptime  # New keyword
        self.metadata["REQTIME"] = reqtime
        self.metadata["DETTEMP"] = self.temperature
        
        # Estimate the duration of the exposure in elapsed time.
        # Account for the extra frame resets in between integrations
        # and add an estimated readout time in between exposures.
        # TODO: Improve the readout time overhead estimate.
        extra_time = (int(self._sca['FRAME_RESETS']) * ftime * (self.nints-1))
        extra_time += 1.0e-6 * self.metadata["SUBSIZE1"] * self.metadata["SUBSIZE2"]
        duration = exptime + extra_time
        self.metadata['DURATION'] = duration
        
        # Add the remaining exposure data keywords
        self.metadata["NINTS"] = self.exposure_data.nints
        self.metadata["INTAVG"] = self.exposure_data.intavg
        self.metadata["NGROUPS"] = self.exposure_data.ngroups
        self.metadata["NFRAMES"] = self.exposure_data.nframes
        self.metadata["GROUPGAP"] = self.exposure_data.groupgap
        self.metadata["GRPAVG"] = self.exposure_data.grpavg
        self.metadata['READPATT'] = self.exposure_data.readpatt
            
        # Add a description of the source of the QE measurement
        if hasattr(self.metadata, 'add_comment'):
            if self.qe is not None:
                comment = "QE: From " + os.path.basename(self._sca['QE_FILE'])
                self.metadata.add_comment(comment)
                qecm = self.qe.get_comments()
                self.metadata.add_comment(qecm)
            else:
                self.metadata.add_comment("QE: No QE simulation.")

        # In verbose mode, display the metadata.
        if self._verbose > 3:
            self.logger.debug( str(self.metadata) )

        # Copy primary metadata to the exposure data FITS header.
        for keyw in self.metadata.keys():
            value = self.metadata[keyw]
            try:
                self.exposure_data.set_fits_keyword(keyw, value,
                                                    hdu_name='PRIMARY')
            except KeyError as e:
                strg = "\nKeyword %s cannot be set to %s." % (keyw, str(value))
                strg += " " + str(e)
                strg += " Ignored."
                self.logger.warn(strg)
            except ValueError as e:
                strg = "\nKeyword %s cannot be set to %s." % (keyw, str(value))
                strg += " " + str(e)
                strg += " Ignored."
                self.logger.warn(strg)
             
        # Copy comment and history records to the exposure data FITS header.
        comments = self.metadata.get_comments()
        if isinstance(comments, (tuple,list)):
            for comment in comments:
                self.exposure_data.add_comment(str(comment))
        else:
            self.exposure_data.add_comment(str(comments))
        histories = self.metadata.get_history()
        if isinstance(histories, (tuple,list)):
            for history in histories:
                self.exposure_data.add_history(str(history))
        else:
            self.exposure_data.add_history(str(histories))

        # Copy the World Coordinates metadata from the INTENSITY metadata
        # to the exposure data FITS header.
        # NOTE: Only the first 2 axes of the illumination model WCS
        # parameters are relevant.
        if 'WCSAXES' in intensity_metadata.keys():
            wcsaxes = intensity_metadata['WCSAXES']
        else:
            wcsaxes = 2
            
        crpix = []
        crval = []
        ctype = []
        cunit = []
        cdelt = []
        if wcsaxes > 0:
            # Only the first 2 axes of the PC array are relevant
            pc = np.zeros( [wcsaxes, 2] )
            pc_defined = False
        else:
            pc = None
            pc_defined = True
        
        for axis in range(0, wcsaxes):
            axis1 = axis + 1
            crpix_kw = 'CRPIX%d' % axis1
            crval_kw = 'CRVAL%d' % axis1
            ctype_kw = 'CTYPE%d' % axis1
            cunit_kw = 'CUNIT%d' % axis1
            cdelt_kw = 'CDELT%d' % axis1
            if crpix_kw in intensity_metadata.keys():
                crpix.append( intensity_metadata[crpix_kw] )
            else:
                crpix.append( 0.0 )
            if crval_kw in intensity_metadata.keys():
                crval.append( intensity_metadata[crval_kw] )
            else:
                crval.append( 0.0 )
            if ctype_kw in intensity_metadata.keys():
                ctype.append( intensity_metadata[ctype_kw] )
            else:
                ctype.append( '' )
            if cunit_kw in intensity_metadata.keys():
                cunit.append( intensity_metadata[cunit_kw] )
            else:
                cunit.append( '' )
            if cdelt_kw in intensity_metadata.keys():
                cdelt.append( intensity_metadata[cdelt_kw] )
            else:
                cdelt.append( 1.0 )
                
            for other in range(0, 2):
                other1 = other + 1
                pc_kw = 'PC%d_%d' % (axis1, other1)
                if pc_kw in intensity_metadata.keys():
                    pc_defined = True
                    pc[axis,other] = intensity_metadata[pc_kw]

        # If no PC values have been copied from the INTENSITY metadata
        # leave the PC array blank.
        if not pc_defined:
            pc = None

        # Additional, WCS-related information.
        if 'S_REGION' in intensity_metadata.keys():
            s_region = intensity_metadata['S_REGION']
        else:
            s_region = None
        if 'WAVSTART' in intensity_metadata.keys():
            waverange_start = intensity_metadata['WAVSTART']
        else:
            waverange_start = None
        if 'WAVEND' in intensity_metadata.keys():
            waverange_end = intensity_metadata['WAVEND']
        else:
            waverange_end = None
        if 'SPORDER' in intensity_metadata.keys():
            spectral_order = intensity_metadata['SPORDER']
        else:
            spectral_order = None
        if 'V2_REF' in intensity_metadata.keys():
            v2_ref = intensity_metadata['V2_REF']
        else:
            v2_ref = None
        if 'V3_REF' in intensity_metadata.keys():
            v3_ref = intensity_metadata['V3_REF']
        else:
            v3_ref = None
        if 'VPARITY' in intensity_metadata.keys():
            vparity = intensity_metadata['VPARITY']
        else:
            vparity = None
        if 'V3I_YANG' in intensity_metadata.keys():
            v3yangle = intensity_metadata['V3I_YANG']
        else:
            v3yangle = None
        if 'RA_REF' in intensity_metadata.keys():
            ra_ref = intensity_metadata['RA_REF']
        else:
            ra_ref = None
        if 'S_REGION' in intensity_metadata.keys():
            s_region = intensity_metadata['S_REGION']
        else:
            s_region = None
        if 'DEC_REF' in intensity_metadata.keys():
            dec_ref = intensity_metadata['DEC_REF']
        else:
            dec_ref = None
        if 'ROLL_REF' in intensity_metadata.keys():
            roll_ref = intensity_metadata['ROLL_REF']
        else:
            roll_ref = None
                    
        self.exposure_data.set_wcs_metadata(wcsaxes=wcsaxes, crpix=crpix,
                crval=crval, ctype=ctype, cunit=cunit, cdelt=cdelt, pc=pc,
                s_region=s_region, waverange_start=waverange_start,
                waverange_end=waverange_end, spectral_order=spectral_order,
                v2_ref=v2_ref, v3_ref=v3_ref, vparity=vparity,
                v3yangle=v3yangle, ra_ref=ra_ref, dec_ref=dec_ref,
                roll_ref=roll_ref)

        # Set the exposure start and end times and update the stored clock time.
        if start_time is None:
            start_time = _clock_to_mjd( self.clock_time )
        self.exposure_data.set_exposure_times( start_time=start_time)

        (exposure_time, duration, start_time, mid_time, end_time) = \
            self.exposure_data.get_exposure_times()
        self.clock_time = _mjd_to_clock( end_time )
        
        # In verbose mode, display statistics for the last integration
        # and group.
        if self._verbose > 3:
            self.logger.debug( self.exposure_data.statistics() )
 
        # Return the data from the last integration.
        return self.integration_data

    def _new_exposure_data(self):
        """
        
        Helper function to set up a exposure data object for a new
        exposure or integration.
        
        """     
        # Force a new exposure data object for each exposure.
        if self.exposure_data is not None:
            del self.exposure_data
            self.exposure_data = None
        # If needed, create the object to hold the exposure data.
        # NOTE: The output subarray mode is assumed to be fixed once
        # the exposure data object has been created. Changing the
        # output subarray mode will invalidate the exposure data
        # object.
        if self.exposure_data is None:
            # Get exposure data size and reference output size according
            # to the subarray mode.
            data_shape = self.detector.get_subarray_shape(self.subarray)
            refout_shape = self.detector.refout_shape

            if self._verbose > 1:
                self.logger.info( "Creating exposure_data with " + \
                    str(data_shape[0]) + " rows x " + \
                    str(data_shape[1]) + " columns plus " + \
                    str(self.ngroups) + " groups and " + \
                    str(self.nints) + " ints." )

            # The exposure data model used depends on the choice of
            # output file format.
            if self.fileformat.upper() == 'STSCI':
                # Convert the bad pixel mask into a PIXELDQ array.
                if self.detector.bad_pixels is not None and self.include_pixeldq:
                    new_dq = np.zeros_like( self.detector.bad_pixels )
                    # TODO: This is a fixed mapping which might change.
                    # See "https://confluence.stsci.edu/display/JWSTPWG/JWST+Calibration+Reference+Files%3A+File+Formats+for+the+Build+6+Pipeline"
                    # DO_NOT_USE, DEAD, HOT, UNRELIABLE_SLOPE, RC, NON_SCIENCE
                    oldflags = (1,    2,    4,        8,    16, 512)
                    newflags = (1, 1024, 2048, 16777216, 16384, 512)
                    for oldfl, newfl in zip(oldflags, newflags):
                        testmask = self.detector.bad_pixels & oldfl
                        where = np.where(testmask != 0)
                        new_dq[where] = new_dq[where] | newfl           

                    # If needed, extract a subarray from the bad pixel mask.
                    # Note that subarray rows and columns start at 1 but
                    # numpy array indices start at 0.
                    if self.subarray is not None:
                        r1 = int(self.subarray[0]) - 1
                        c1 = int(self.subarray[1]) - 1
                        r2 = r1 + data_shape[0]
                        c2 = c1 + data_shape[1]
                        window_dq = new_dq[r1:r2, c1:c2]
                    else:
                        window_dq = new_dq
                else:
                    # Either there is no bad pixel mask or the PIXELDQ array
                    # is not to be saved.
                    new_dq = None
                    window_dq = None 
 
                self.exposure_data = MiriExposureModel(
                                        data_shape[0],
                                        data_shape[1],
                                        self.ngroups, self.nints,
                                        self.readout_mode,
                                        refout_shape[0],
                                        refout_shape[1],
                                        pixeldq=window_dq,
                                        grpavg=self.avggrps,
                                        intavg=self.avgints,
                                        nframes=self.nframes,
                                        groupgap=self.groupgap,
                                        include_pixeldq=self.include_pixeldq,
                                        include_groupdq=self.include_groupdq)
                # Initialise the metadata from the illumination model,
                # but do not copy the data units or data type information.
                if self.illumination_map is not None:
                    self.exposure_data.copy_metadata(self.illumination_map,
                                                     ignore=['units', 'type'])
                # Define the correct data units
                if self.simulate_gain:
                    self.exposure_data.meta.data.units = 'DN'
                    self.exposure_data.meta.refout.units = 'DN'
                else:
                    self.exposure_data.meta.data.units = 'electrons'
                    self.exposure_data.meta.refout.units = 'electrons'
# UNNECESSARY. ALREADY DEFINED IN CONSTRUCTOR AND COPIED TO METADATA IN EXPOSURE()
#                 # Ensure the exposure parameters are included in the metadata
#                 self.exposure_data.meta.exposure.nints = self.nints
#                 self.exposure_data.meta.exposure.ngroups = self.ngroups
#                 self.exposure_data.meta.exposure.nframes = self.nframes
#                 self.exposure_data.meta.exposure.groupgap = self.groupgap
#                 self.exposure_data.meta.exposure.groups_averaged = self.avggrps
#                 self.exposure_data.meta.exposure.integrations_averaged = self.avgints
                
                # Define the exposure type (if not already given)
                if not self.exposure_data.meta.exposure.type:
                    self.exposure_data.set_exposure_type(self.detectorid,
                            filter=None, subarray=self.subarray_str)
            else:
                self.exposure_data = ExposureData(
                                        data_shape[0], data_shape[1],
                                        self.ngroups, self.nints,
                                        self.readout_mode,
                                        grpavg=self.avggrps,
                                        intavg=self.avgints,
                                        nframes=self.nframes,
                                        groupgap=self.groupgap)
                # Define the correct data units
                if self.simulate_gain:
                    self.exposure_data.set_fits_keyword('BUNIT', 'DN')
                else:
                    self.exposure_data.set_fits_keyword('BUNIT', 'electrons')

    def clear_exposure_data(self):
        """
        
        Explicitly clear the exposure data contained within the object.
        Use this function to reduce memory usage when the data object
        returned by simulate_pipe() is no longer required.
        
        :Parameters:
        
        None
        
        :Returns:
        
        None
        
        """     
        # Delete the exposure data if it exists.
        if self.exposure_data is not None:
            del self.exposure_data
            self.exposure_data = None
    
    def _groups_to_time(self, ngroups, subarray=None, burst_mode=True,
                        frame_time=None):
        """
        
        Convert a number of groups to an integration time.
        
        """
        # Define the integration time from the frame time, frames per group
        # and number of groups provided. There must be at least one group.
        # If there are 2 or more groups and a non-zero group gap, the
        # time taken for the dropped frames must be added to the
        # integration time.
        if frame_time is None:
            ftime = self.detector.frame_time(
                                    self.samplesum,
                                    self.sampleskip,
                                    refpixsampleskip=self.refpixsampleskip,
                                    subarray=self.subarray,
                                    burst_mode=self.subarray_burst_mode)
        else:
            ftime = frame_time
        if ngroups > 1:
            time = ftime * int(ngroups) * self.nframes
            if self.groupgap > 0:
                time += ftime * self.groupgap * (int(ngroups)-1)
        else:
            time = ftime * self.nframes

        if self._verbose > 2:
            if subarray is None:
                substr = 'FULL'
            else:
                substr = subarray
            if burst_mode:
                burststr = " (burst mode)"
            else:
                burststr = ""
            strg = "samplesum=%d, sampleskip=%d and subarray=%s%s gives frame time=%.3fs; " % \
                (self.samplesum, self.sampleskip, substr, burststr, ftime)
            strg += "ngroups=%d nframes=%d groupgap=%d " % \
                (ngroups, self.nframes, self.groupgap)
            strg += "gives an integration time of %.2fs." % time
            self.logger.info( strg )
                
        return time

    def _time_to_groups(self, time, subarray=None, burst_mode=False,
                        frame_time=None):
        """
        
        Convert an integration time to number of groups.
        
        """
        # Preserve the requested integration time.
        self.inttime_req = float(time)
        # Define the number of groups from the readout mode and integration
        # time provided, rounding the number of groups up so the integration
        # time is at least the amount specified. If avggrps is not 1 the
        # number is also rounded up to the nearest whole multiple of avggrps.
        # There must be at least one group.
        if frame_time is None:
            ftime = self.detector.frame_time(
                                    self.samplesum,
                                    self.sampleskip,
                                    refpixsampleskip=self.refpixsampleskip,
                                    subarray=self.subarray,
                                    burst_mode=self.subarray_burst_mode)
        else:
            ftime = frame_time
        gtime = ftime * self.nframes
        dtime = ftime * self.groupgap
        ngroups = int(np.ceil((self.inttime_req+dtime) / (gtime+dtime)))
        if ngroups < 1:
            ngroups = 1
        if self.avggrps > 1:
            ngroups = int(np.ceil(ngroups/self.avggrps) * self.avggrps)
        if ngroups < 2:
            self.groupgap = 0
            dtime = 0.0
            
        # Record the actual integration time.
        self.inttime = (ngroups * gtime) + ((ngroups-1) * dtime)
            
        if self._verbose > 2:
            if subarray is None:
                substr = 'FULL'
            else:
                substr = subarray
            if burst_mode:
                burststr = " (burst mode)"
            else:
                burststr = ""
            strg = "samplesum=%d, sampleskip=%d and subarray=%s%s gives frame time=%.3fs; " % \
                (self.samplesum, self.sampleskip, substr, burststr, ftime)
            strg +=" Integration time of %.2fs with nframes=%d groupgap=%d " % \
                (time, self.nframes, self.groupgap)
            if ngroups > 1:
                strg += "converts to %d groups." % ngroups
            else:
                strg += "converts to %d group." % ngroups
            self.logger.info( strg )
                
        return ngroups

    def get_exposure_times(self):
        """
        
        Return the exposure time metadata to the caller
        
        :Returns:
        
        (exposure_time, duration, start_time, mid_time, end_time): tuple of 5 floats
            The exposure time in seconds, clock duration in seconds, exposure
            start time, mid time and end time in MJD days. Undefined values are
            returned None.
       
        """
        # There must be some exposure data containing the end time.
        if self.exposure_data is None:
            strg = "Exposure data not defined - " + \
                "use integration or exposure first."
            raise AttributeError(strg)
        
        return self.exposure_data.get_exposure_times()
          
    def write_data(self, filename, datashape='hypercube', overwrite=False):
        """
        
        Write the simulated data to a given output FITS file.
        
        :Parameters:
        
        filename: string
            The name of the file to be created.
        datashape: string, optional, default='hypercube'
            The SCI data shape to be written.
            
            * 'hypercube' - write the SCI data to a 4 dimensional FITS
              image with separate columns x rows x groups x integrations
              dimensions.
            * 'cube' - append the groups and integrations to make a
              3-dimensional FITS image with columns x rows x (groups and
              integrations) dimensions.
            * 'slope' - combine the groups and integrations with a crude
              straight line fit to make slope data, contained in a
              2-dimensional FITS image with columns x rows dimensions.

        overwrite: bool, optional, default=False
            Parameter passed to pyfits.HDUlist.writeto
            
        :Prerequisites:
        
        Can only be used after the exposure data have been generated by
        the integration or exposure methods.
        
        :Raises:
        
        AttributeError
            Raised if no exposure data exists.
        
        """
        # There must be some exposure data to write out.
        if self.exposure_data is None:
            strg = "Exposure data not defined - " + \
                "use integration or exposure first."
            raise AttributeError(strg)

        # Write the exposure data to the given output file with the given
        # file format and shape.
        if self.fileformat.upper() == 'STSCI':
            if datashape == 'cube' or datashape == 'CUBE':
                # The exposure data must be crunched down into a cube.
                cube_data = self.exposure_data.cube_data()
                if self.include_pixeldq:
                    cube_model = MiriMeasuredModel(data=cube_data,
                                            dq=self.exposure_data.pixeldq)
                else:
                    cube_model = MiriMeasuredModel(data=cube_data)
                # Copy the metadata.
                cube_model.copy_metadata(self.exposure_data)
                # The new exposure data has only 3 WCS aces
                cube_model.meta.wcsinfo.wcsaxes = 3
                # Write the cube data to the given output file.
                cube_model.save(filename, overwrite=overwrite)
                # Tidy up the temporary cube model.
                del cube_data, cube_model
            elif datashape == 'slope' or datashape == 'SLOPE':
                # The exposure data must be straight-line fitted to make slope data.
                slope_data = self.exposure_data.slope_data(diff_only=True)
                if self.include_pixeldq:
                    slope_model = MiriMeasuredModel(data=slope_data,
                                            dq=self.exposure_data.pixeldq)
                else:
                    slope_model = MiriMeasuredModel(data=slope_data)

                # Copy the metadata.
                # TODO: This does not copy the simulation metadata because it
                # is not present the the MiriMeasuredModel schema.
                slope_model.copy_metadata(self.exposure_data)
                # The new slope data has only 2 WCS aces
                cube_model.meta.wcsinfo.wcsaxes = 2
                 # Write the cube data to the given output file.
                slope_model.save(filename, overwrite=overwrite)
                # Tidy up the temporary cube model.
                del slope_data, slope_model
            else:
                # Leave the data in hypercube format.         
                # Write the exposure data to the given output file.
                self.exposure_data.save(filename, overwrite=overwrite)
        else:
            self.exposure_data.save(filename, fileformat=self.fileformat,
                                    datashape=datashape, overwrite=overwrite)
        
        # Delete the exposure data object so a new one can be created
        # next time an exposure is started.
        del self.exposure_data
        self.exposure_data = None
        
    def __str__(self):
        """
        
        Returns a string describing the SensorChipAssembly object.
        
        """
        strg = "SensorChipAssembly: Detector ID %s, name %s." % \
            (self._sca["SCA_ID"], self._sca["DETECTOR"])
        strg += "\n" + self.readout_mode_str(prefix='  ')
        strg += "\n" + self.temperature_str(prefix='  ')
        strg += "\n" + self.cosmic_ray_str(prefix='  ')
        if self.detector is not None and self._verbose > 2:
            strg += "\n" + self.detector.__str__()
        return strg
    
    def readout_mode_str(self, prefix=''):
        """
        
        Returns a string describing the readout mode.
        
        """
        strg = prefix + "Detector readout mode is " + \
            "%s (samplesum=%d, sampleskip=%d, nframe=%d, groupgap=%s) " % \
            (self.readout_mode, self.samplesum, self.sampleskip,
             self.nframes, self.groupgap)
        strg += "\n%swith %d integrations " % (prefix, self.nints)
        
        if self.time_mode == 'groups_to_time':
            strg += "and ngroups=%d defined explicitly." % self.ngroups
        elif self.time_mode == 'time_to_groups':
            if self.ngroups is None:
                strg += "and ngroups to be defined from the " + \
                    "integration time of %.2f seconds." % self.inttime
            else:
                strg += "ngroups=%d defined from the " % self.ngroups
                strg += "integration time of %.2f seconds." % self.inttime        
        else:
            strg += "and ngroups=%d defined by default." % self.ngroups

        if self.subarray is None:
            strg += "\n%sDetector subarray mode is %s." % \
                (prefix, self.subarray_str)
        else:
            strg += "\n%sDetector subarray mode is %s " % \
                (prefix, self.subarray_str)
            strg += "(%d %d %d %d)." % self.subarray
        return strg

    def simulate_files(self, inputfile, outputfile, detectorid, scale=1.0,
            fringemap=None, readout_mode=None, subarray=None, burst_mode=True,
            frame_time=None, inttime=None, ngroups=None, nints=None,
            start_time=None, wait_time=0.0, temperature=None,
            cosmic_ray_mode=None, fileformat='STScI',
            datashape='hypercube', include_pixeldq=True, include_groupdq=False,
            overwrite=False, qe_adjust=True, simulate_poisson_noise=True,
            simulate_read_noise=True, simulate_ref_pixels=True,
            simulate_bad_pixels=True, simulate_dark_current=True,
            simulate_flat_field=True, simulate_gain=True,
            simulate_nonlinearity=True, simulate_drifts=True,
            simulate_latency=True, cdp_ftp_path=SIM_CDP_FTP_PATH,
            readnoise_version='', bad_pixels_version='',
            flat_field_version='', linearity_version='', gain_version='',
            makeplot=False, seedvalue=None, verbose=2):
        """
    
        Runs the MIRI SCA simulator on the given input file, generating the
        given output file.
                 
        :Parameters:
    
        inputfile: string or list of strings
            If a string, the name of the FITS file containing detector
            illumination data (normally created by another MIRI simulator).
            If a list of strings, a list of files to be processed.
        outputfile: string or list of strings
            If a string, the name of the output file to contain the
            simulated SCA data.
            If a list, the 
        detectorid: string
            Detector ID, identifying a particular detector.
            The MIRI instrument has three detectors: 'MIRIMAGE',
            'MIRIFULONG' and 'MIRIFUSHORT'. (These correspond to the imager
            and the long and short wavelength arms of the MRS respectively.)
        scale: float, optional, default=1.0
            An optional scale factor to apply to the intensity data.
            This is for debugging and testing only - the input data
            should already be scaled to photons/second/pixel.
        fringemap: string, optional
            The name of a file containing a fringe map to be used to
            modulate the input illumination. If not specified, no fringe
            map will be used. 
        readout_mode: string, optional
            Readout mode, which can be one of the following common options:
        
            * 'SLOW' - 10 samples per readout and defaults of ngroups=10
               nints=1.
            * 'FAST' - 1 sample per readout and defaults of ngroups=1 and
              nints=10.
            * 'FASTINTAVG' - same as FAST but with groups of 4 integrations
              averaged.
            * 'FASTGRPAVG' - same as FAST but with groups of 4 groups
              averaged.
          
            The following unusual options are also available for testing:
        
            * 'FASTGRPGAP' - a non-MIRI mode similar to FAST mode but with
              4 frames per group and a gap of 8 frames between each group.
            * 'SLOWINTAVG' - same as SLOW but with groups of 4 integrations
              averaged and default ngroups=1.
            * 'SLOWGRPAVG' - same as SLOW but with groups of 4 groups
              averaged and default ngroups=4.
            * 'SLOWGRPGAP' - a non-MIRI mode similar to SLOW mode but with
              4 frames per group and a gap of 8 frames between each group.
          
            If this parameter is not explicitly given it will be obtained
            from the FITS header of the input file. Failing that, it will
            be obtained from the detector properties default.
        subarray: string, optional
            Detector subarray mode for output. This can be one 'FULL',
            'MASK1550', 'MASK1140', 'MASK1065', 'MASKLYOT', 'BRIGHTSKY',
            'SUB256', 'SUB128', 'SUB64' or 'SLITLESSPRISM', etc. 'FULL' is
            full-frame and the other modes read out portions of the detector
            as described in the MIRI Operational Concept Document.
            The simulator can also accept the other subarray modes defined
            in detector_properties.py for test purposes.
            If this parameter is not explicitly given it will be obtained
            from the FITS header of the input file (unless the input data
            specifies a non-standard subarray). Failing that, it will be
            obtained from the detector properties default (FULL).
        frame_time: float, optional
            The detector frame time, in seconds.
            If specified, this parameter overrides the frame time obtained
            from the detector readout mode and subarray. This can be
            used, for example, to simulate the timing of full frame
            exposures with subarray-sized data (to save memory). If None,
            the frame time obtained from the current readout mode and
            subarray is used.
        inttime: float, optional
            The integration time in seconds to be simulated. This parameter
            will be ignored if ngroups is provided as well.
            *NOTE: Any requested integration time will be rounded up to
            the time resulting from the nearest whole number of groups.*
        ngroups: int, optional
            The number of readout groups. If None, this is derived from
            the integration time and readout mode. Otherwise the parameter
            overrides the integration time and sets the number of groups
            directly. There must be at least one group.
        nints: int, optional
            The number of integrations per exposure. It must be at least 1.
            If None, the default set by the readout mode is used.
            The total exposure time is nints x inttime.
        start_time: string or float, optional
            The required clock time of the start of the exposure (MJD days).
            Strings other than 'NOW' are converted to floating point.
            If set to 'NOW', the current date-time is obtained from
            the system clock. By default, the internally stored clock
            time is used.
        wait_time: float, optional
            The wait time in seconds that has elapsed since the previous
            exposure. The default is 0.0 seconds.
        temperature: float, optional, default=detector target temperature
            The temperature of the detector, which will determine the dark
            current and readout noise.
        cosmic_ray_mode: string, optional, default=cosmic ray properties
            The cosmic ray environment mode to be simulated. Available
            modes are:
        
            * 'NONE' - No cosmic rays.
            * 'SOLAR_MIN' - Solar minimum
            * 'SOLAR_MAX' - Solar maximum
            * 'SOLAR_FLARE' - Solar flare (worst case scenario)

            If this parameter is not explicitly given it will be obtained
            from the FITS header of the input file. Failing that, it will
            be obtained from the cosmic ray properties default.
        fileformat: string, optional, default='STScI'
            The kind of file format to be written.
            
            * 'STScI' - use the STScI level 1 model for the JWST
              DMS pipeline.
            * 'FITSWriter' - emulate the format written by the FITSWriter
              during MIRI VM, FM and CV tests and read by the DHAS.
              
        datashape: string, optional, default='hypercube'
            The SCI data shape to be written.
            
            * 'hypercube' - write the SCI data to a 4 dimensional FITS image
              with separate columns x rows x groups x integrations
              dimensions.
            * 'cube' - append the groups and integrations to make a 3
              dimensional FITS image with columns x rows x (groups and
              integrations) dimensions.
            * 'slope' - combine the groups and integrations with a crude
              straight line fit to make slope data, contained in a
              2-dimensional FITS image with columns x rows dimensions.
          
        include_pixeldq: boolean, optional, default=True
            A flag that may be used to switch on the inclusion of the
            PIXELDQ data array in the output exposure data.
            By default, this array is included (and contains the bad pixel
            mask used to generate the simulated data).
        include_groupdq: boolean, optional, default=False
            A flag that may be used to switch on the inclusion of the
            GROUPDQ data array in the output exposure data.
            By default, this array is not included.
        overwrite: bool, optional, default=False
            Parameter passed to pyfits.HDUlist.writeto
        qe_adjust: boolean, optional, default=True
            A flag that may be used to switch off quantum efficiency
            adjustment (for example to observe what effects in a simulation
            are caused by QE). *NOTE: When QE adjustment is turned off,
            the input illumination is assumed to be in electrons/second.*
        simulate_poisson_noise: boolean, optional, default=True
            A flag that may be used to switch off Poisson noise (for example
            to observe what effects in a simulation are caused by Poisson
            noise).
        simulate_read_noise: boolean, optional, default=True
            A flag that may be used to switch off read noise (for example
            to observe what effects in a simulation are caused by read
            noise).
        simulate_ref_pixels: boolean, optional, default=True
            A flag that may be used to switch off the inclusion of reference
            pixels in the data. 
        simulate_bad_pixels: boolean, optional, default=True
            A flag that may be used to switch off the inclusion of bad
            pixels in the data, even if a bad pixel map containing bad pixels
            is specified in the detector properties.
        simulate_dark_current: boolean, optional, default=True
            A flag that may be used to switch off the addition of dark
            current (for example to observe what effects in a simulation are
            caused by dark current).
        simulate_flat_field: boolean, optional, default=True
            A flag that may be used to switch off the simulation of the pixel
            flat-field (for example to observe the effect of quantum
            efficiency in isolation).
        simulate_gain: boolean, optional, default=True
            A flag that may be used to switch off the bias and gain effects.
            *Note that when this flag is False the ratio of DNs to electrons
            is exactly 1.0*
        simulate_nonlinearity: boolean, optional, default=True
            A flag that may be used to switch off non-linearity effects
            (for example to experiment with jump detection on perfectly
            linear data).
        simulate_drifts: boolean, optional, default=True
            A flag that may be used to switch off the simulation of
            detector drifts, such as the zeropoint drift.
        simulate_latency: boolean, optional, default=True
            A flag that may be used to switch off the simulation of
            detector latency and persistence effects.
        cdp_ftp_path: str, optional, default=None
            If specified, a list of folders (or folders) on the SFTP host
            where the MIRI CDPs are held to be searched, consisting of a
            list of folder names separated by a ":" delimiter.
            Examples: 'CDP', 'CDPSIM', 'CDPSIM:CDP:CDPTMP'
            If not specified, the default CDP repository at Leuven is used.
        readnoise_version: string, optional, default=''
            A specific readnoise CDP version number of the form 'x.y.z'.
        bad_pixels_version: string, optional, default=''
            A specific bad pixel mask CDP version number of the form 'x.y.z'.
        flat_field_version: string, optional, default=''
            A specific pixel flat-field CDP version number of the form 'x.y.z'.
        linearity_version: string, optional, default=''
            A specific nonlinearity CDP version number of the form 'x.y.z'.
        gain_version: string, optional, default=''
            A specific gain CDP version number of the form 'x.y.z'.
        makeplot: boolean, optional, default=False
            Plotting flag. Activates plotting of data when True.
        seedvalue: int, optional, default=None
            The seed to be sent to the np.random number generator before
            generating the test data.
            If not specified, a value of None will be sent, which
            randomises the seed.
        verbose: int, optional, default=2
            Verbosity level. Activates print statements when non-zero.
        
            * 0 - no output at all except for error messages
            * 1 - warnings and errors only
            * 2 - normal output
            * 3, 4, 5 - additional commentary
            * 6, 7, 8 - extra debugging information
        
        :Raises:
    
        ValueError
            Raised if any of the simulation parameters are out of range.
            Also raised if the value of a parameter is invalid or
            inappropriate.
        TypeError
            Raised if any of the simulation parameters are of the
            wrong type, size or shape.
        KeyError
            Raised if any of the simulation parameters do not contain
            a recognised keyword.
        IndexError
            Raised if an attempt is made to access beyond the bounds of
            the data.
        IOError
            Raised if a file cannot be read, interpreted or written.
        ImportError
            A delayed ImportError is raised if there is an attempt to use
            an optional library (such as matplotlib) which is not
            available. The software fails immediately if a compulsory
            library is not available.
        AttributeError
            Raised if simulation methods are executed in the wrong order,
            meaning that a necessary attribute is missing. A programming
            error.
        
        """
        if verbose > 1:
            _report_sca_parameters(inputfile, outputfile, detectorid,
                                   readout_mode, fringemap,
                                   fileformat, datashape, qe_adjust,
                                   simulate_poisson_noise, simulate_read_noise,
                                   simulate_ref_pixels, simulate_bad_pixels,
                                   simulate_dark_current, simulate_flat_field,
                                   simulate_gain, simulate_nonlinearity,
                                   simulate_drifts, simulate_latency,
                                   cdp_ftp_path,
                                   readnoise_version, bad_pixels_version,
                                   flat_field_version, linearity_version,
                                   gain_version,
                                   logger=self.logger)

        # Set the seed for the np.random function.
        np.random.seed(seedvalue)

        # Extract the properties of the particular sensor chip assembly
        # being simulated.
        try:
            fpm = detector_properties.get('DETECTORS_DICT', str(detectorid))
        except KeyError:
            strg = "%s is not a known detector ID." % str(detectorid)
            raise KeyError(strg)

        # The simulation may be applied either to a single file or a list of
        # files. If a single file name has been specified, convert it to a list.
        if not isinstance(inputfile, (tuple,list)):
            inputfile = [inputfile]
            outputfile = [outputfile]
        
        # If any of these arguments are explicitly set to None they need
        # to be defaulted. The default values are either extracted from
        # the FITS header of the (first) input file or, if not found, set
        # to a fixed default.
        firstfile = inputfile[0]
        header = get_file_header(firstfile)
        (readout_mode, subarray, frame_time, temperature, cosmic_ray_mode) = \
            _get_parameter_defaults(fpm, header, readout_mode, subarray,
                                    frame_time, temperature, cosmic_ray_mode,
                                    verbose=verbose, logger=self.logger)
    
        # Set up the required detector parameters.
        self.setup(detectorid, readout_mode=readout_mode, subarray=subarray,
              burst_mode=burst_mode, inttime=inttime, ngroups=ngroups,
              nints=nints, temperature=temperature,
              cosmic_ray_mode=cosmic_ray_mode, fileformat=fileformat,
              include_pixeldq=include_pixeldq, include_groupdq=include_groupdq,
              qe_adjust=qe_adjust,
              simulate_poisson_noise=simulate_poisson_noise,
              simulate_read_noise=simulate_read_noise,
              simulate_ref_pixels=simulate_ref_pixels,
              simulate_bad_pixels=simulate_bad_pixels,
              simulate_dark_current=simulate_dark_current,
              simulate_flat_field=simulate_flat_field,
              simulate_gain=simulate_gain,
              simulate_nonlinearity=simulate_nonlinearity,
              simulate_drifts=simulate_drifts,
              simulate_latency=simulate_latency,
              cdp_ftp_path=cdp_ftp_path,
              readnoise_version=readnoise_version,
              bad_pixels_version=bad_pixels_version,
              flat_field_version=flat_field_version, 
              linearity_version=linearity_version, 
              gain_version=gain_version,
              makeplot=makeplot, verbose=verbose)
        for ii in range(0, len(inputfile)):
            infile = inputfile[ii]
            outfile = outputfile[ii]
            if verbose > 1:
                separator = "Exposure %d:" % (ii+1)
                if outfile:
                    self.logger.info( "\n%s %s --> %s" % (separator, infile, outfile) )
                else:
                    self.logger.info( "\n%s %s --> (no output file)" % (separator, infile) )

            # Read the detector illumination from the given FITS file,
            # scaling if it required.
            self.read_data(infile, scale=scale)
    
            # Read the fringe map if a name has been provided.
            if fringemap is not None and fringemap:
                self.read_fringe_map(fringemap, ftype='FITS')

            # Wait for the given elapsed time.
            if wait_time > 0.0:
                self.wait(wait_time)

            # Simulate an exposure and return some simulated data.
            simulated_data = self.exposure(frame_time=frame_time,
                                           start_time=start_time)
    
            # Report the exposure times.
            if verbose > 1:
                (exposure_time, duration, start_time, mid_time, end_time) = \
                    self.get_exposure_times()
                strg = "Exposure time %.2fs (duration %.2fs) " % \
                    (exposure_time, duration)
                if verbose > 2:
                    strg += "started at %.2f and finished at %.2f" % \
                        (start_time, end_time)
                self.logger.info( strg )
    
            # Plot the simulated data if requested.
            if makeplot:
                strg = "Simulated exposure data from %s" % inputfile
                self.plot(description=strg)
                if verbose > 3:
                    # Development and testing - plot a ramp for the central pixel
                    strg2 = "\n%s" % inputfile
                    self.plot_ramp(simulated_data.shape[0]/2,
                                  simulated_data.shape[1]/2, strg2)

            if outfile:
                # Write the results to a data cube or level 1 FITS file.
                if verbose > 1:
                    if fileformat == 'FITSWriter':
                        self.logger.info(
                            "Writing FITSWriter fileformat FITS file: " + \
                            outfile )
                    elif fileformat == 'STSCI' or fileformat == 'STScI':
                        strg = "Writing level 1 FITS file matching STScI ramp data model"
                        if self.include_pixeldq:
                            strg += " +PIXELDQ"
                        if self.include_groupdq:
                            strg += " +GROUPDQ"
                        strg += ": "
                        strg += outfile
                        self.logger.info(strg)
                    else:
                        self.logger.info(
                            "Writing OLD FORMAT level 1 FITS file: " + outfile )
                self.write_data(outfile, datashape=datashape, overwrite=overwrite)

    def simulate_pipe(self, illumination_map, scale=1.0,
                      fringemap=None, readout_mode=None, subarray=None,
                      burst_mode=True, frame_time=None,
                      inttime=None, ngroups=None, nints=None,
                      start_time=None, wait_time=0.0, temperature=None,
                      cosmic_ray_mode=None, include_pixeldq=True,
                      include_groupdq=False, overwrite=False, qe_adjust=True,
                      simulate_poisson_noise=True, simulate_read_noise=True,
                      simulate_ref_pixels=True, simulate_bad_pixels=True,
                      simulate_dark_current=True, simulate_flat_field=True,
                      simulate_gain=True, simulate_nonlinearity=True,
                      simulate_drifts=True, simulate_latency=True,
                      cdp_ftp_path=SIM_CDP_FTP_PATH,
                      readnoise_version='', bad_pixels_version='',
                      flat_field_version='', linearity_version='',
                      gain_version='',
                      makeplot=False, seedvalue=None, verbose=2):
        """
    
        Runs the MIRI SCA simulator on the given MiriIluminationModel
        and returns a MiriExposureModel
        This is an alternative to the file-based method, simulate_files(),
        which can be used by pipeline code which needs to convert one
        data model into another.
        
        NOTE: The clear_exposure_data() method can be used to delete
        the internal reference to the exposure data and save memory in
        between simulations.
        
        :Caveats:
        
        It is possible to create a MiriIlluminationModel object of any
        size and shape and give it to this function, and it is common to
        test the simulation using small datasets. Please note the following
        caveats when giving SCASim arbitrary-sized illumination arrays or
        arbitrary parameter settings:
        
           * If you give SCASim an illumination array of arbitrary size and
             a subarray mode of 'FULL', SCASim will create a detector with
             the same number of pixels as the illumination array. If you
             specify a particular subarray mode, the input array must either
             be full-sized (1024x1024) or be exactly the same size as the
             named subarray.
           * The frame time of the detector readout depends on the number
             of pixels simulated - the smaller the detector the faster the
             frame time. The frame time also depends on whether reference
             pixels are included (by setting the simulate_ref_pixels flag).
             Therefore, to make accurate timing tests or flux tests, you
             need to provide a full-sized array (1024x1024) and use
             simulate_ref_pixels=True. Be aware that the setting of the
             qe_adjust flag will affect the measured flux level.
           * Some simulation steps (bad pixels, dark current, pixel
             flat-field, and gain) use MIRI calibration data products (CDPs).
             Results are unpredictable if the CDP has been defined for a
             different-sized detector than the one being simulated. If in
             doubt, ensure the input array is full-size or sized according
             to a named subarray mode.
                 
        :Parameters:
    
        illumination_map: MiriIlluminationModel object
            A MIRI illumination map object which describes the input
            illumination.
        scale: float, optional, default=1.0
            An optional scale factor to apply to the intensity data.
            This is for debugging and testing only - the input data
            should already be scaled to photons/second/pixel.
        fringemap: string, optional
            The name of a file containing a fringe map to be used to
            modulate the input illumination. If not specified, no fringe
            map will be used. 
        readout_mode: string, optional
            Readout mode, which can be one of the following common options:

            * 'SLOW' - 10 samples per readout and defaults of ngroups=10
              and nints=1.
            * 'FAST' - 1 sample per readout and defaults of ngroups=1 and
              nints=10.
            * 'FASTINTAVG' - same as FAST but with groups of 4 integrations
              averaged.
            * 'FASTGRPAVG' - same as FAST but with groups of 4 groups
              averaged.
          
            The following unusual options are also available for testing:
        
            * 'FASTGRPGAP' - a non-MIRI mode similar to FAST mode but with
              4 frames per group and a gap of 8 frames between each group.
            * 'SLOWINTAVG' - same as SLOW but with groups of 4 integrations
              averaged and default ngroups=1.
            * 'SLOWGRPAVG' - same as SLOW but with groups of 4 groups
              averaged and default ngroups=4.
            * 'SLOWGRPGAP' - a non-MIRI mode similar to SLOW mode but with
              4 frames per group and a gap of 8 frames between each group.
        
            If this parameter is not explicitly given it will be obtained
            from the FITS header of the input file. Failing that, it will
            be obtained from the detector properties default.
        subarray: string, optional
            Detector subarray mode for output. This can be one 'FULL',
            'MASK1550', 'MASK1140', 'MASK1065', 'MASKLYOT', 'BRIGHTSKY',
            'SUB256', 'SUB128', 'SUB64' or 'SLITLESSPRISM', etc. 'FULL' is
            full-frame and the other modes read out portions of the detector
            as described in the MIRI Operational Concept Document.
            The simulator can also accept the other subarray modes defined
            in detector_properties.py for test purposes.
            If this parameter is not explicitly given it will be obtained
            from the FITS header of the input file (unless the input data
            specifies a non-standard subarray). Failing that, it will be
            obtained from the detector properties default (FULL).
        frame_time: float, optional
            The detector frame time, in seconds.
            If specified, this parameter overrides the frame time obtained
            from the detector readout mode and subarray. This can be
            used, for example, to simulate the timing of full frame
            exposures with subarray-sized data (to save memory). If None,
            the frame time obtained from the current readout mode and
            subarray is used.
        inttime: float, optional
            The integration time in seconds to be simulated. This parameter
            will be ignored if ngroups is provided as well.
            *NOTE: Any requested integration time will be rounded up to
            the time resulting from the nearest whole number of groups.*
        ngroups: int, optional
            The number of readout groups. If None, this is derived from
            the integration time and readout mode. Otherwise the parameter
            overrides the integration time and sets the number of groups
            directly. There must be at least one group.
        nints: int, optional
            The number of integrations per exposure. It must be at least 1.
            If None, the default set by the readout mode is used.
            The total exposure time is nints x inttime.
        start_time: string or float, optional
            The required clock time of the start of the exposure (MJD days).
            Strings other than 'NOW' are converted to floating point.
            If set to 'NOW', the current date-time is obtained from
            the system clock. By default, the internally stored clock
            time is used.
        wait_time: float, optional
            The wait time in seconds that has elapsed since the previous
            exposure. The default is 0.0 seconds.
        temperature: float, optional, default=detector target temperature
            The temperature of the detector, which will determine the dark
            current and readout noise.
        cosmic_ray_mode: string, optional
            The cosmic ray environment mode to be simulated. Available
            modes are:
        
            * 'NONE' - No cosmic rays.
            * 'SOLAR_MIN' - Solar minimum
            * 'SOLAR_MAX' - Solar maximum
            * 'SOLAR_FLARE' - Solar flare (worst case scenario)

            If this parameter is not explicitly given it will be obtained
            from the FITS header of the input file. Failing that, it will
            be obtained from the cosmic ray properties default.
        include_pixeldq: boolean, optional, default=True
            A flag that may be used to switch on the inclusion of the
            PIXELDQ data array in the output exposure data.
            By default, this array is included (and contains the bad pixel
            mask used to generate the simulated data).
        include_groupdq: boolean, optional, default=False
            A flag that may be used to switch on the inclusion of the
            GROUPDQ data array in the output exposure data.
            By default, this array is not included.
        qe_adjust: boolean, optional, default=True
            A flag that may be used to switch off quantum efficiency
            adjustment (for example to observe what effects in a simulation
            are caused by QE). *NOTE: When QE adjustment is turned off,
            the input illumination is assumed to be in electrons/second.*
        simulate_poisson_noise: boolean, optional, default=True
            A flag that may be used to switch off Poisson noise (for example
            to observe what effects in a simulation are caused by Poisson
            noise).
        simulate_read_noise: boolean, optional, default=True
            A flag that may be used to switch off read noise (for example
            to observe what effects in a simulation are caused by read
            noise).
        simulate_ref_pixels: boolean, optional, default=True
            A flag that may be used to switch off the inclusion of reference
            pixels in the data. 
        simulate_bad_pixels: boolean, optional, default=True
            A flag that may be used to switch off the inclusion of bad
            pixels in the data, even if a bad pixel map containing bad pixels
            is specified in the detector properties.
        simulate_dark_current: boolean, optional, default=True
            A flag that may be used to switch off the addition of dark
            current (for example to observe what effects in a simulation are
            caused by dark current).
        simulate_flat_field: boolean, optional, default=True
            A flag that may be used to switch off the simulation of the pixel
            flat-field (for example to observe the effect of quantum
            efficiency in isolation).
        simulate_gain: boolean, optional, default=True
            A flag that may be used to switch off the bias and gain effects.
            *Note that when this flag is False the ratio of DNs to electrons
            is exactly 1.0*
        simulate_nonlinearity: boolean, optional, default=True
            A flag that may be used to switch off non-linearity effects
            (for example to experiment with jump detection on perfectly
            linear data).
        simulate_drifts: boolean, optional, default=True
            A flag that may be used to switch off the simulation of
            detector drifts, such as the zeropoint drift.
        simulate_latency: boolean, optional, default=True
            A flag that may be used to switch off the simulation of
            detector latency and persistence effects.
        cdp_ftp_path: str, optional, default=None
            If specified, a list of folders (or folders) on the SFTP host
            where the MIRI CDPs are held to be searched, consisting of a
            list of folder names separated by a ":" delimiter.
            Examples: 'CDP', 'CDPSIM', 'CDPSIM:CDP:CDPTMP'
            If not specified, the default CDP repository at Leuven is used.
        cdp_ftp_path: str, optional, default=None
            If specified, a list of folders (or folders) on the SFTP host
            where the MIRI CDPs are held to be searched, consisting of a
            list of folder names separated by a ":" delimiter.
            Examples: 'CDP', 'CDPSIM', 'CDPSIM:CDP:CDPTMP'
            If not specified, the default CDP repository at Leuven is used.
        readnoise_version: string, optional, default=''
            A specific readnoise CDP version number of the form 'x.y.z'.
        bad_pixels_version: string, optional, default=''
            A specific bad pixel mask CDP version number of the form 'x.y.z'.
        flat_field_version: string, optional, default=''
            A specific pixel flat-field CDP version number of the form 'x.y.z'.
        linearity_version: string, optional, default=''
            A specific nonlinearity CDP version number of the form 'x.y.z'.
        gain_version: string, optional, default=''
            A specific gain CDP version number of the form 'x.y.z'.
        makeplot: boolean, optional, default=False
            Plotting flag. Activates plotting of data when True.
        seedvalue: int, optional, default=None
            The seed to be sent to the np.random number generator before
            generating the test data.
            If not specified, a value of None will be sent, which
            randomises the seed.
        verbose: int, optional, default=2
            Verbosity level. Activates print statements when non-zero.
        
            * 0 - no output at all except for error messages
            * 1 - warnings and errors only
            * 2 - normal output
            * 3, 4, 5 - additional commentary
            * 6, 7, 8 - extra debugging information
    
        :Returns:
    
        exposure_map: MiriExposureModel
            A MIRI exposure data model containing the simulated data.
    
        :Raises:
    
        ValueError
            Raised if any of the simulation parameters are out of range.
            Also raised if the value of a parameter is invalid or
            inappropriate.
        TypeError
            Raised if any of the simulation parameters are of the
            wrong type, size or shape.
        KeyError
            Raised if any of the simulation parameters do not contain
            a recognised keyword.
        IndexError
            Raised if an attempt is made to access beyond the bounds of
            the data.
        IOError
            Raised if a file cannot be read, interpreted or written.
        ImportError
            A delayed ImportError is raised if there is an attempt to use
            an optional library (such as matplotlib) which is not
            available. The software fails immediately if a compulsory
            library is not available.
        AttributeError
            Raised if simulation methods are executed in the wrong order,
            meaning that a necessary attribute is missing. A programming
            error.
        
        """
        if verbose > 1:
            _report_sca_parameters(illumination_map, '', '', '', fringemap,
                               '', '', qe_adjust,
                               simulate_poisson_noise, simulate_read_noise,
                               simulate_ref_pixels, simulate_bad_pixels,
                               simulate_dark_current, simulate_flat_field,
                               simulate_gain, simulate_nonlinearity,
                               simulate_drifts, simulate_latency,
                               cdp_ftp_path,
                               readnoise_version, bad_pixels_version,
                               flat_field_version, linearity_version,
                               gain_version,
                               logger=self.logger)

        # Set the seed for the np.random function.
        np.random.seed(seedvalue)

        # Extract the properties of the particular sensor chip assembly
        # being simulated.
        detectorid = illumination_map.meta.instrument.detector
        try:
            fpm = detector_properties.get('DETECTORS_DICT', str(detectorid))
        except KeyError:
            strg = "%s is not a known detector ID." % str(detectorid)
            raise KeyError(strg)

        # Get the metadata from the given data model
        description = 'Metadata extracted from %s' % illumination_map.get_title()
        metadata = Metadata(description)
        #intensity_metadata = Metadata('Intensity metadata')
        #wavelength_metadata = Metadata('Wavelength metadata')
        metadata.from_data_object(illumination_map, hdu_name='PRIMARY')
        #intensity_metadata.from_data_object(illumination_map,
        #                                    hdu_name='INTENSITY')
        #wavelength_metadata.from_data_object(illumination_map,
        #                                     hdu_name='WAVELENGTH')

        # If any of these arguments are explicitly set to None they need
        # to be defaulted. The default values are either extracted from
        # the metadata contained in the data object or, if not found, set
        # to a fixed default.
        (readout_mode, subarray, frame_time, temperature, cosmic_ray_mode) = \
            _get_parameter_defaults(fpm, metadata, readout_mode, subarray,
                                    frame_time, temperature, cosmic_ray_mode,
                                    verbose=verbose, logger=self.logger)

        # Set up the required detector parameters.
        self.setup(detectorid, readout_mode=readout_mode, subarray=subarray,
            burst_mode=burst_mode, inttime=inttime, ngroups=ngroups,
            nints=nints, temperature=temperature,
            cosmic_ray_mode=cosmic_ray_mode,
            include_pixeldq=include_pixeldq, include_groupdq=include_groupdq,
            qe_adjust=qe_adjust,
            simulate_poisson_noise=simulate_poisson_noise,
            simulate_read_noise=simulate_read_noise,
            simulate_ref_pixels=simulate_ref_pixels,
            simulate_bad_pixels=simulate_bad_pixels,
            simulate_dark_current=simulate_dark_current,
            simulate_flat_field=simulate_flat_field,
            simulate_gain=simulate_gain,
            simulate_nonlinearity=simulate_nonlinearity,
            simulate_drifts=simulate_drifts,
            simulate_latency=simulate_latency,
            cdp_ftp_path=cdp_ftp_path,
            readnoise_version=readnoise_version,
            bad_pixels_version=bad_pixels_version,
            flat_field_version=flat_field_version, 
            linearity_version=linearity_version, 
            gain_version=gain_version,
            makeplot=makeplot, verbose=verbose)
   
        # Set up the illumination data from illumination map object.
        self.set_illumination(illumination_map, scale=scale)    
        # Read the fringe map if a name has been provided.
        if fringemap is not None and fringemap:
            self.read_fringe_map(fringemap, ftype='FITS')

        # Wait for the given elapsed time.
        if wait_time > 0.0:
            self.wait(wait_time)
    
        # Simulate an exposure and return some simulated data.
        simulated_data = self.exposure(frame_time=frame_time,
                                       start_time=start_time)

        # Report the exposure times.
        if verbose > 1:
            (exposure_time, duration, start_time, mid_time, end_time) = \
                self.get_exposure_times()
            strg = "Exposure time %.2fs (duration %.2fs) " % (exposure_time,
                                                          duration)
            if verbose > 2:
                strg += "started at %.2f and finished at %.2f" % \
                    (start_time, end_time)
            self.logger.info( strg )
    
        # Plot the simulated data if requested.
        if makeplot:
            strg = "Simulated exposure data"
            self.plot(description=strg)
            if verbose > 3:
                # Development and testing - plot a ramp for the central pixel
                self.plot_ramp(simulated_data.shape[0]/2,
                               simulated_data.shape[1]/2)

        # Return the exposure data model.
        exposure_data = self.exposure_data
        return exposure_data
   
    def temperature_str(self, prefix=''):
        """
        
        Returns a string describing the detector temperature
        
        """
        strg = "%sDetector temperature = %.2f K " % (prefix, self.temperature)
        strg += "(which affects dark current and read noise)."
        return strg
    
    def cosmic_ray_str(self, prefix=''):
        """
        
        Returns a string describing the cosmic ray environment.
        
        """
        wordz = self.cosmic_ray_mode.split('+')
        if len(wordz) > 1:
            strg = "%sCosmic ray environment is %s (%s variant)." % \
                (prefix, wordz[0], wordz[1])
        else:
            strg = "%sCosmic ray environment is %s." % \
                (prefix, self.cosmic_ray_mode)
        return strg

    def plot(self, description=''):
        """
        
        Plot the simulated science data. Each set of integration data
        is plotted in a separate pyplot figure and the image read out
        from each group is plotted in a separate subplot.
        
        :Parameters:
        
        description: string, optional
            Additional description to be shown on the plot, if required.
            
        :Requires:
        
        matplotlib.pyplot
    
        ImportError
            Raised if the matplotlib plotting library is not available.
            
        """
        # There must be some exposure data to write out.
        if self.exposure_data is None:
            strg = "Exposure data not defined - " + \
                "use integration or exposure first."
            raise AttributeError(strg)
        
        # Plot the exposure data.
        self.exposure_data.plot(description=description)

    def plot_ramp(self, row, column, description='', frame_time=None,
                  show_ints=False):
        """
        
        Plot a ramp of signal vs integration and group at a particular
        row,column of the simulated data.
        
        :Parameters:
        
        row: int
            The row at which the ramp is to be plotted.
        column: int
            The column at which the ramp is to be plotted.
        description: string, optional
            Additional description to be shown on the plot, if required.
        frame_time: float, optional
            The detector frame time, in seconds.
            If specified, this parameter allows the frame time obtained
            from the detector properties to be overridden. This can be
            used, for example, to simulate the timing of full frame
            data with a subarray. If None, the frame time obtained from
            the detector properties for the current subarray and readout
            mode is used.
        show_ints: boolean, optional, default=False
            Set to True to distinguish the ramps belonging to different
            integrations. Only works when a single row and column is
            specified.
            
        """
        # There must be some exposure data to write out.
        if self.exposure_data is None:
            strg = "Exposure data not defined "
            strg += "- use integration or exposure first."
            raise AttributeError(strg)
        
        # Plot the exposure ramp.
        (exp, elapsed) = self.detector.exposure_time(
                                        self.nints,
                                        self.ngroups,
                                        self.samplesum,
                                        self.sampleskip,
                                        refpixsampleskip=self.refpixsampleskip,
                                        nframes=self.nframes,
                                        groupgap=self.groupgap,
                                        subarray=self.subarray,
                                        burst_mode=self.subarray_burst_mode,
                                        frame_time=frame_time)
        stime = elapsed / (self.nints * self.ngroups)
        self.exposure_data.plot_ramp(row, column, stime=stime,
                                     tunit='seconds', show_ints=show_ints,
                                     description=description)

@six.add_metaclass(Singleton)
class SensorChipAssembly1(SensorChipAssembly):
    # Only one instance of this class is allowed to exist.
    """

    Class Sensor Chip Assembly - Simulates the behaviour of the MIRI
    detectors. The class converts detector illumination data (typically
    provided in a FITS file generated by another MIRI simulator and read
    by the read_data method) and generates simulated detector data,
    which may be written to a FITSWriter or level 1 FITS file by the
    write_data method.
    
    Singleton instance 1

    :Parameters:
    
    See setup method.   
                
    """
    def __init__(self, logger=LOGGER):
        """
         
        Constructor for class SensorChipAssembly1.
         
        :Parameters:
         
        None. The class is a singleton and the constructor is only called once.
         
        """
        super(SensorChipAssembly1, self).__init__(logger=logger)

# Only one instance of this class is allowed to exist.
@six.add_metaclass(Singleton)
class SensorChipAssembly2(SensorChipAssembly):
    """

    Class Sensor Chip Assembly - Simulates the behaviour of the MIRI
    detectors. The class converts detector illumination data (typically
    provided in a FITS file generated by another MIRI simulator and read
    by the read_data method) and generates simulated detector data,
    which may be written to a FITSWriter or level 1 FITS file by the
    write_data method.
    
    Singleton instance 2

    :Parameters:
    
    See setup method.   
                
    """
    def __init__(self, logger=LOGGER):
        """
         
        Constructor for class SensorChipAssembly2.
         
        :Parameters:
         
        None. The class is a singleton and the constructor is only called once.
         
        """
        super(SensorChipAssembly2, self).__init__(logger=logger)


# Only one instance of this class is allowed to exist.
@six.add_metaclass(Singleton)
class SensorChipAssembly3(SensorChipAssembly):
    """

    Class Sensor Chip Assembly - Simulates the behaviour of the MIRI
    detectors. The class converts detector illumination data (typically
    provided in a FITS file generated by another MIRI simulator and read
    by the read_data method) and generates simulated detector data,
    which may be written to a FITSWriter or level 1 FITS file by the
    write_data method.
    
    Singleton instance 3

    :Parameters:
    
    See setup method.   
                
    """
    def __init__(self, logger=LOGGER):
        """
         
        Constructor for class SensorChipAssembly3.
         
        :Parameters:
         
        None. The class is a singleton and the constructor is only called once.
         
        """
        super(SensorChipAssembly3, self).__init__(logger=logger)

#
# Public simulator functions
#
def simulate_sca(inputfile, outputfile, detectorid, scale=1.0, fringemap=None,
                 readout_mode=None, subarray=None, burst_mode=True,
                 frame_time=None, inttime=None, ngroups=None, nints=None,
                 start_time=None, wait_time=0.0, temperature=None,
                 cosmic_ray_mode=None, fileformat='STScI',
                 datashape='hypercube', include_pixeldq=True,
                 include_groupdq=False, overwrite=False, qe_adjust=True,
                 simulate_poisson_noise=True, simulate_read_noise=True,
                 simulate_ref_pixels=True, simulate_bad_pixels=True,
                 simulate_dark_current=True, simulate_flat_field=True,
                 simulate_gain=True, simulate_nonlinearity=True,
                 simulate_drifts=True, simulate_latency=True,
                 cdp_ftp_path=SIM_CDP_FTP_PATH,
                 readnoise_version='', bad_pixels_version='',
                 flat_field_version='', linearity_version='', gain_version='',
                 makeplot=False, seedvalue=None, verbose=2, logger=LOGGER):
    """
    
    Runs the MIRI SCA simulator on the given input file, generating the
    given output file.
                 
    :Parameters:
    
    inputfile: string
        The name of the FITS file containing detector illumination data
        (normally created by another MIRI simulator).
    outputfile: string
        The name of the FITSWriter or level 1 FITS file to contain the
        simulated SCA data.
    detectorid: string
        Detector ID, identifying a particular detector.
        The MIRI instrument has three detectors: 'MIRIMAGE',
        'MIRIFULONG' and 'MIRIFUSHORT'. (These correspond to the imager
        and the long and short wavelength arms of the MRS respectively.)
    scale: float, optional, default=1.0
        An optional scale factor to apply to the intensity data.
        This is for debugging and testing only - the input data
        should already be scaled to photons/second/pixel.
    fringemap: string, optional
        The name of a file containing a fringe map to be used to
        modulate the input illumination. If not specified, no fringe
        map will be used. 
    readout_mode: string, optional
        Readout mode, which can be one of the following common options:
        
        * 'SLOW' - 10 samples per readout and defaults of ngroups=10
          and nints=1.
        * 'FAST' - 1 sample per readout and defaults of ngroups=1 and
          nints=10.
        * 'FASTINTAVG' - same as FAST but with groups of 4 integrations
          averaged.
        * 'FASTGRPAVG' - same as FAST but with groups of 4 groups
          averaged.
          
        The following unusual options are also available for testing:
        
        * 'FASTGRPGAP' - a non-MIRI mode similar to FAST mode but with
          4 frames per group and a gap of 8 frames between each group.
        * 'SLOWINTAVG' - same as SLOW but with groups of 4 integrations
          averaged and default ngroups=1.
        * 'SLOWGRPAVG' - same as SLOW but with groups of 4 groups
          averaged and default ngroups=4.
        * 'SLOWGRPGAP' - a non-MIRI mode similar to SLOW mode but with
          4 frames per group and a gap of 8 frames between each group.
          
        If this parameter is not explicitly given it will be obtained
        from the FITS header of the input file. Failing that, it will
        be obtained from the detector properties default.
    subarray: string, optional
        Detector subarray mode for output. This can be one 'FULL',
        'MASK1550', 'MASK1140', 'MASK1065', 'MASKLYOT', 'BRIGHTSKY',
        'SUB256', 'SUB128', 'SUB64' or 'SLITLESSPRISM', etc. 'FULL' is
        full-frame and the other modes read out portions of the detector
        as described in the MIRI Operational Concept Document.
        The simulator can also accept the other subarray modes defined
        in detector_properties.py for test purposes.
        If this parameter is not explicitly given it will be obtained
        from the FITS header of the input file (unless the input data
        specifies a non-standard subarray). Failing that, it will be
        obtained from the detector properties default (FULL).
    frame_time: float, optional
        The detector frame time, in seconds.
        If specified, this parameter overrides the frame time obtained
        from the detector readout mode and subarray. This can be
        used, for example, to simulate the timing of full frame
        exposures with subarray-sized data (to save memory). If None,
        the frame time obtained from the current readout mode and
        subarray is used.
    inttime: float, optional
        The integration time in seconds to be simulated. This parameter
        will be ignored if ngroups is provided as well.
        *NOTE: Any requested integration time will be rounded up to
        the time resulting from the nearest whole number of groups.*
    ngroups: int, optional
        The number of readout groups. If None, this is derived from
        the integration time and readout mode. Otherwise the parameter
        overrides the integration time and sets the number of groups
        directly. There must be at least one group.
    nints: int, optional
        The number of integrations per exposure. It must be at least 1.
        If None, the default set by the readout mode is used.
        The total exposure time is nints x inttime.
    start_time: string or float, optional
        The required clock time of the start of the exposure (MJD days).
        Strings other than 'NOW' are converted to floating point.
        If set to 'NOW', the current date-time is obtained from
        the system clock. By default, the internally stored clock
        time is used.
    wait_time: float, optional
        The wait time in seconds that has elapsed since the previous
        exposure. The default is 0.0 seconds.
    temperature: float, optional, default=detector target temperature
        The temperature of the detector, which will determine the dark
        current and readout noise.
    cosmic_ray_mode: string, optional, default=cosmic ray properties
        The cosmic ray environment mode to be simulated. Available
        modes are:
        
        * 'NONE' - No cosmic rays.
        * 'SOLAR_MIN' - Solar minimum
        * 'SOLAR_MAX' - Solar maximum
        * 'SOLAR_FLARE' - Solar flare (worst case scenario)

        If this parameter is not explicitly given it will be obtained
        from the FITS header of the input file. Failing that, it will
        be obtained from the cosmic ray properties default.
    fileformat: string, optional, default='STScI'
        The kind of file format to be written.
            
        * 'STScI' - use the STScI level 1 model for the JWST
          DMS pipeline.
        * 'FITSWriter' - emulate the format written by the FITSWriter
          during MIRI VM, FM and CV tests and read by the DHAS.
              
    datashape: string, optional, default='hypercube'
        The SCI data shape to be written.
            
        * 'hypercube' - write the SCI data to a 4 dimensional FITS image
          with separate columns x rows x groups x integrations
          dimensions.
        * 'cube' - append the groups and integrations to make a 3
          dimensional FITS image with columns x rows x (groups and
          integrations) dimensions.
          
    include_pixeldq: boolean, optional, default=True
        A flag that may be used to switch on the inclusion of the
        PIXELDQ data array in the output exposure data.
        By default, this array is included (and contains the bad pixel
        mask used to generate the simulated data).
    include_groupdq: boolean, optional, default=False
        A flag that may be used to switch on the inclusion of the
        GROUPDQ data array in the output exposure data.
        By default, this array is not included.
    overwrite: bool, optional, default=False
        Parameter passed to pyfits.HDUlist.writeto
    qe_adjust: boolean, optional, default=True
        A flag that may be used to switch off quantum efficiency
        adjustment (for example to observe what effects in a simulation
        are caused by QE). *NOTE: When QE adjustment is turned off,
            the input illumination is assumed to be in electrons/second.*
    simulate_poisson_noise: boolean, optional, default=True
        A flag that may be used to switch off Poisson noise (for example
        to observe what effects in a simulation are caused by Poisson
        noise).
    simulate_read_noise: boolean, optional, default=True
        A flag that may be used to switch off read noise (for example
        to observe what effects in a simulation are caused by read
        noise).
    simulate_ref_pixels: boolean, optional, default=True
        A flag that may be used to switch off the inclusion of reference
        pixels in the data. 
    simulate_bad_pixels: boolean, optional, default=True
        A flag that may be used to switch off the inclusion of bad
        pixels in the data, even if a bad pixel map containing bad pixels
        is specified in the detector properties.
    simulate_dark_current: boolean, optional, default=True
        A flag that may be used to switch off the addition of dark
        current (for example to observe what effects in a simulation are
        caused by dark current).
    simulate_flat_field: boolean, optional, default=True
        A flag that may be used to switch off the simulation of the pixel
        flat-field (for example to observe the effect of quantum
        efficiency in isolation).
    simulate_gain: boolean, optional, default=True
        A flag that may be used to switch off the bias and gain effects.
        *Note that when this flag is False the ratio of DNs to electrons
        is exactly 1.0*
    simulate_nonlinearity: boolean, optional, default=True
        A flag that may be used to switch off non-linearity effects
        (for example to experiment with jump detection on perfectly
        linear data).
    simulate_drifts: boolean, optional, default=True
        A flag that may be used to switch off the simulation of
        detector drifts, such as the zeropoint drift.
    simulate_latency: boolean, optional, default=True
        A flag that may be used to switch off the simulation of
        detector latency and persistence effects.
    cdp_ftp_path: str, optional, default=None
        If specified, a list of folders (or folders) on the SFTP host
        where the MIRI CDPs are held to be searched, consisting of a
        list of folder names separated by a ":" delimiter.
        Examples: 'CDP', 'CDPSIM', 'CDPSIM:CDP:CDPTMP'
        If not specified, the default CDP repository at Leuven is used.
    readnoise_version: string, optional, default=''
        A specific readnoise CDP version number of the form 'x.y.z'.
    bad_pixels_version: string, optional, default=''
        A specific bad pixel mask CDP version number of the form 'x.y.z'.
    flat_field_version: string, optional, default=''
        A specific pixel flat-field CDP version number of the form 'x.y.z'.
    linearity_version: string, optional, default=''
        A specific nonlinearity CDP version number of the form 'x.y.z'.
    gain_version: string, optional, default=''
        A specific gain CDP version number of the form 'x.y.z'.
    makeplot: boolean, optional, default=False
        Plotting flag. Activates plotting of data when True.
    seedvalue: int, optional, default=None
        The seed to be sent to the np.random number generator before
        generating the test data.
        If not specified, a value of None will be sent, which
        randomises the seed.
    verbose: int, optional, default=2
        Verbosity level. Activates print statements when non-zero.
        
        * 0 - no output at all except for error messages
        * 1 - warnings and errors only
        * 2 - normal output
        * 3, 4, 5 - additional commentary
        * 6, 7, 8 - extra debugging information

    logger: Logger object (optional)
        A Python logger to handle the I/O. This parameter can be used
        by a caller to direct the output to a different logger, if
        the default defined by this module is not suitable.
        
    :Raises:
    
    ValueError
        Raised if any of the simulation parameters are out of range.
        Also raised if the value of a parameter is invalid or
        inappropriate.
    TypeError
        Raised if any of the simulation parameters are of the
        wrong type, size or shape.
    KeyError
        Raised if any of the simulation parameters do not contain
        a recognised keyword.
    IndexError
        Raised if an attempt is made to access beyond the bounds of
        the data.
    IOError
        Raised if a file cannot be read, interpreted or written.
    ImportError
        A delayed ImportError is raised if there is an attempt to use
        an optional library (such as matplotlib) which is not
        available. The software fails immediately if a compulsory
        library is not available.
    AttributeError
        Raised if simulation methods are executed in the wrong order,
        meaning that a necessary attribute is missing. A programming
        error.
        
    """
    strg = "\nsimulate_sca function is now deprecated. "
    strg += "Please use the SensorChipAssembly.simulate_files() class method."
    logger.warn(strg)
    # Create an sca object and then run the simuation.
    sca = SensorChipAssembly1()
    sca.simulate_files(inputfile, outputfile, detectorid, scale=scale,
        fringemap=fringemap, readout_mode=readout_mode, subarray=subarray,
        burst_mode=burst_mode,
        frame_time=frame_time, inttime=inttime, ngroups=ngroups, nints=nints,
        start_time=start_time, wait_time=wait_time, temperature=temperature,
        cosmic_ray_mode=cosmic_ray_mode, fileformat=fileformat,
        datashape=datashape, include_pixeldq=include_pixeldq,
        include_groupdq=include_groupdq, overwrite=overwrite, qe_adjust=qe_adjust,
        simulate_poisson_noise=simulate_poisson_noise,
        simulate_read_noise=simulate_read_noise,
        simulate_ref_pixels=simulate_ref_pixels,
        simulate_bad_pixels=simulate_bad_pixels,
        simulate_dark_current=simulate_dark_current,
        simulate_flat_field=simulate_flat_field,
        simulate_gain=simulate_gain,
        simulate_nonlinearity=simulate_nonlinearity,
        simulate_drifts=simulate_drifts,
        simulate_latency=simulate_latency,
        cdp_ftp_path=cdp_ftp_path,
        readnoise_version=readnoise_version,
        bad_pixels_version=bad_pixels_version,
        flat_field_version=flat_field_version, 
        linearity_version=linearity_version, 
        gain_version=gain_version,
        makeplot=makeplot, seedvalue=seedvalue, verbose=verbose)

def simulate_sca_list(inputfile, outputfile, detectorid, scale=1.0,
                      fringemap=None,
                      readout_mode=None, subarray=None, burst_mode=True,
                      frame_time=None, inttime=None, ngroups=None, nints=None,
                      start_time=None, wait_time=0.0, temperature=None,
                      cosmic_ray_mode=None, fileformat='STScI', 
                      datashape='hypercube', overwrite=False,
                      include_pixeldq=True, include_groupdq=False,
                      qe_adjust=True,
                      simulate_poisson_noise=True, simulate_read_noise=True,
                      simulate_ref_pixels=True, simulate_bad_pixels=True,
                      simulate_dark_current=True, simulate_flat_field=True,
                      simulate_gain=True, simulate_nonlinearity=True,
                      simulate_drifts=True, simulate_latency=True,
                      cdp_ftp_path=SIM_CDP_FTP_PATH,
                      readnoise_version='', bad_pixels_version='',
                      flat_field_version='', linearity_version='',
                      gain_version='',
                      makeplot=False, seedvalue=None, verbose=2, logger=LOGGER):
    """
    
    Runs the MIRI SCA simulator on the given list of input files,
    generating the given list of output files. Persistence effects
    are simulated between one exposure and the next.
                 
    :Parameters:
    
    inputfile: string or list of strings
        The name of the FITS file containing detector illumination data
        (normally created by another MIRI simulator).
    outputfile: string or list of strings
        The name of the FITSWriter or level 1 FITS file to contain the
        simulated SCA data. If an entry in the list is empty, no file
        will be written.
    detectorid: string
        The detector ID, identifying a particular detector.
        The MIRI instrument has three detectors: 'MIRIMAGE',
        'MIRIFULONG' and 'MIRIFUSHORT'. (These correspond to the imager
        and the long and short wavelength arms of the MRS respectively.)
    scale: float, optional, default=1.0
        An optional scale factor to apply to the intensity data.
        This is for debugging and testing only - the input data
        should already be scaled to photons/second/pixel.
    fringemap: string, optional
        The name of a file containing a fringe map to be used to
        modulate the input illumination. If not specified, no fringe
        map will be used. 
    readout_mode: string, optional
        Readout mode, which can be one of the following common options:
        
        * 'SLOW' - 10 samples per readout and defaults of ngroups=10
          and nints=1.
        * 'FAST' - 1 sample per readout and defaults of ngroups=1 and
          nints=10.
        * 'FASTINTAVG' - same as FAST but with groups of 4 integrations
          averaged.
        * 'FASTGRPAVG' - same as FAST but with groups of 4 groups
          averaged.
          
        The following unusual options are also available for testing:
        
        * 'FASTGRPGAP' - a non-MIRI mode similar to FAST mode but with
          4 frames per group and a gap of 8 frames between each group.
        * 'SLOWINTAVG' - same as SLOW but with groups of 4 integrations
          averaged and default ngroups=1.
        * 'SLOWGRPAVG' - same as SLOW but with groups of 4 groups
          averaged and default ngroups=4.
        * 'SLOWGRPGAP' - a non-MIRI mode similar to SLOW mode but with
          4 frames per group and a gap of 8 frames between each group.
          
        If this parameter is not explicitly given it will be obtained
        from the FITS header of the input file. Failing that, it will
        be obtained from the detector properties default.
    subarray: string, optional
        Detector subarray mode for output. This can be one 'FULL',
        'MASK1550', 'MASK1140', 'MASK1065', 'MASKLYOT', 'BRIGHTSKY',
        'SUB256', 'SUB128', 'SUB64' or 'SLITLESSPRISM', etc. 'FULL' is
        full-frame and the other modes read out portions of the detector
        as described in the MIRI Operational Concept Document.
        The simulator can also accept the other subarray modes defined
        in detector_properties.py for test purposes.
        If this parameter is not explicitly given it will be obtained
        from the FITS header of the input file (unless the input data
        specifies a non-standard subarray). Failing that, it will be
        obtained from the detector properties default (FULL).
    frame_time: float, optional
        The detector frame time, in seconds.
        If specified, this parameter overrides the frame time obtained
        from the detector readout mode and subarray. This can be
        used, for example, to simulate the timing of full frame
        exposures with subarray-sized data (to save memory). If None,
        the frame time obtained from the current readout mode and
        subarray is used.
    inttime: float, optional
        The integration time in seconds to be simulated. This parameter
        will be ignored if ngroups is provided as well.
        *NOTE: Any requested integration time will be rounded up to
        the time resulting from the nearest whole number of groups.*
    ngroups: int, optional
        The number of readout groups. If None, this is derived from
        the integration time and readout mode. Otherwise the parameter
        overrides the integration time and sets the number of groups
        directly. There must be at least one group.
    nints: int, optional
        The number of integrations per exposure. It must be at least 1.
        If None, the default set by the readout mode is used.
        The total exposure time is nints x inttime.
    start_time: string or float, optional
        The required clock time of the start of the first exposure (MJD days).
        Strings other than 'NOW' are converted to floating point.
        If set to 'NOW', the current date-time is obtained from
        the system clock. By default, the internally stored clock
        time is used.
    wait_time: float, optional
        The wait time in seconds elapsed in between exposures.
        The default is 0.0 seconds.
    temperature: float, optional, default=detector target temperature
        The temperature of the detector, which will determine the dark
        current and readout noise.
    cosmic_ray_mode: string, optional, default=cosmic ray properties
        The cosmic ray environment mode to be simulated. Available
        modes are:
        
        * 'NONE' - No cosmic rays.
        * 'SOLAR_MIN' - Solar minimum
        * 'SOLAR_MAX' - Solar maximum
        * 'SOLAR_FLARE' - Solar flare (worst case scenario)

        If this parameter is not explicitly given it will be obtained
        from the FITS header of the input file. Failing that, it will
        be obtained from the cosmic ray properties default.
    fileformat: string, optional, default='STScI'
        The kind of file format to be written.
            
        * 'STScI' - use the STScI level 1 model for the JWST
          DMS pipeline.
        * 'FITSWriter' - emulate the format written by the FITSWriter
          during MIRI VM, FM and CV tests and read by the DHAS.
              
    datashape: string, optional, default='hypercube'
        The SCI data shape to be written.
            
        * 'hypercube' - write the SCI data to a 4 dimensional FITS image
          with separate columns x rows x groups x integrations
          dimensions.
        * 'cube' - append the groups and integrations to make a 3
          dimensional FITS image with columns x rows x (groups and
          integrations) dimensions.
          
    include_pixeldq: boolean, optional, default=True
        A flag that may be used to switch on the inclusion of the
        PIXELDQ data array in the output exposure data.
        By default, this array is included (and contains the bad pixel
        mask used to generate the simulated data).
    include_groupdq: boolean, optional, default=False
        A flag that may be used to switch on the inclusion of the
        GROUPDQ data array in the output exposure data.
        By default, this array is not included.
    overwrite: bool, optional, default=False
        Parameter passed to pyfits.HDUlist.writeto
    qe_adjust: boolean, optional, default=True
        A flag that may be used to switch off quantum efficiency
        adjustment (for example to observe what effects in a simulation
        are caused by QE). *NOTE: When QE adjustment is turned off,
            the input illumination is assumed to be in electrons/second.*
    simulate_poisson_noise: boolean, optional, default=True
        A flag that may be used to switch off Poisson noise (for example
        to observe what effects in a simulation are caused by Poisson
        noise).
    simulate_read_noise: boolean, optional, default=True
        A flag that may be used to switch off read noise (for example
        to observe what effects in a simulation are caused by read
        noise).
    simulate_ref_pixels: boolean, optional, default=True
        A flag that may be used to switch off the inclusion of reference
        pixels in the data. 
    simulate_bad_pixels: boolean, optional, default=True
        A flag that may be used to switch off the inclusion of bad
        pixels in the data, even if a bad pixel map containing bad pixels
        is specified in the detector properties.
    simulate_dark_current: boolean, optional, default=True
        A flag that may be used to switch off the addition of dark
        current (for example to observe what effects in a simulation are
        caused by dark current).
    simulate_flat_field: boolean, optional, default=True
        A flag that may be used to switch off the simulation of the pixel
        flat-field (for example to observe the effect of quantum
        efficiency in isolation).
    simulate_gain: boolean, optional, default=True
        A flag that may be used to switch off the bias and gain effects.
        *Note that when this flag is False the ratio of DNs to electrons
        is exactly 1.0*
    simulate_nonlinearity: boolean, optional, default=True
        A flag that may be used to switch off non-linearity effects
        (for example to experiment with jump detection on perfectly
        linear data).
    simulate_drifts: boolean, optional, default=True
        A flag that may be used to switch off the simulation of
        detector drifts, such as the zeropoint drift.
    simulate_latency: boolean, optional, default=True
        A flag that may be used to switch off the simulation of
        detector latency and persistence effects.
    cdp_ftp_path: str, optional, default=None
        If specified, a list of folders (or folders) on the SFTP host
        where the MIRI CDPs are held to be searched, consisting of a
        list of folder names separated by a ":" delimiter.
        Examples: 'CDP', 'CDPSIM', 'CDPSIM:CDP:CDPTMP'
        If not specified, the default CDP repository at Leuven is used.
    readnoise_version: string, optional, default=''
        A specific readnoise CDP version number of the form 'x.y.z'.
    bad_pixels_version: string, optional, default=''
        A specific bad pixel mask CDP version number of the form 'x.y.z'.
    flat_field_version: string, optional, default=''
        A specific pixel flat-field CDP version number of the form 'x.y.z'.
    linearity_version: string, optional, default=''
        A specific nonlinearity CDP version number of the form 'x.y.z'.
    gain_version: string, optional, default=''
        A specific gain CDP version number of the form 'x.y.z'.
    makeplot: boolean, optional, default=False
        Plotting flag. Activates plotting of data when True.
    seedvalue: int, optional, default=None
        The seed to be sent to the np.random number generator before
        generating the test data.
        If not specified, a value of None will be sent, which
        randomises the seed.
    verbose: int, optional, default=2
        Verbosity level. Activates print statements when non-zero.
        
        * 0 - no output at all except for error messages
        * 1 - warnings and errors only
        * 2 - normal output
        * 3, 4, 5 - additional commentary
        * 6, 7, 8 - extra debugging information

    logger: Logger object (optional)
        A Python logger to handle the I/O. This parameter can be used
        by a caller to direct the output to a different logger, if
        the default defined by this module is not suitable.
         
    :Raises:
    
    ValueError
        Raised if any of the simulation parameters are out of range.
        Also raised if the value of a parameter is invalid or
        inappropriate.
    TypeError
        Raised if any of the simulation parameters are of the
        wrong type, size or shape.
    KeyError
        Raised if any of the simulation parameters do not contain
        a recognised keyword.
    IndexError
        Raised if an attempt is made to access beyond the bounds of
        the data.
    IOError
        Raised if a file cannot be read, interpreted or written.
    ImportError
        A delayed ImportError is raised if there is an attempt to use
        an optional library (such as matplotlib) which is not
        available. The software fails immediately if a compulsory
        library is not available.
    AttributeError
        Raised if simulation methods are executed in the wrong order,
        meaning that a necessary attribute is missing. A programming
        error.
        
    """
    strg = "\nsimulate_sca_list function is now deprecated. "
    strg += "Please use the SensorChipAssembly.simulate_files() class method."
    logger.warn(strg)
    # Create an sca object and then run the simuation.
    sca = SensorChipAssembly1()
    sca.simulate_files(inputfile, outputfile, detectorid, scale=scale,
        fringemap=fringemap, readout_mode=readout_mode, subarray=subarray,
        burst_mode=burst_mode,
        frame_time=frame_time, inttime=inttime, ngroups=ngroups, nints=nints,
        start_time=start_time, wait_time=wait_time, temperature=temperature,
        cosmic_ray_mode=cosmic_ray_mode, fileformat=fileformat,
        datashape=datashape, overwrite=overwrite, include_pixeldq=include_pixeldq,
        include_groupdq=include_groupdq, qe_adjust=qe_adjust,
        simulate_poisson_noise=simulate_poisson_noise,
        simulate_read_noise=simulate_read_noise,
        simulate_ref_pixels=simulate_ref_pixels,
        simulate_bad_pixels=simulate_bad_pixels,
        simulate_dark_current=simulate_dark_current,
        simulate_flat_field=simulate_flat_field,
        simulate_gain=simulate_gain,
        simulate_nonlinearity=simulate_nonlinearity,
        simulate_drifts=simulate_drifts,
        simulate_latency=simulate_latency,
        cdp_ftp_path=cdp_ftp_path,
        readnoise_version=readnoise_version,
        bad_pixels_version=bad_pixels_version,
        flat_field_version=flat_field_version, 
        linearity_version=linearity_version, 
        gain_version=gain_version,
        makeplot=makeplot, seedvalue=seedvalue, verbose=verbose)
   
def simulate_sca_pipeline(illumination_map, scale=1.0,
                          fringemap=None, readout_mode=None, subarray=None,
                          burst_mode=True, frame_time=None,
                          inttime=None, ngroups=None, nints=None,
                          start_time=None, wait_time=0.0, temperature=None,
                          cosmic_ray_mode=None, overwrite=False,
                          include_pixeldq=True, include_groupdq=False,
                          qe_adjust=True,
                          simulate_poisson_noise=True, simulate_read_noise=True,
                          simulate_ref_pixels=True, simulate_bad_pixels=True,
                          simulate_dark_current=True, simulate_flat_field=True,
                          simulate_gain=True, simulate_nonlinearity=True,
                          simulate_drifts=True, simulate_latency=True,
                          cdp_ftp_path=SIM_CDP_FTP_PATH,
                          readnoise_version='', bad_pixels_version='',
                          flat_field_version='', linearity_version='',
                          gain_version='',
                          makeplot=False, seedvalue=None, verbose=2,
                          logger=LOGGER):
    """
    
    Runs the MIRI SCA simulator on the given MiriIluminationModel
    and returns a MiriExposureModel
    This is an alternative to the file-based functions simulate_sca()
    and simulate_sca_list(), which can be used by pipeline code which
    needs to convert one data model into another.

        
    NOTE: The clear_exposure_data() method can be used to delete
    the internal reference to the exposure data and save memory in
    between simulations.
                 
    :Parameters:
    
    illumination_map: MiriIlluminationModel object
        A MIRI illumination map object which describes the input
        illumination.
    scale: float, optional, default=1.0
        An optional scale factor to apply to the intensity data.
        This is for debugging and testing only - the input data
        should already be scaled to photons/second/pixel.
    fringemap: string, optional
        The name of a file containing a fringe map to be used to
        modulate the input illumination. If not specified, no fringe
        map will be used. 
    readout_mode: string, optional
        Readout mode, which can be one of the following common options:
        
        * 'SLOW' - 10 samples per readout and defaults of ngroups=10
          and nints=1.
        * 'FAST' - 1 sample per readout and defaults of ngroups=1 and
          nints=10.
        * 'FASTINTAVG' - same as FAST but with groups of 4 integrations
          averaged.
        * 'FASTGRPAVG' - same as FAST but with groups of 4 groups
          averaged.
          
        The following unusual options are also available for testing:
        
        * 'FASTGRPGAP' - a non-MIRI mode similar to FAST mode but with
          4 frames per group and a gap of 8 frames between each group.
        * 'SLOWINTAVG' - same as SLOW but with groups of 4 integrations
          averaged and default ngroups=1.
        * 'SLOWGRPAVG' - same as SLOW but with groups of 4 groups
          averaged and default ngroups=4.
        * 'SLOWGRPGAP' - a non-MIRI mode similar to SLOW mode but with
          4 frames per group and a gap of 8 frames between each group.
        
        If this parameter is not explicitly given it will be obtained
        from the FITS header of the input file. Failing that, it will
        be obtained from the detector properties default.
    subarray: string, optional
        Detector subarray mode for output. This can be one 'FULL',
        'MASK1550', 'MASK1140', 'MASK1065', 'MASKLYOT', 'BRIGHTSKY',
        'SUB256', 'SUB128', 'SUB64' or 'SLITLESSPRISM', etc. 'FULL' is
        full-frame and the other modes read out portions of the detector
        as described in the MIRI Operational Concept Document.
        The simulator can also accept the other subarray modes defined
        in detector_properties.py for test purposes.
        If this parameter is not explicitly given it will be obtained
        from the FITS header of the input file (unless the input data
        specifies a non-standard subarray). Failing that, it will be
        obtained from the detector properties default (FULL).
    frame_time: float, optional
        The detector frame time, in seconds.
        If specified, this parameter overrides the frame time obtained
        from the detector readout mode and subarray. This can be
        used, for example, to simulate the timing of full frame
        exposures with subarray-sized data (to save memory). If None,
        the frame time obtained from the current readout mode and
        subarray is used.
    inttime: float, optional
        The integration time in seconds to be simulated. This parameter
        will be ignored if ngroups is provided as well.
        *NOTE: Any requested integration time will be rounded up to
        the time resulting from the nearest whole number of groups.*
    ngroups: int, optional
        The number of readout groups. If None, this is derived from
        the integration time and readout mode. Otherwise the parameter
        overrides the integration time and sets the number of groups
        directly. There must be at least one group.
    nints: int, optional
        The number of integrations per exposure. It must be at least 1.
        If None, the default set by the readout mode is used.
        The total exposure time is nints x inttime.
    start_time: string or float, optional
        The required clock time of the start of the exposure (MJD days).
        Strings other than 'NOW' are converted to floating point.
        If set to 'NOW', the current date-time is obtained from
        the system clock. By default, the internally stored clock
        time is used.
    wait_time: float, optional
        The wait time in seconds that has elapsed since the previous
        exposure. The default is 0.0 seconds.
    temperature: float, optional, default=detector target temperature
        The temperature of the detector, which will determine the dark
        current and readout noise.
    cosmic_ray_mode: string, optional
        The cosmic ray environment mode to be simulated. Available
        modes are:
        
        * 'NONE' - No cosmic rays.
        * 'SOLAR_MIN' - Solar minimum
        * 'SOLAR_MAX' - Solar maximum
        * 'SOLAR_FLARE' - Solar flare (worst case scenario)

        If this parameter is not explicitly given it will be obtained
        from the FITS header of the input file. Failing that, it will
        be obtained from the cosmic ray properties default.
    include_pixeldq: boolean, optional, default=True
        A flag that may be used to switch on the inclusion of the
        PIXELDQ data array in the output exposure data.
        By default, this array is included (and contains the bad pixel
        mask used to generate the simulated data).
    include_groupdq: boolean, optional, default=False
        A flag that may be used to switch on the inclusion of the
        GROUPDQ data array in the output exposure data.
        By default, this array is not included.
    qe_adjust: boolean, optional, default=True
        A flag that may be used to switch off quantum efficiency
        adjustment (for example to observe what effects in a simulation
        are caused by QE). *NOTE: When QE adjustment is turned off,
        the input illumination is assumed to be in electrons/second.*
    simulate_poisson_noise: boolean, optional, default=True
        A flag that may be used to switch off Poisson noise (for example
        to observe what effects in a simulation are caused by Poisson
        noise).
    simulate_read_noise: boolean, optional, default=True
        A flag that may be used to switch off read noise (for example
        to observe what effects in a simulation are caused by read
        noise).
    simulate_ref_pixels: boolean, optional, default=True
        A flag that may be used to switch off the inclusion of reference
        pixels in the data. 
    simulate_bad_pixels: boolean, optional, default=True
        A flag that may be used to switch off the inclusion of bad
        pixels in the data, even if a bad pixel map containing bad pixels
        is specified in the detector properties.
    simulate_dark_current: boolean, optional, default=True
        A flag that may be used to switch off the addition of dark
        current (for example to observe what effects in a simulation are
        caused by dark current).
    simulate_flat_field: boolean, optional, default=True
        A flag that may be used to switch off the simulation of the pixel
        flat-field (for example to observe the effect of quantum
        efficiency in isolation).
    simulate_gain: boolean, optional, default=True
        A flag that may be used to switch off the bias and gain effects.
        *Note that when this flag is False the ratio of DNs to electrons
        is exactly 1.0*
    simulate_nonlinearity: boolean, optional, default=True
        A flag that may be used to switch off non-linearity effects
        (for example to experiment with jump detection on perfectly
        linear data).
    simulate_drifts: boolean, optional, default=True
        A flag that may be used to switch off the simulation of
        detector drifts, such as the zeropoint drift.
    simulate_latency: boolean, optional, default=True
        A flag that may be used to switch off the simulation of
        detector latency and persistence effects.
    cdp_ftp_path: str, optional, default=None
        If specified, a list of folders (or folders) on the SFTP host
        where the MIRI CDPs are held to be searched, consisting of a
        list of folder names separated by a ":" delimiter.
        Examples: 'CDP', 'CDPSIM', 'CDPSIM:CDP:CDPTMP'
        If not specified, the default CDP repository at Leuven is used.
    readnoise_version: string, optional, default=''
        A specific readnoise CDP version number of the form 'x.y.z'.
    bad_pixels_version: string, optional, default=''
        A specific bad pixel mask CDP version number of the form 'x.y.z'.
    flat_field_version: string, optional, default=''
        A specific pixel flat-field CDP version number of the form 'x.y.z'.
    linearity_version: string, optional, default=''
        A specific nonlinearity CDP version number of the form 'x.y.z'.
    gain_version: string, optional, default=''
        A specific gain CDP version number of the form 'x.y.z'.
    makeplot: boolean, optional, default=False
        Plotting flag. Activates plotting of data when True.
    seedvalue: int, optional, default=None
        The seed to be sent to the np.random number generator before
        generating the test data.
        If not specified, a value of None will be sent, which
        randomises the seed.
    verbose: int, optional, default=2
        Verbosity level. Activates print statements when non-zero.
        
        * 0 - no output at all except for error messages
        * 1 - warnings and errors only
        * 2 - normal output
        * 3, 4, 5 - additional commentary
        * 6, 7, 8 - extra debugging information

    logger: Logger object (optional)
        A Python logger to handle the I/O. This parameter can be used
        by a caller to direct the output to a different logger, if
        the default defined by this module is not suitable.
     
    :Returns:
    
    exposure_map: MiriExposureModel
        A MIRI exposure data model containing the simulated data.
    
    :Raises:
    
    ValueError
        Raised if any of the simulation parameters are out of range.
        Also raised if the value of a parameter is invalid or
        inappropriate.
    TypeError
        Raised if any of the simulation parameters are of the
        wrong type, size or shape.
    KeyError
        Raised if any of the simulation parameters do not contain
        a recognised keyword.
    IndexError
        Raised if an attempt is made to access beyond the bounds of
        the data.
    IOError
        Raised if a file cannot be read, interpreted or written.
    ImportError
        A delayed ImportError is raised if there is an attempt to use
        an optional library (such as matplotlib) which is not
        available. The software fails immediately if a compulsory
        library is not available.
    AttributeError
        Raised if simulation methods are executed in the wrong order,
        meaning that a necessary attribute is missing. A programming
        error.
        
    """
    strg = "\nsimulate_sca_pipeline function is now deprecated. "
    strg += "Please use the SensorChipAssembly.simulate_pipe() class method."
    logger.warn(strg)
    # Create an sca object and then run the simuation.
    sca = SensorChipAssembly1()
    exposure_data = sca.simulate_pipe(illumination_map, scale=scale,
        fringemap=fringemap, readout_mode=readout_mode, subarray=subarray,
        burst_mode=burst_mode,
        frame_time=frame_time, inttime=inttime, ngroups=ngroups, nints=nints,
        start_time=start_time, wait_time=wait_time, temperature=temperature,
        cosmic_ray_mode=cosmic_ray_mode, fileformat=fileformat,
        datashape=datashape, overwrite=overwrite, include_pixeldq=include_pixeldq,
        include_groupdq=include_groupdq, qe_adjust=qe_adjust,
        simulate_poisson_noise=simulate_poisson_noise,
        simulate_read_noise=simulate_read_noise,
        simulate_ref_pixels=simulate_ref_pixels,
        simulate_bad_pixels=simulate_bad_pixels,
        simulate_dark_current=simulate_dark_current,
        simulate_flat_field=simulate_flat_field,
        simulate_gain=simulate_gain,
        simulate_nonlinearity=simulate_nonlinearity,
        simulate_drifts=simulate_drifts,
        simulate_latency=simulate_latency,
        cdp_ftp_path=cdp_ftp_path,
        readnoise_version=readnoise_version,
        bad_pixels_version=bad_pixels_version,
        flat_field_version=flat_field_version, 
        linearity_version=linearity_version, 
        gain_version=gain_version,
        makeplot=makeplot, seedvalue=seedvalue, verbose=verbose)
    return exposure_data


#
# The following code is for development and testing only. It will run
# a few ad-hoc tests exercising the code. A more formal set of unit tests
# may be found in the scasim/tests/test_sensor_chip_assembly module.
# However, the tests here are made in verbose mode and include more file
# I/O and plotting than the unit tests, so they show what is happening
# in more detail.
#
if __name__ == '__main__':
    print( "Testing the Sensor Chip Assembly class" )
    
    import random
    random.seed()
    
    test_input_file_name  = './data/SCATestHorseHead1024.fits'
#     test_input_file_name  = './data/SCATestInput80x64.fits'
#    test_input_file_name  = './data/DoesNotExist.fits'
    test_output_stub = './data/SCATestOutput'

    # Which tests to run?
    TEST_MODELS = True
    TEST_BANDS = True
    TEST_SUBARRAYS = True
    TEST_READOUTS = True
    
    # Which simulations to include?
    QE_ADJUST = True,
    SIMULATE_POISSON_NOISE = True
    SIMULATE_READ_NOISE = True
    SIMULATE_REF_PIXELS = True
    SIMULATE_BAD_PIXELS = True
    SIMULATE_DARK_CURRENT = True
    SIMULATE_FLAT_FIELD = True
    SIMULATE_GAIN = True
    SIMULATE_NONLINEARITY = True
    SIMULATE_DRIFTS = True
    SIMULATE_LATENCY = True
    
    # MODIFY THESE TWO VARIABLES TO CONTROL THE DEGREE OF INTERACTION
    VERBOSE = 1
    PLOTTING = False
    INCLUDE_PIXELDQ = True

    if TEST_MODELS:
        # ------------------------------------------------------------------
        # Test a simulation with the intensity array defined directly.
        print("\nTesting simulate_pipe from data ...\n" + (50 * "*"))
        list1 = (100000,0,100000,0,100000,0,100000,0,100000,0,100000,0,100000,0,100000,0)
        list2 = (list1,list1,list1,list1,list1,list1,list1,list1,list1,list1,list1,list1,list1,list1,list1,list1)
        a = np.array(list2)
         
        # The correct way to invoke SCASim from a data array is now to convert
        # that data array into a data model and use simulate_pipe
        illumination_map = MiriIlluminationModel(intensity=a)
        illumination_map.set_instrument_metadata('MIRIFULONG')
        illumination_map.set_wcs_metadata(wcsaxes=2, cunit=['pixels','pixels'])
        if VERBOSE > 1:
            print( illumination_map )
        sca = SensorChipAssembly3()
        exposure_map = sca.simulate_pipe(illumination_map, scale=10.0,
                            readout_mode='SLOW', nints=1, ngroups=10,
                            start_time=42.0, makeplot=PLOTTING,
                            cosmic_ray_mode='NONE',
                            include_pixeldq=INCLUDE_PIXELDQ, qe_adjust=QE_ADJUST,
                            simulate_poisson_noise=SIMULATE_POISSON_NOISE,
                            simulate_read_noise=SIMULATE_READ_NOISE,
                            simulate_ref_pixels=SIMULATE_REF_PIXELS,
                            simulate_bad_pixels=SIMULATE_BAD_PIXELS,
                            simulate_dark_current=SIMULATE_DARK_CURRENT,
                            simulate_flat_field=SIMULATE_FLAT_FIELD,
                            simulate_gain=SIMULATE_GAIN,
                            simulate_nonlinearity=SIMULATE_NONLINEARITY,
                            simulate_drifts=SIMULATE_DRIFTS,
                            simulate_latency=SIMULATE_LATENCY,      
                            verbose=VERBOSE)
        if VERBOSE > 1:
            print( exposure_map )
            (exposure_time, duration, start_time, mid_time, end_time) = \
                exposure_map.get_exposure_times()
            print("Exposure time %.2f, duration %.2f, start %.2f, end %.2f" % \
                (exposure_time, duration, start_time, end_time))
        exposure_map.save('./data/SCATestOutputFromData.fits', overwrite=True)
      
        # ------------------------------------------------------------------
        # Test a simulation with an intensity model to be
        # converted to an exposure model.
        print("\nTesting simulate_pipe from file...\n" + (50 * "*"))
        illumination_map = MiriIlluminationModel(test_input_file_name)
        illumination_map.set_instrument_metadata('MIRIFUSHORT')
        illumination_map.set_wcs_metadata(wcsaxes=2, cunit=['pixels','pixels'])
        if VERBOSE > 1:
            print( illumination_map )
        exposure_map = sca.simulate_pipe(illumination_map, scale=10.0,
                            readout_mode='SLOW', nints=1, ngroups=10,
                            makeplot=PLOTTING, cosmic_ray_mode='NONE',
                            include_pixeldq=INCLUDE_PIXELDQ,
                            qe_adjust=QE_ADJUST,
                            simulate_poisson_noise=SIMULATE_POISSON_NOISE,
                            simulate_read_noise=SIMULATE_READ_NOISE,
                            simulate_ref_pixels=SIMULATE_REF_PIXELS,
                            simulate_bad_pixels=SIMULATE_BAD_PIXELS,
                            simulate_dark_current=SIMULATE_DARK_CURRENT,
                            simulate_flat_field=SIMULATE_FLAT_FIELD,
                            simulate_gain=SIMULATE_GAIN,
                            simulate_nonlinearity=SIMULATE_NONLINEARITY,
                            simulate_drifts=SIMULATE_DRIFTS,
                            verbose=VERBOSE)
        if VERBOSE > 1:
            print( exposure_map )
            (exposure_time, duration, start_time, mid_time, end_time) = \
                exposure_map.get_exposure_times()
            print("Exposure time %.2f, duration %.2f, start %.2f, end %.2f" % \
                (exposure_time, duration, start_time, end_time))
        exposure_map.save('./data/SCATestOutputFromObject.fits', overwrite=True)
        # Remove the internal reference to the exposure data
        sca.clear_exposure_data()
        del illumination_map, exposure_map

    if TEST_BANDS:
        # ------------------------------------------------------------------
        print("\nTesting simulate_pipe with all MRS bands...\n" + (50 * "*"))
        mode = 'SLOW'
        ngroups = 4
        del sca
        sca = SensorChipAssembly2()
        ii = 1
        # Shuffle the list of subarrays so it is tested each time in a random order.
        # Although the final ordering is random, always start with a full frame test
        # for convenience of testing.
        for detector in ['MIRIFUSHORT', 'MIRIFULONG']:
            for band in ['SHORT', 'MEDIUM', 'LONG']:
                print( "MRS %s band %s." % (detector, band) )
                test_output_file_name = "%s_%s_%s_%d.fits" % \
                        (test_output_stub, detector, band, ii)
                illumination_map = MiriIlluminationModel(test_input_file_name)
                illumination_map.set_instrument_metadata(detector, band=band)
                illumination_map.set_wcs_metadata(wcsaxes=2, cunit=['pixels','pixels'])
                if VERBOSE > 1:
                    print( illumination_map )
                exposure_map = sca.simulate_pipe(illumination_map, scale=10.0,
                        readout_mode=mode, ngroups=ngroups, nints=1, start_time='NOW',
                        cosmic_ray_mode='SOLAR_MIN', makeplot=PLOTTING,
                        include_pixeldq=INCLUDE_PIXELDQ, qe_adjust=QE_ADJUST,
                        simulate_poisson_noise=SIMULATE_POISSON_NOISE,
                        simulate_read_noise=SIMULATE_READ_NOISE,
                        simulate_ref_pixels=SIMULATE_REF_PIXELS,
                        simulate_bad_pixels=SIMULATE_BAD_PIXELS,
                        simulate_dark_current=SIMULATE_DARK_CURRENT,
                        simulate_flat_field=SIMULATE_FLAT_FIELD,
                        simulate_gain=SIMULATE_GAIN,
                        simulate_nonlinearity=SIMULATE_NONLINEARITY,
                        simulate_drifts=SIMULATE_DRIFTS,
                        verbose=VERBOSE)
                if VERBOSE > 1:
                    print( exposure_map )
                    (exposure_time, duration, start_time, mid_time, end_time) = \
                        exposure_map.get_exposure_times()
                    print("Exposure time %.2f, duration %.2f, start %.2f, end %.2f" % \
                        (exposure_time, duration, start_time, end_time))
                exposure_map.save(test_output_file_name, overwrite=True)
                # Remove the internal reference to the exposure data
                sca.clear_exposure_data()
                del illumination_map, exposure_map
                ii += 1

    if TEST_SUBARRAYS:
        # ------------------------------------------------------------------
        print("\nTesting simulate_pipe with all subarray outputs...\n" + (50 * "*"))
        mode = 'FAST'
        ngroups = 16
        del sca
        sca = SensorChipAssembly3()
        ii = 1
        # Shuffle the list of subarrays so it is tested each time in a random order.
        # Although the final ordering is random, always start with a full frame test
        # for convenience of testing.
        random_list = list(detector_properties['STANDARD_SUBARRAYS'])
        random.shuffle(random_list)
        random_list = ['FULL'] + random_list
        for subarray in random_list:
            print( "Subarray mode FULL->%s." % subarray )
            test_output_file_name = "%s_%s_%d.fits" % \
                    (test_output_stub, subarray, ii)
            illumination_map = MiriIlluminationModel(test_input_file_name)
            illumination_map.set_instrument_metadata('MIRIMAGE')
            illumination_map.set_wcs_metadata(wcsaxes=2, cunit=['pixels','pixels'])
            if VERBOSE > 1:
                print( illumination_map )
            exposure_map = sca.simulate_pipe(illumination_map, scale=10.0,
                    readout_mode=mode, subarray=subarray,
                    ngroups=ngroups, nints=1, start_time='NOW',
                    cosmic_ray_mode='SOLAR_MIN', makeplot=PLOTTING,
                    include_pixeldq=INCLUDE_PIXELDQ,  qe_adjust=QE_ADJUST,
                    simulate_poisson_noise=SIMULATE_POISSON_NOISE,
                    simulate_read_noise=SIMULATE_READ_NOISE,
                    simulate_ref_pixels=SIMULATE_REF_PIXELS,
                    simulate_bad_pixels=SIMULATE_BAD_PIXELS,
                    simulate_dark_current=SIMULATE_DARK_CURRENT,
                    simulate_flat_field=SIMULATE_FLAT_FIELD,
                    simulate_gain=SIMULATE_GAIN,
                    simulate_nonlinearity=SIMULATE_NONLINEARITY,
                    simulate_drifts=SIMULATE_DRIFTS,
                    verbose=VERBOSE)
            if VERBOSE > 1:
                print( exposure_map )
                (exposure_time, duration, start_time, mid_time, end_time) = \
                    exposure_map.get_exposure_times()
                print("Exposure time %.2f, duration %.2f, start %.2f, end %.2f" % \
                    (exposure_time, duration, start_time, end_time))
            exposure_map.save(test_output_file_name, overwrite=True)
            # Remove the internal reference to the exposure data
            sca.clear_exposure_data()
            del illumination_map, exposure_map
            ii += 1
    
        # ------------------------------------------------------------------
        print("\nTesting simulate_pipe with all subarray inputs...\n" + (50 * "*"))
        mode = 'FAST'
        ngroups = 16
        # Shuffle the list of subarrays so it is tested each time in a random order.
        # Although the final ordering is random, always start with a full frame test
        # for convenience of testing.
        random_list = list(detector_properties['STANDARD_SUBARRAYS'])
        random.shuffle(random_list)
        random_list = ['FULL'] + random_list
        for subarray in random_list:
            print( "Subarray mode %s->FULL." % subarray )
            test_output_file_name = "%s_%s_FULL_%d.fits" % \
                    (test_output_stub, subarray, ii)
            subproperties = detector_properties.get('SUBARRAY', subarray)
            if subproperties is not None:
                # Simulate a flat illumination the same size and shape as
                # the subarray.
                subshape = [ subproperties[-2], subproperties[-1] ]
                intensity = 200.0 * np.ones( subshape )
                illumination_map = MiriIlluminationModel(intensity=intensity)
                illumination_map.set_instrument_metadata('MIRIMAGE')
                illumination_map.set_subarray_metadata( subarray )
                illumination_map.set_wcs_metadata(wcsaxes=2, cunit=['pixels','pixels'])
                if VERBOSE > 1:
                    print( illumination_map )
                # Place the subarray onto a FULL frame simulation.
                # Turn off flat-field simulation to prevent the subarray
                # being masked by the flat-field.
                exposure_map = sca.simulate_pipe(illumination_map, scale=10.0,
                        readout_mode=mode, subarray='FULL', ngroups=ngroups,
                        nints=1, cosmic_ray_mode='SOLAR_MIN', 
                        makeplot=PLOTTING, include_pixeldq=INCLUDE_PIXELDQ,
                        qe_adjust=False,
                        simulate_poisson_noise=SIMULATE_POISSON_NOISE,
                        simulate_read_noise=SIMULATE_READ_NOISE,
                        simulate_ref_pixels=SIMULATE_REF_PIXELS,
                        simulate_bad_pixels=SIMULATE_BAD_PIXELS,
                        simulate_dark_current=SIMULATE_DARK_CURRENT,
                        simulate_flat_field=False,
                        simulate_gain=SIMULATE_GAIN,
                        simulate_nonlinearity=SIMULATE_NONLINEARITY,
                        simulate_drifts=SIMULATE_DRIFTS,
                        verbose=VERBOSE)
                if VERBOSE > 1:
                    print( exposure_map )
                    (exposure_time, duration, start_time, mid_time, end_time) = \
                        exposure_map.get_exposure_times()
                    print("Exposure time %.2f, duration %.2f, start %.2f, end %.2f" % \
                        (exposure_time, duration, start_time, end_time))
                exposure_map.save(test_output_file_name, overwrite=True)
                # Remove the internal reference to the exposure data
                sca.clear_exposure_data()
                del illumination_map, exposure_map
                ii += 1

    if TEST_READOUTS:
        # ------------------------------------------------------------------
        # Try all possible readout modes
        mode = 'SLOW'
        inttime = 60.0
        print("\nTesting simulate_files with all readout modes...\n" + (50 * "*"))
        for mode in detector_properties['READOUT_MODE'].keys():    
            # Use a longer integration time for SLOW mode.
            if mode == 'SLOW':
                inttime = 60.0
            else:
                inttime = 10.0
                
            # Case 1: Specify the integration time and let the simulator
            # calculate the number of groups.
            print( "Readout mode %s with time --> ngroups." % mode )
            test_output_file_name = "%s_%s_TIME.fits" % (test_output_stub, mode)
            sca.simulate_files(test_input_file_name, test_output_file_name,
                    'MIRIFULONG', scale=10.0, readout_mode=mode, subarray='FULL',
                    inttime=inttime, nints=1, cosmic_ray_mode='SOLAR_MIN',
                    fileformat='STScI', datashape='hypercube',
                    include_pixeldq=INCLUDE_PIXELDQ, overwrite=True,
                    qe_adjust=QE_ADJUST,
                    simulate_poisson_noise=SIMULATE_POISSON_NOISE,
                    simulate_read_noise=SIMULATE_READ_NOISE,
                    simulate_ref_pixels=SIMULATE_REF_PIXELS,
                    simulate_bad_pixels=SIMULATE_BAD_PIXELS,
                    simulate_dark_current=SIMULATE_DARK_CURRENT,
                    simulate_flat_field=SIMULATE_FLAT_FIELD,
                    simulate_gain=SIMULATE_GAIN,
                    simulate_nonlinearity=SIMULATE_NONLINEARITY,
                    simulate_drifts=SIMULATE_DRIFTS,
#                     fileformat='FITSWriter', datashape='hypercube',
                    makeplot=PLOTTING, verbose=VERBOSE )
            
            # Case 2: Specify the number of groups and let the simulator
            # calculate the integration time.
            print( "Readout mode %s with ngroups --> time." % mode )
            test_output_file_name = "%s_%s_GROUPS.fits" % (test_output_stub, mode)
            sca.simulate_files(test_input_file_name, test_output_file_name,
                    'MIRIFUSHORT', scale=10.0, readout_mode=mode, ngroups=8, nints=2,
                    cosmic_ray_mode='SOLAR_MIN',
                    fileformat='STScI', datashape='hypercube',
                    include_pixeldq=INCLUDE_PIXELDQ, overwrite=True,
                    qe_adjust=QE_ADJUST,
                    simulate_poisson_noise=SIMULATE_POISSON_NOISE,
                    simulate_read_noise=SIMULATE_READ_NOISE,
                    simulate_ref_pixels=SIMULATE_REF_PIXELS,
                    simulate_bad_pixels=SIMULATE_BAD_PIXELS,
                    simulate_dark_current=SIMULATE_DARK_CURRENT,
                    simulate_flat_field=SIMULATE_FLAT_FIELD,
                    simulate_gain=SIMULATE_GAIN,
                    simulate_nonlinearity=SIMULATE_NONLINEARITY,
                    simulate_drifts=SIMULATE_DRIFTS,
#                     fileformat='FITSWriter', datashape='hypercube',
                    makeplot=PLOTTING, verbose=VERBOSE )
    del sca

    print( "Test finished." )
=======
#!/usr/bin/env python

"""

Module sensor_chip_assembly - Contains the SensorChipAssembly class, which
is the top level class of the MIRI Sensor Chip Assembly (SCA) simulator,
plus associated functions.

The Sensor Chip Assembly class is used to convert a detector illumination
input into a FITSWriter or level 1b FITS file output, simulating the
response of the MIRI detectors.

The class hierarchy is:

    SensorChipAssembly
        CosmicRayEnvironment
            CosmicRay
        MiriIlluminationModel
        MiriBadPixelMaskModel
        MiriExposureModel  or  ExposureData
            MiriMeasuredModel
        DetectorArray
            ImperfectIntegrator
                PoissonIntegrator
            MiriMeasurement
        MiriQuantumEfficiency
            MiriFilter
            
The DetectorArray class simulates the underlying detector array, with the
SensorChipAssembly class managing the application interface: interpreting
the input data, managing the metadata and packaging the output data into
the correct format.

NOTE: There are three variations of SensorChipAssembly class, each of which
is based on the Singleton design pattern. Once an instance is created it
will persist until explicitly destroyed. This feature is used to implement
the detector latency simulation, but it does produce side effects. The
constructor is called only once, and a setup() method is used to change the
detector properties once the a SensorChipAssembly object has been created.
    
The following configuration files are use to describe the properties of the
MIRI SCA and its environment:

    cosmic_ray_properties
    detector_properties
    
The simulation is also based on the calibration data contained in the MIRI
bad pixel mask, gain, nonlinearity, dark current and pixel flat-field
Calibration Data Products (CDPs).

:History:

18 Jun 2010: Created.
28 Jun 2010: Reworked to recommended Python syntax standards.
05 Jul 2010: Corrected a typo in the input file variable name in function
             simulate_sca.
07 Jul 2010: Amplifier class added.
15 Jul 2010: Detector and amplifier properties imported from parameter
             files and read noise and dark current determined by
             detector temperature.
20 Jul 2010: Forward the readout mode to the DetectorArray object.
             Plot the exposure data when in verbose mode.
26 Jul 2010: cosmic_ray package included. Detector frame time calculated.
             Readout mode parameters obtained from detector properties.
01 Aug 2010  Major changes to sort out integration time definition.
             More header information written to the output file.
02 Aug 2010: Added ability to average groups and integrations.
             Added detector subarray mode.
06 Aug 2010: Documentation formatting problems corrected.
11 Aug 2010: FITS header updated.
16 Aug 2010: Modified to work with different focal plane modules.
24 Aug 2010: Read detector configuration data from FITS files.
01 Sep 2010: Improved attribute checking for public functions.
13 Sep 2010: Added modulation of the input flux by a fringe map. Flux
             array saved in between integrations to improve efficiency.
             Software version string passed in rather than defined here.
14 Sep 2010: Added flags to turn Poisson noise or read noise on and off.
01 Oct 2010: Dropped groups parameter added to readout mode.
07 Oct 2010: FITS header keywords updated after reading "Definition
             of the MIRI FM ILT Keywords" by T.W.Grundy.
11 Oct 2010: Added flags to turn dark current or amplifier effects on
             and off. Added makeplot flag.
12 Oct 2010: Number of frames and dropped frames included in detector
             readout mode and used in exposure time calculation.
             FITSWriter option added for saving exposure data.
18 Oct 2010: Check for no QE filter. Added qe_adjust flag.
05 Nov 2010: Take left and right columns, bottom and top rows and well
             depth from detector properties. Pass number of frames per
             group to cosmic ray functions. Subarray mode read from
             illumination data header.
16 Nov 2010: Added function to set the random number generator seed, for
             testing. Added simulate_bad_pixels flag.
23 Nov 2010: Some bugs corrected in the processing of 3-D illumination
             data. Input of subarray data now supported.
26 Nov 2010: Handling of subarray modes considerably simplified. Any
             combination of input and output modes is now supported.
15 Dec 2010: Integration and group commentary added.
07 Jan 2011: Detector and amplifier properties classified and looked up
             by SCA_ID rather than by FPM_ID.
26 Jan 2011: MiriMetadata object introduced to manage the FITS header
             keywords in the exposure function.
18 Feb 2011: Updated to match change of group name from DQ to DQL in
             mirikeyword.py.
04 Mar 2011: Documentation tweaks to resolve bad formatting.
10 Mar 2011: FLT keyword group imported.
15 Mar 2011: set_data method added so that scasim can be called directly
             from other Python software. QuantumEfficiency class moved to
             miritools.
22 Mar 2011: Plotting functions modified to use matplotlib figures
             and axes more flexibly (unfortunately the colorbar
             function doesn't work properly). QuantumEfficiency class
             plotting functions changed.
30 Mar 2011: Very large detector flux levels rejected before they
             cause a problem in PoissonIntegrator. simulate_sca_fromdata
             function provided as an alternative to simulate_sca.
             Bugs corrected in the plot_ramp and set_data functions.
             Added simulate_sca_fromdata function. Code duplication
             removed. Default values for parameters will now be taken
             from the header of the input file, if provided.
01 Apr 2011: Documentation formatting problems corrected.
20 Apr 2011: Intensity scaling factor added - for debugging.
21 Apr 2011: Set overwrite=True in to_fits_header function to ensure
             existing header keywords in the input data are
             overwritten with new values. TSAMPLE should be the clock
             time in microseconds, not sample time in seconds. COLSTART,
             COLSTOP, ROWSTART and ROWSTOP keywords added to FITS header.
             Integrations executed before assembling metadata.
03 May 2011: Added the ability to parse a non-standard input subarray
             mode.
05 May 2011: Additional subarray checks. Subarray default adjusted so
             the output mode is never non-standard.
14 Jul 2011: Use of exceptions documented.
14 Sep 2011: Exposure data written in uint16 format rather than float32.
14 Sep 2011: Modified to keep up with the separation of
             miritools.miridata into miritools.metadata and
             miritools.miricombdata
29 Sep 2011: _prepare_for_new_data and _new_detector functions modified
             to allow persistence effects to be simulated.
             simulate_sca_list function added so that multiple exposures
             can be simulated in one go, with persistence effects passed
             from one exposure to the next.
             Extra resets are inserted between integrations when the
             FRAME_RESETS parameter is greater than zero.
20 Sep 2011: Destructor added to remove large objects. Integration data
             explicitly deleted when finished with (rather than relying
             on Python garbage collector). Reporting of the reading of
             the illumination map now happens in data_maps.
25 Oct 2011: cosmic_ray_properties, detector_properties and
             amplifier_properties imported using ParameterFileManager.
             This allows new parameter files to be substituted by putting
             new versions into the current working directory, without the
             need to rebuild the source code.
02 Nov 2011: Deprecated use of the .has_key() dictionary method removed.
11 Jan 2012: Renamed symbols to avoid potential name clash: file-->thisfile
             and format-->fileformat.
04 Mar 2012: add_to_header replaced with to_fits_header
22 Mar 2012: Metadata group import now specifies a wildcard.
29 Mar 2012: QuantumEfficiency class now imported from miritools.filters
             module.
13 Apr 2012: Major changes to implement the Filter and QuantumEfficiency
             classes as a JwstDataProduct.
26 Apr 2012: Brought up to date with changes in Metadata class.
21 May 2012: Plotting modified to use the miriplot utilities.
13 Nov 2012: Major restructuring of the package folder. Import statements
             updated.
14 Jan 2013: olddataproduct subpackage split from dataproduct.
05 Jun 2013: Tidied up constructor and moved bad pixel mask and dark map
             access to separate functions. Rationalised attribute names.
10 Jun 2013: Modified to use the new MIRI exposure model as an alternative.
             Replaced the old MiriMetadata model with a simpler one in
             data_maps. Metadata keywords and FITS header access functions
             changed to match the new data model.
18 Jun 2013: Added ability to specify the output file format and switch
             between old and new models.
04 Jul 2013: Old commented out code removed.
19 Aug 2013: Changed subarray keywords to match the change made in
             jwst_lib (SUBXSTRT --> SUBSTRT1, etc...).
25 Oct 2013: Make the primary keyword for determining the detector ID
             'DETECTOR' rather than 'SCA_ID'. Pass detectorid as a
             parameter instead of scaid.
23 Apr 2014: Some global attributes renamed.
10 Jun 2014: Allow simulation of reference pixels to be turned off.
             Corrected problem passing "verbose" parameter to illumination
             model. Explicitly remove the exposure object at the beginning
             of each new exposure.
17 Jun 2014: Improved memory management. Do not delete the detector object
             whenever there is a change of data unless the shape has changed.
             Changed verbosity definitions and some log messages. Added the
             ability to override detector properties and define the detector
             frame time explicitly. Removed the old "preflash" latency
             implementation.
20 Jun 2014: Replaced 'SUBMODE' keyword with 'SUBARRAY' and 'READOUT'
             keyword with 'READPATT'.
             Detector data converted to uint32 format rather than uint16
             format, to prevent data being truncated when
             simulate_gain=False.
25 Jun 2014: fileformat and simulate_ref_pixels typos corrected in the
             global sca_ functions.
11 Jul 2014: Switch over to using the new MiriQuantumEfficiency class,
             based on the jwst_lib data models. Modified documentation.
18 Jul 2014: Detector names changed to MIRIMAGE, MIRIFUSHORT and MIRIFULONG.
02 Mar 2015: Added subarray burst mode as an option.
05 Mar 2015: Trap a ValueError as well as a KeyError when attempting to set
             a metadata keyword. Default output data shape changed to
             hypercube.
06 Mar 2015: Modified the selection of output data format and shape.
20 May 2015: Reimplemented SensorChipAssembly class as a singleton.
21 May 2015: Amplifier level removed and gain and read noise defined by
             calibration data products.
10 Jun 2015: Obsolete calls to fits_history and fits_comment functions
             replaced by calls to generic functions.
05 Aug 2015: Missing metadata added to data created by the
             simulate_sca_pipeline function. More realistic exposure start
             and end times included in the metadata.
14 Aug 2015: Simulation flag setting functions combined into one.
             Inconsistency in name of bad pixel flag corrected.
19 Aug 2015: Removed MiriCubeModel.
02 Sep 2015: "slope" option added to output data shape.
             Added tests for subarray modes. Corrected bug which caused
             the previous PIXELDQ array to be remembered when there was
             no bad pixel mask.
04 Sep 2015: Corrected a bug in the sizing of the PIXELDQ array for subarrays.
08 Sep 2015: Legacy illumination map and fringe map models removed.
             Made compatible with Python 3.
17 Sep 2015: Declare three separate singleton classes, so the caller can
             simulate 1, 2 or 3 independent detectors.
22 Sep 2015: Improved the management of the clock time during an exposure.
             When there are subsequent exposures, the start time of each
             exposure is, by default, set of to end time of the previous
             exposure. The start time can also be defined explicitly.
             Fixed a problem where the "setup" method erased the detector
             object and spoiled the singleton behaviour.
25 Sep 2015: simulate_sca and simulate_sca_list global functions replaced
             by simulate_files method. simulate_sca_pipeline global function
             replaced by simulate_pipe method. simulate_sca_fromdata method
             removed. Cosmic ray library only reloaded when the cosmic ray
             is changed.
06 Oct 2015: Attribute names modified to be compatible with documentation.
             Typo corrected in get_exposure_times function.
07 Oct 2015: Made exception catching Python 3 compatible.
03 Nov 2015: Display the exposure times when testing.
18 Nov 2015: Over-sized illumination maps truncated to match maximum
             detector illumination size.
04 Dec 2015: Added a logger.
23 Feb 2016: Corrected bug in FITSWriter output log string.
25 Feb 2016: Cosmic ray simulation suffix parameter added, to choose between
             different variations of cosmic ray simulation.
10 Mar 2016: Bad pixel simulation moved to Detector object. Do not copy
             'units' metadata from illumination model to exposure model
             data object.
23 Mar 2016: Obtain MASK, PIXELFLAT and GAIN calibrations from CDP files.
             NOTE: This generates more error messages, because CDP files
             are not available for all combinations of readout modes.
30 Mar 2016: Reduced the scope of the parameter file search so it only
             checks in 3 directories.
31 Mar 2016: SUBSTRT1 and SUBSTRT2 metadata parameters changed to start at 1.
             SUBSIZE1 metadata parameter changed to include reference pixels.
03 May 2016: Added the REFOUT extension needed by the STScI pipeline
             to the level 1b format exposure data.
04 May 2016: Set the EXP_TYPE keyword if not already defined. Made the
             creation of the GROUPDQ array in the output data optional.
05 May 2016: Log strings shortened and subarray passed to DetectorArray object.
             simulate_amp_effects split into simulate_gain and
             simulate_nonlinearity. Shortened metadata comments.
06 May 2016: Use the pixel flat-field appropriate for each subarray mode
             (and filter or band, if appropriate).
20 May 2016: Do not overwrite the data type metadata in the output ramp data.
             Increased the number of groups in the output test data.
06 Jun 2016: Added some missing simulate_ref_pixels and simulate_nonlinearity
             flags. Added flags to allow the version numbers of imported CDPs
             to be specified. Subarray burst mode made True by default.
             Improved documentation.
05 Jul 2016: CDP-6 dark maps added. Integration number added to dark map
             selection. Dark maps are now used unnormalised, and the dark
             current vs temperature measurement is instead normalised at 6.7K.
14 Jul 2016: Added simulate_drifts and simulate_latency flags. Transfer the
             NON-SCIENCE data quality flag to the PIXELDQ array.
19 Jul 2016: Shift World Coordinates metadata to account for reference
             columns and subarray mode.
03 Aug 2016: Corrected a bug in simulate_pipe() where the input subarray mode
             was mixed up with the output subarray mode. Renamed the
             set_illumination() function parameters to make this clearer.
05 Aug 2016: Reset the reference output array size when the subarray mode is
             FULL. Shuffle the list of subarrays to improve test coverage.
05 Sep 2016: Test data for subarrays should specify detector MIRIMAGE.
28 Sep 2016: miri.miritools.dataproduct renamed miri.datamodels and
             miri.miritools renamed miri.tools.
02 Nov 2016: Bug corrected in simulate_files: only save the simulation to
             an output file when the file name is not empty. Check for
             uppercase or lowercase data shape.
10 Jan 2017: If the subarray mode changes, only read a new flat-field CDP
             if flat-field simulation is switched on. Filter out NaN
             values before using illumination data. Corrected bug in flux
             warning messages. Added more subarray tests.
07 Feb 2017: include_dq flag split into include_pixeldq and include_groupdq,
             so that the pixeldq and groupdq arrays can be separately
             excluded from the output exposure data.
14 Feb 2017: Corrected the subarray to FULL simulation tests.
13 Jun 2017: Added cdp_ftp_path parameter.
16 Jun 2017: Modified the extreme saturation, "junk data" check so that
             extreme data are truncated, rather than throwing an exception.
             Corrected mistake in default setting of ftp_path.
07 Jul 2017: Added the ability to add a full dark calibration (but do not
             activate it).
12 Jul 2017: Replaced "clobber" parameter with "overwrite".
14 Jul 2017: Removed the 'IPC' variant of the cosmic ray library.
18 Jul 2017: Ability to add the full dark calibration debugged and activated.
             Bug in the application of the pixel flat-field to subarray data
             corrected. Fixed "False," bug in the transfer of simulator
             flags to detector.add_calibration_data() function.
27 Jul 2017: Report the number of cosmic ray events in the metadata.
             Added an option to the wait() method to simulate a non-zero
             background flux while idling.
05 Sep 2017: Added clear_exposure_data() method.
11 Sep 2017: Start and end times must be communicated to the exposure
             data model as MJD rather than seconds.
12 Sep 2017: Correct the WCS info for ramp data. Look for WCS information
             in the intensity data of the illumination model and write
             WCS information to 'SCI' HDU of the exposure data.
             Corrected the WCS correction for the reference columns, including
             for subarray data which does not touch the left edge.
21 Sep 2017: Additional WCS and WCS-like keywords copied from the INTENSITY
             metadata of the input illumination model.
03 Oct 2017: Added test simulations of all known MRS bands.
13 Oct 2017: New frame time calculation from Mike Ressler.
             SLOW mode now uses 8 out of 9 samples. READOUT_MODE now defines
             samplesum, sampleskip and refpixsampleskip parameters separately.
01 Nov 2017: Do not simulate detector drifts and latents in SLOW mode, since
             the measured parameters are only valid for FAST mode.
08 Jan 2018: Import version number from miri package.
14 Feb 2018: Added version number for nonlinearity CDP.
19 Feb 2018: Non-linearity correction moved here.
20 Apr 2018: Non-linearity correction is only possible when amplifier gain
             is also simulated.
26 Apr 2018: Corrected exception raising syntax for Python 3.
             Corrected syntax of np.where() when looking for NaN values.
17 May 2018: Python 3: Converted dictionary keys return into a list.
18 May 2018: Changed deprecated logger.warn() to logger.warning().
23 May 2018: Check for wait_time=None in Python 3.
04 Jun 2018: Added hard_reset function.

@author: Steven Beard

"""
# This module is now converted to Python 3.

from astropy.extern import six

# Python logging facility
import logging
logging.basicConfig(level=logging.INFO) # Default level is informational output 
LOGGER = logging.getLogger("miri.simulators") # Get a default parent logger

#import warnings
import time, os
# The simulator uses the mathematical and array processing functions of
# numpy.
import numpy as np

from miri import __version__

# General purpose quantum efficiency class
from miri.datamodels.miri_filters import MiriQuantumEfficiency

# MIRI data models
from miri.datamodels import MiriMeasuredModel

# Old and new MIRI exposure data models. The old model is compatible with DHAS
# and the new model is compatible with the STScI pipeline.
from miri.simulators.scasim.exposure_data import ExposureData, Metadata, \
    get_file_header
from miri.datamodels.sim import MiriExposureModel, \
    MiriIlluminationModel

# The following modules form part of the sca simulator.
from miri.simulators.scasim.cosmic_ray import CosmicRayEnvironment, CosmicRay, \
    load_cosmic_ray_library, load_cosmic_ray_random
from miri.simulators.scasim.detector import DetectorArray, SIM_CDP_FTP_PATH, \
    NONLINEARITY_BY_TABLE

# Import the miri.tools plotting module.
import miri.tools.miriplot as mplt

# Search for the cosmic ray and detector parameters files and parse them
# into properties dictionaries. The files are searched for in 3 places:
# (a) The current directory
# (b) The directory where this Python file is being executed from
# (c) The miri.simulators.scasim installation directory.
from miri.tools.filesearching import ParameterFileManager, make_searchpath
import miri.simulators.scasim
dir_list = ['.', os.path.dirname(__file__), miri.simulators.scasim.__path__[0]]
search_path = make_searchpath(dir_list)
cosmic_ray_properties = ParameterFileManager(
                            "cosmic_ray_properties.py",
                            search_path=search_path,
                            description="cosmic ray properties",
                            logger=LOGGER)
detector_properties = ParameterFileManager(
                            "detector_properties.py",
                            search_path=search_path,
                            description="detector properties",
                            logger=LOGGER)

#
# Global helper function
#
def _report_sca_parameters(inputfile, outputfile, detectorid, readout_mode,
                           fringemap, fileformat, datashape, qe_adjust,
                           simulate_poisson_noise, simulate_read_noise,
                           simulate_ref_pixels, simulate_bad_pixels,
                           simulate_dark_current, simulate_flat_field,
                           simulate_gain, simulate_nonlinearity,
                           simulate_drifts, simulate_latency,
                           cdp_ftp_path,
                           readnoise_version, bad_pixels_version,
                           flat_field_version, linearity_version, gain_version,
                           logger=LOGGER):
    """
    
    Helper function to report the SCA simulation parameters.
    (Saves duplication of code between simulate_sca and
    simulate_sca_fromdata.)
    
    """
    if inputfile:
        if isinstance(inputfile, (tuple,list)):
            if readout_mode:
                strg = "Simulating " + str(readout_mode) + \
                    " detector readout for " + str(detectorid) + \
                    " from list of illumination files:"
            else:
                strg = "Simulating default " + \
                    " detector readout for " + str(detectorid) + \
                    " from list of illumination files:"                        
            for thisfile in inputfile:
                strg += "   %s" % thisfile
            logger.info( strg )
        elif isinstance(inputfile, MiriIlluminationModel):
            detectorid = ''
            if hasattr(inputfile, 'meta'):
                if hasattr(inputfile.meta, 'instrument'):
                    if hasattr(inputfile.meta.instrument, 'detector'):
                        detectorid = inputfile.meta.instrument.detector
            detectorid = inputfile.meta.instrument.detector
            readout_mode = ''
            if hasattr(inputfile, 'meta'):
                if hasattr(inputfile.meta, 'exposure'):
                    if hasattr(inputfile.meta.instrument, 'readpatt'):
                        readout_mode = inputfile.meta.exposure.readpatt
            logger.info( "Simulating " + str(readout_mode) + \
                " detector readout for " + str(detectorid) + \
                " from illumination data model of shape " + \
                str(inputfile.intensity.shape) + ".")
            logger.debug( inputfile.get_meta_str() )
        else:
            logger.info( "Simulating " + str(readout_mode) + \
                " detector readout for " + str(detectorid) + \
                " from illumination file:\n   %s" % inputfile )
    else:
        logger.info( "Simulating " + str(readout_mode) + \
            " detector readout for " + str(detectorid) + \
            " from illumination data array" )

    if fringemap is not None and fringemap:
        logger.info( "Simulation modulated by a fringe map contained in:\n   %s" % fringemap )

    if isinstance(outputfile,(tuple,list)):
        strg = "Results will be written to a list of " + str(fileformat) + \
            " FITS files with " + str(datashape) + " data shape:"
        for thisfile in outputfile:
            if thisfile:
                strg += "\n   %s" % thisfile
            else:
                strg += "\n   (no output)"
        logger.info( strg )
    elif outputfile:
        logger.info( "Results will be written to a " + str(fileformat) + \
                     " FITS file with " + \
                     str(datashape) + "data shape:\n   %s" % outputfile )
    else:
        logger.info( "Results will be returned in an exposure data model." )
        
    # NOTE: This duplicates "Simulation control flags" message
    switched_off = []
    if not qe_adjust:
        switched_off.append("Quantum efficiency")
    if not simulate_poisson_noise:
        switched_off.append("Poisson noise")
    if not simulate_read_noise:
        switched_off.append("Read noise")
    if not simulate_ref_pixels:
        switched_off.append("Reference pixels")
    if not simulate_bad_pixels:
        switched_off.append("Bad pixels")
    if not simulate_dark_current:
        switched_off.append("Dark current")
    if not simulate_flat_field:
        switched_off.append("Pixel flat-field")
    if not simulate_gain:
        switched_off.append("Bias and Gain")
    if not simulate_nonlinearity:
        switched_off.append("Non-linearity")
    if readout_mode:
        if ('SLOW' in readout_mode) or (not simulate_drifts):
            switched_off.append("Detector drifts")
        if ('SLOW' in readout_mode) or (not simulate_latency):
            switched_off.append("Detector latency")
    if switched_off:
        logger.debug( "NOTE: The following effects are switched off: %s" % \
            "\'" + "\', \'".join(switched_off) + "\'" )

    if cdp_ftp_path:
        logger.debug("CDP search path folder: " + \
                     str(cdp_ftp_path))

    if readnoise_version:
        logger.debug("Read noise CDP restricted to version number: " + \
                     str(readnoise_version))
    if bad_pixels_version:
        logger.debug("Bad pixels CDP restricted to version number: " + \
                     str(bad_pixels_version))
    if flat_field_version:
        logger.debug("Pixel flat-field CDP restricted to version number: " + \
                     str(flat_field_version))
    if linearity_version:
        logger.debug("Nonlinearity CDP restricted to version number: " + \
                     str(linearity_version))
    if gain_version:
        logger.debug("Gain CDP restricted to version number: " + \
                     str(gain_version))

def _get_parameter_defaults(fpm, metadata, readout_mode, subarray, frame_time,
                            temperature, cosmic_ray_mode, verbose=2,
                            logger=LOGGER):
    """
    
    Helper function to obtain appropriate defaults for parameters
    that have not been explicitly set.
    (Saves duplication of code between simulate_sca and
    simulate_sca_fromdata.)
    
    """
    # If the readout mode is not specified, obtained a default from
    # the FITS metadata of the input file. Failing that, obtain a
    # default value from the detector properties.
    if readout_mode is None:
        if metadata is not None and 'READPATT' in metadata:
            readout_mode = metadata['READPATT']
            if verbose > 2:
                logger.info( "Readout mode %s obtained from FITS metadata." % \
                    readout_mode )
        else:
            readout_mode = detector_properties['DEFAULT_READOUT_MODE']
            if verbose > 2:
                logger.info( "Readout mode defaulted to " + \
                    "%s from detector properties." % readout_mode )
    else:
        if verbose > 2:
            logger.info( "Readout mode explicitly set to %s." % readout_mode )

    # If the output subarray mode is not specified, obtained a default
    # from the FITS metadata of the input file, as long as this is a
    # known subarray mode. Failing that, obtain a default value from
    # the detector properties.
    if subarray is None:
        if metadata is not None and 'SUBARRAY' in metadata:
            subarray = metadata['SUBARRAY']
            if subarray in detector_properties['SUBARRAY']:
                if verbose > 2:
                    logger.info( "Subarray mode %s obtained from FITS metadata." % \
                        subarray )
            else:
                nonstandard = subarray
                subarray = detector_properties['DEFAULT_SUBARRAY']
                if verbose > 2:
                    strg = "Subarray mode %s obtained from FITS metadata " % \
                        nonstandard
                    strg += "is non-standard, so output subarray mode "
                    strg += "defaulted to %s from detector properties." % \
                        subarray
                    logger.info( strg )
        else:
            subarray = detector_properties['DEFAULT_SUBARRAY']
            if verbose > 2:
                logger.info( "Subarray mode defaulted to " + \
                    "%s from detector properties." % subarray )
    else:
        if verbose > 2:
            logger.info( "Subarray mode explicitly set to %s." % subarray )

    if frame_time is None:
        if metadata is not None and 'TFRAME' in metadata:
            frame_time = metadata['TFRAME']
            if verbose > 2:
                strg = "Frame time of %f seconds obtained " % \
                    frame_time
                strg += "from FITS metadata "
                strg += "(overriding the readout mode and subarray)."
                logger.info( strg )
    else:
        strg = "Frame time of %f seconds specified explicitly " % frame_time
        strg += "(overriding the readout mode and subarray)."
        logger.info( strg )

    # If the detector temperature is not specified, use the target
    # temperature from the detector properties.
    if temperature is None:
        temperature = fpm['TARGET_TEMPERATURE']
        if verbose > 3:
            logger.debug( "Temperature defaulted to %fK from detector properties." % \
                temperature )
    else:
        if verbose > 2:
            logger.info( "Temperature explicitly set to %fK." % temperature )

    # If the cosmic ray mode is not specified, obtained a default from
    # the FITS metadata of the input file. Failing that, obtain a default
    # value from the cosmic ray properties.
    if cosmic_ray_mode is None:
        if metadata is not None and 'CRMODE' in metadata:
            cosmic_ray_mode = metadata['CRMODE']
            if verbose > 3:
                logger.debug( "Cosmic ray mode %s obtained from FITS metadata." % \
                    cosmic_ray_mode )
        else:
            cosmic_ray_mode = cosmic_ray_properties['DEFAULT_CR_MODE']
            if verbose > 3:
                logger.debug( "Cosmic ray mode defaulted to " + \
                    "%s from cosmic ray properties." % cosmic_ray_mode )
    else:
        if verbose > 2:
            logger.info( "Cosmic ray mode explicitly set to %s." % cosmic_ray_mode )
            
    return (readout_mode, subarray, frame_time, temperature, cosmic_ray_mode)

def _clock_to_mjd( clock_seconds ):
    """
    
    Helper function which converts clock time in seconds to MJD in days
    
    """
    # Modified Julian date of the "zero epoch" of the system clock (1/1/70)
    MJD_ZEROPOINT = 40587.0
    # Number of seconds per day.
    SECONDS_PER_DAY = 86400.0
    mjd_days = MJD_ZEROPOINT + (clock_seconds/SECONDS_PER_DAY)
    return mjd_days

def _mjd_to_clock( mjd_days ):
    """
    
    Helper function which converts MJD in days to clock time in seconds.
    
    """
    # Modified Julian date of the "zero epoch" of the system clock (1/1/70)
    MJD_ZEROPOINT = 40587.0
    # Number of seconds per day.
    SECONDS_PER_DAY = 86400.0
    clock_seconds = (mjd_days - MJD_ZEROPOINT) * SECONDS_PER_DAY
    return clock_seconds
 

# A metaclass which only allows one instance of a class to exist at a time.
class Singleton(type):
    _instances = {}
    def __call__(cls, *args, **kwargs):
        if cls not in cls._instances:
            cls._instances[cls] = \
                super(Singleton, cls).__call__(*args, **kwargs)
        return cls._instances[cls]


class SensorChipAssembly(object):
    """

    Class Sensor Chip Assembly - Simulates the behaviour of the MIRI
    detectors. The class converts detector illumination data (typically
    provided in a FITS file generated by another MIRI simulator and read
    by the read_data method) and generates simulated detector ramp data,
    which may be written to a FITSWriter or level 1b FITS file by the
    write_data method.

    :Parameters:
    
    See setup method.   
                
    """
    
    def __init__(self, logger=LOGGER):
        """
        
        Constructor for class SensorChipAssembly.
        
        :Parameters:
        
        logger: Logger object (optional)
            A Python logger to handle the I/O. This parameter can be used
            by a caller to direct the output to a different logger, if
            the default defined by this module is not suitable.
        
        """
        self.toplogger = logger
        self.logger = logger.getChild("scasim")
        self._setup = False
        self._makeplot = False
        self._verbose = 0
        self.cosmic_ray_mode = None
        self.cosmic_ray_env = None
        self.detectorid = None
        self._sca = None
        self.detector = None
        self.shape = ()
        self.clock_time = time.time()
        
        # Initial values for the simulation flags
        self.simulate_poisson_noise = True
        self.simulate_read_noise = True
        self.simulate_ref_pixels = True
        self.simulate_bad_pixels = True
        self.simulate_dark_current = True
        self.simulate_flat_field = True
        self.simulate_gain = True
        self.simulate_nonlinearity = True
        self.simulate_drifts = True
        self.simulate_latency = True
      
    def setup(self, detectorid, readout_mode='FAST', subarray='FULL',
              burst_mode=True, inttime=None, ngroups=None, nints=None,
              temperature=6.7, cosmic_ray_mode='SOLAR_MIN',
              fileformat='STScI', include_pixeldq=True, include_groupdq=False,
              qe_adjust=True, simulate_poisson_noise=True,
              simulate_read_noise=True, simulate_ref_pixels=True,
              simulate_bad_pixels=True, simulate_dark_current=True,
              simulate_flat_field=True, simulate_gain=True,
              simulate_nonlinearity=True,
              simulate_drifts=True, simulate_latency=True,
              cdp_ftp_path=SIM_CDP_FTP_PATH,
              readnoise_version='', bad_pixels_version='',
              flat_field_version='', linearity_version='', gain_version='',
              makeplot=False, verbose=2):
        """
        
        Set up a SensorChipAssembly simulation.
        
        :Parameters:
        
        detectorid: string
            The detector ID, identifying a particular detector.
            The MIRI instrument has three detectors: 'MIRIMAGE',
            'MIRIFULONG' and 'MIRIFUSHORT'. (These correspond to the imager
            and the long and short wavelength arms of the MRS respectively.)
            readout_mode: string, optional, default='FAST'
        Readout mode, which can be one of the following common options:
        
            * 'SLOW' - 10 samples per readout and defaults of ngroups=10
              and nints=1  
            * 'FAST' - 1 sample per readout and defaults of ngroups=1 and
              nints=10
            * 'FASTINTAVG' - same as FAST but with groups of 4 integrations
              averaged to reduce data volume.
            * 'FASTGRPAVG' - same as FAST but with groups of 4 groups
              averaged to reduce data volume.
          
            The following unusual options are also available for testing:
        
            * 'FASTGRPGAP' - a non-MIRI mode similar to FAST mode but with
              4 frames per group and a gap of 8 frames between each group.
            * 'SLOWINTAVG' - same as SLOW but with groups of 4 integrations
              averaged and default ngroups=1.
            * 'SLOWGRPAVG' - same as SLOW but with groups of 4 groups
              averaged and default ngroups=4.
            * 'SLOWGRPGAP' - a non-MIRI mode similar to SLOW mode but with
              4 frames per group and a gap of 8 frames between each group.
        
        subarray: string, optional, default='FULL'
            Detector subarray mode for output. This can be one 'FULL',
            'MASK1550', 'MASK1140', 'MASK1065', 'MASKLYOT', 'BRIGHTSKY',
            'SUB256', 'SUB128', 'SUB64' or 'SLITLESSPRISM', etc. 'FULL' is
            full-frame and the other modes read out portions of the detector
            as described in the MIRI Operational Concept Document.
            The simulator can also accept the other subarray modes defined
            in detector_properties.py for test purposes.
        burst_mode: boolean, optional, default is True
            True if a subarray is being read out in burst mode,
            which skips quickly over unwanted columns.
        inttime: float, optional
            The integration time in seconds to be simulated. This parameter
            will be ignored if ngroups is provided as well.
            *NOTE: Any requested integration time will be rounded up to
            the time resulting from the nearest whole number of groups.*
        ngroups: int, optional
            The number of readout groups. If None, this is derived from
            the integration time and readout mode. Otherwise the parameter
            overrides the integration time and sets the number of groups
            directly. There must be at least one group.
        nints: int, optional
            The number of integrations per exposure. It must be at least 1.
            If None, the default set by the readout mode is used.
            The total exposure time is nints x inttime.
        temperature: float, optional, default=6.7
            The temperature of the detector, which will determine the dark
            current and read noise.
        cosmic_ray_mode: string, optional, default='SOLAR_MIN'
            The cosmic ray environment mode to be simulated. Available modes
            are:
        
            * 'NONE' - No cosmic rays.
            * 'SOLAR_MIN' - Solar minimum
            * 'SOLAR_MAX' - Solar maximum
            * 'SOLAR_FLARE' - Solar flare (worst case scenario)
            
        fileformat: string, optional, default='STScI'
            The kind of file format to be written.
            
            * 'STScI' - use the STScI level 1 model for the JWST
              DMS pipeline.
            * 'FITSWriter' - emulate the format written by the FITSWriter
              during MIRI VM, FM and CV tests and read by the DHAS.
        
        include_pixeldq: boolean, optional, default=True
            A flag that may be used to switch on the inclusion of the
            PIXELDQ data array in the output exposure data.
            By default, this array is included (and contains the bad pixel
            mask used to generate the simulated data).
        include_groupdq: boolean, optional, default=False
            A flag that may be used to switch on the inclusion of the
            GROUPDQ data array in the output exposure data.
            By default, this array is not included.
        qe_adjust: boolean, optional, default=True
            A flag that may be used to switch off quantum efficiency
            adjustment (for example to observe what effects in a simulation
            are caused by QE). *NOTE: When QE adjustment is turned off,
            the input illumination is assumed to be in electrons/second.*
        simulate_poisson_noise: boolean, optional, default=True
            A flag that may be used to switch off Poisson noise (for example
            to observe what effects in a simulation are caused by Poisson
            noise).
        simulate_read_noise: boolean, optional, default=True
            A flag that may be used to switch off read noise (for example
            to observe what effects in a simulation are caused by read
            noise).
        simulate_ref_pixels: boolean, optional, default=True
            A flag that may be used to switch off the inclusion of reference
            pixels in the data. 
        simulate_bad_pixels: boolean, optional, default=True
            A flag that may be used to switch off the inclusion of bad
            pixels in the data, even if a bad pixel map containing bad pixels
            is specified in the detector properties.
        simulate_dark_current: boolean, optional, default=True
            A flag that may be used to switch off the addition of dark
            current (for example to observe what effects in a simulation are
            caused by dark current).
        simulate_flat_field: boolean, optional, default=True
            A flag that may be used to switch off the simulation of the pixel
            flat-field (for example to observe the effect of quantum
            efficiency in isolation).
        simulate_gain: boolean, optional, default=True
            A flag that may be used to switch off the bias and gain effects.
            *Note that when this flag is False the ratio of DNs to electrons
            is exactly 1.0*
        simulate_nonlinearity: boolean, optional, default=True
            A flag that may be used to switch off non-linearity effects
            (for example to experiment with jump detection on perfectly
            linear data).
        simulate_drifts: boolean, optional, default=True
            A flag that may be used to switch off the simulation of
            detector drifts, such as the zeropoint drift.
        simulate_latency: boolean, optional, default=True
            A flag that may be used to switch off the simulation of
            detector latency and persistence effects.
        cdp_ftp_path: str, optional, default=None
            If specified, a list of folders (or folders) on the SFTP host
            where the MIRI CDPs are held to be searched, consisting of a
            list of folder names separated by a ":" delimiter.
            Examples: 'CDP', 'CDPSIM', 'CDPSIM:CDP:CDPTMP'
            If not specified, the default CDP repository at Leuven is used.
        readnoise_version: string, optional, default=''
            A specific readnoise CDP version number of the form 'x.y.z'.
        bad_pixels_version: string, optional, default=''
            A specific bad pixel mask CDP version number of the form 'x.y.z'.
        flat_field_version: string, optional, default=''
            A specific pixel flat-field CDP version number of the form 'x.y.z'.
        linearity_version: string, optional, default=''
            A specific nonlinearity CDP version number of the form 'x.y.z'.
        gain_version: string, optional, default=''
            A specific gain CDP version number of the form 'x.y.z'.
        makeplot: boolean, optional, default=False
            Plotting flag. Activates plotting of data when True.
        verbose: int, optional, default=2
            Verbosity level. Activates logging statements when non-zero.
        
            * 0 - no output at all except for error messages
            * 1 - warnings and errors only
            * 2 - normal output
            * 3, 4, 5 - additional commentary
            * 6, 7, 8 - extra debugging information

        :Raises:
    
        ValueError
            Raised if any of the initialisation parameters are out of range.
        TypeError
            Raised if any of the initialisation parameters are of the
            wrong type, size or shape.
        KeyError
            Raised if any of the initialisation parameters do not contain
            a recognised keyword.
        
        """
        # Note that all parameters (which don't have None as an option)
        # are explicitly converted into the expected data type, since
        # the values extracted from the properties dictionary can
        # sometimes be converted by Python into strings, which then
        # upsets the formatted I/O statements.
        self._makeplot = bool(makeplot)
        self._verbose = int(verbose)
        if verbose > 3:
            self.logger.setLevel(logging.DEBUG)
            self.logger.debug("+++SensorChipAssembly object setup for" + \
                " detector=" + str(detectorid) + \
                " readout mode=" + str(readout_mode) + \
                " subarray mode=" + str(subarray) + \
                " burst mode=" +  str(burst_mode) + \
                " inttime=" + str(inttime) + \
                " ngroups=" + str(ngroups) + \
                " nints=" + str(nints) + \
                " temperature=" + str(temperature) + "K" + \
                " cosmic ray mode=" + str(cosmic_ray_mode) )
                
        # Extract the properties of the particular sensor chip assembly
        # being simulated.
        if self.detectorid != detectorid:
            self.detectorid = detectorid
            # Erase any existing detector object when the detector ID changes
            if self.detector is not None:
                del self.detector
                self.detector = None
        try:
            self._sca = detector_properties.get('DETECTORS_DICT',
                                                self.detectorid)
        except KeyError:
            strg = "%s is not a known detector ID." % self.detectorid
            raise KeyError(strg)

        # Set the starting readout mode. This function also checks the
        # validity of the inttime, ngroups and nints attributes and initialises
        # the collection of attributes describing the readout mode.
        self.set_readout_mode(readout_mode, inttime=inttime, ngroups=ngroups,
                              nints=nints)
        self.readout_mode_previous = ''
        
        # Initialise the output and input subarray modes.
        self.subarray_str = subarray
        self.subarray_previous = ''
        try:
            self.subarray = detector_properties.get('SUBARRAY', subarray)
        except KeyError:
            strg = "Unrecognised or badly defined output subarray mode: %s" % \
                subarray
            raise ValueError(strg)
        # The input subarray mode is not known until an illumination map
        # is provided.
        self.subarray_input_str = 'FULL'
        self.subarray_input = None
        self.subarray_burst_mode = burst_mode
                    
        if verbose > 1:
            self.logger.info( self.readout_mode_str(prefix='  ') )
        
        # There is no illumination map, flux data, fringe map or fringe data
        # until they are read in and calculated.
        self.illumination_map = None
        self.flux = None
        self.fringe_map = None
        self.fringe_map_data = None
        
        # There is no metadata until the illumination map is read.
        self.metadata = None
        
        # There is no integration data or exposure_data object until an
        # integration.
        self.integration_data = None
        self.exposure_data = None
        self.include_pixeldq = include_pixeldq
        self.include_groupdq = include_groupdq
        self.fileformat = fileformat
        
        try:
            self.temperature = float(temperature)
        except (TypeError, ValueError) as e:
            strg = "SCA temperature must be a valid number."
            strg += "\n %s" % e
            raise ValueError(strg)
        if verbose > 1:
            self.logger.info( self.temperature_str() )
        
        if qe_adjust:
            if verbose > 2:
                self.logger.info( "Loading QE from \`%s\`" % self._sca['QE_FILE'] )
            # Load the QE information. Plot it if it isn't null.
            #self.qe = QuantumEfficiency(self._sca['QE_FILE'])
            self.qe = MiriQuantumEfficiency(self._sca['QE_FILE'])
            if makeplot and self.qe is not None:
                self.qe.plot()
        else:
            # No QE adjustment
            self.qe = None
        
        self.define_cosmic_ray_env(cosmic_ray_mode)
        
        # Non-linearity simulation by translation table is only possible when
        # amplifier gain is simulated.
        if not simulate_gain and simulate_nonlinearity and NONLINEARITY_BY_TABLE:
            strg = "Cannot simulate nonlinearity unless amplifier gain is also simulated"
            strg += "\n   Nonlinearity simulation turned off."
            self.logger.warning(strg)
            simulate_nonlinearity = False
            
        self.set_simulation_flags(readout_mode, qe_adjust=qe_adjust,
                                  simulate_poisson_noise=simulate_poisson_noise,
                                  simulate_read_noise=simulate_read_noise,
                                  simulate_ref_pixels=simulate_ref_pixels,
                                  simulate_bad_pixels=simulate_bad_pixels,
                                  simulate_dark_current=simulate_dark_current,
                                  simulate_flat_field=simulate_flat_field,
                                  simulate_gain=simulate_gain,
                                  simulate_nonlinearity=simulate_nonlinearity,
                                  simulate_drifts=simulate_drifts,
                                  simulate_latency=simulate_latency)

        self.cdp_ftp_path       = cdp_ftp_path
        self.readnoise_version  = readnoise_version
        self.bad_pixels_version = bad_pixels_version
        self.flat_field_version = flat_field_version
        self.linearity_version  = linearity_version
        self.gain_version       = gain_version

        self._setup = True
        
    def __del__(self):
        """
        
        Destructor for class SensorChipAssembly.
                
        """
        # Explicitly delete large objects created by this class.
        # Exceptions are ignored, since not all the objects here
        # will exist if the destructor is called as a result of
        # an exception.
        if self._setup:
            try:
                # Objects created during setup
                if self.qe is not None:
                    del self.qe
                if self.cosmic_ray_env is not None:
                    del self.cosmic_ray_env
            
                # Objects created by class methods
            
                if self.detector is not None:
                    del self.detector
                if self.illumination_map is not None:
                    del self.illumination_map
                if self.metadata is not None:
                    del self.metadata
                if self.fringe_map_data is not None:
                    del self.fringe_map_data
                if self.fringe_map is not None:
                    del self.fringe_map
                if self.exposure_data is not None:
                    del self.exposure_data
            except Exception:
                pass

    def define_cosmic_ray_env(self, cosmic_ray_mode):
        """
        
        Define the cosmic ray environment for the simulation.
        
        Cosmic ray simulations for the MIRI sensors are assumed to be
        contained in files named CRs_SiAs_35_<mode>_<number>_<suffix>.fits
        where
        
        * <mode> is the cosmic ray mode.
        * <number> is a simulation run number (selected at random by
          this function).

        :Parameters:
        
        cosmic_ray_mode: string, optional, default='SOLAR_MIN'
            The cosmic ray environment mode to be simulated. Available modes
            are:
        
            * 'NONE' - No cosmic rays.
            * 'SOLAR_MIN' - Solar minimum
            * 'SOLAR_MAX' - Solar maximum
            * 'SOLAR_FLARE' - Solar flare (worst case scenario)
        
        """
        # Only set up a new cosmic ray environment when the mode has changed,
        # or if the environment doesn't exist.
        if (cosmic_ray_mode == self.cosmic_ray_mode) and \
           (self.cosmic_ray_env is not None):
            if self._verbose > 1:
                self.logger.info( self.cosmic_ray_str() + " (No change.)" )
            return
        
        # Set up the cosmic ray environment, based on the required cosmic
        # ray mode. Choose one of the 10 library files available for that
        # mode at random.
        self.cosmic_ray_mode = cosmic_ray_mode
        if self._verbose > 1:
            self.logger.info( self.cosmic_ray_str() )
        wordz = self.cosmic_ray_mode.split('+')
        cr_mode = wordz[0]
        if len(wordz) > 1:
            suffix = wordz[1]
        else:
            suffix = ''
        if cr_mode != 'NONE':
            filenum = int(np.random.uniform(0, 9))
            try:
                crname = cosmic_ray_properties.get('CR_LIBRARY_FILES', \
                                                   cr_mode)
                if crname is not None:
                    if suffix:
                        filename = '%s0%d_%s.fits' % (crname, filenum, suffix)
                    else:
                        filename = '%s0%d.fits' % (crname, filenum)
                else:
                    filename = None
            except KeyError:
                strg = "Unrecognised cosmic ray mode: %s" % cosmic_ray_mode
                raise KeyError(strg)
                        
            # Delete any previous cosmic ray environment
            if self.cosmic_ray_env is not None:
                del self.cosmic_ray_env
            try:
                self.cosmic_ray_env = load_cosmic_ray_library(filename,
                                                    cosmic_ray_mode=cr_mode,
                                                    convolve_ipc=True,
                                                    verbose=self._verbose,
                                                    logger=self.toplogger)
            except Exception:
                # If the cosmic ray library file cannot be read, fall back
                # to using a random distribution.
                if filename is not None:
                    strg = "***Cosmic ray library '%s' not readable." % \
                        filename
                else:
                    strg = "***Cosmic ray library is not defined."
                strg += " Falling back to RANDOM mode."
                self.logger.warning(strg)
                self.cosmic_ray_env = load_cosmic_ray_random(
                                                    cosmic_ray_mode=cr_mode,
                                                    verbose=self._verbose,
                                                    logger=self.toplogger)
        else:
            self.cosmic_ray_env = load_cosmic_ray_random(
                                                    cosmic_ray_mode=cr_mode,
                                                    verbose=self._verbose)
     
    def set_seed(self, seedvalue=None):
        """
        
        Set the seed for the numpy random number generator.
        This function can be used while testing to ensure the
        randomised effects that follow are well defined.
        
        :Parameters:
        
        seedvalue: int, optional, default=None
            The seed to be sent to the np.random number generator.
            If not specified, a value of None will be sent, which
            randomises the seed.
            
        """
        np.random.seed(seedvalue)

    def set_simulation_flags(self, readout_mode, qe_adjust=True,
                             simulate_poisson_noise=True,
                             simulate_read_noise=True,
                             simulate_ref_pixels=True,
                             simulate_bad_pixels=True,
                             simulate_dark_current=True,
                             simulate_flat_field=True,
                             simulate_gain=True,
                             simulate_nonlinearity=True,
                             simulate_drifts=True,
                             simulate_latency=True):
        """
        
        Set the simulation control flags.
        
        """
        if self._verbose > 1:
            strg = "Simulation control flags:"
            strg += "\n\tQuantum efficiency simulation turned "
            if qe_adjust:
                strg += "ON."
            else:
                strg += "OFF."
            strg += "\n\tPoisson noise simulation turned "
            if simulate_poisson_noise:
                strg += "ON."
            else:
                strg += "OFF."
            strg += "\n\tRead noise simulation turned "
            if simulate_read_noise:
                strg += "ON."
            else:
                strg += "OFF."
            strg += "\n\tReference pixels simulation turned "
            if simulate_ref_pixels:
                strg += "ON."
            else:
                strg += "OFF."
            strg += "\n\tBad pixels simulation turned "
            if simulate_bad_pixels:
                strg += "ON."
            else:
                strg += "OFF."
            strg += "\n\tDark current simulation turned "
            if simulate_dark_current:
                strg += "ON."
            else:
                strg += "OFF."
            strg += "\n\tFlat-field simulation turned "
            if simulate_flat_field:
                strg += "ON."
            else:
                strg += "OFF."
            strg += "\n\tAmplifier bias and gain turned "
            if simulate_gain:
                strg += "ON."
            else:
                strg += "OFF."
            strg += "\n\tDetector non-linearity effects turned "
            if simulate_nonlinearity:
                strg += "ON."
            else:
                strg += "OFF."
            if 'FAST' in readout_mode:
                strg += "\n\tDetector drift effects turned "
                if simulate_drifts:
                    strg += "ON."
                else:
                    strg += "OFF."
                strg += "\n\tDetector latency effects turned "
                if simulate_latency:
                    strg += "ON."
                else:
                    strg += "OFF."
            else:
                strg += "\n\tDetector drift and latency effects not "
                strg += "simulated for SLOW readout mode."
                simulate_drifts = False
                simulate_latency = False
            self.logger.info( strg )
        # If any of the flags have changed, delete the detector and warn
        # the user
        if self.simulate_poisson_noise != simulate_poisson_noise or \
           self.simulate_read_noise != simulate_read_noise or \
           self.simulate_ref_pixels != simulate_ref_pixels or \
           self.simulate_bad_pixels != simulate_bad_pixels or \
           self.simulate_dark_current != simulate_dark_current or \
           self.simulate_flat_field != simulate_flat_field or \
           self.simulate_gain != simulate_gain or \
           self.simulate_nonlinearity != simulate_nonlinearity or \
           self.simulate_drifts != simulate_drifts or \
           self.simulate_latency != simulate_latency:
            if self.detector is not None:
                self.logger.warning("Simulation flags have changed. " + \
                        "Restarting simulation with a new detector. " + \
                        "Latent effects up to this point will be erased.")
                del self.detector
                self.detector = None
        # Now change the flags
        self.simulate_poisson_noise = simulate_poisson_noise
        self.simulate_read_noise = simulate_read_noise
        self.simulate_ref_pixels = simulate_ref_pixels
        self.simulate_bad_pixels = simulate_bad_pixels
        self.simulate_dark_current = simulate_dark_current
        self.simulate_flat_field = simulate_flat_field
        self.simulate_gain = simulate_gain
        self.simulate_nonlinearity = simulate_nonlinearity
        self.simulate_drifts = simulate_drifts
        self.simulate_latency = simulate_latency
        
    def read_data(self, filename, scale=1.0 ):
        """
        
        Read the detector illumination data from a file.
                
        :Parameters:
     
        filename: string
            The name of the file to be opened.
        scale: float, optional, default=1.0
            An optional scale factor to apply to the intensity data.
            This is for debugging and testing only - the input data
            should already be scaled to photons/second/pixel.
            
        :Raises:
    
        ValueError
            Raised if any of the parameters are out of range.
        TypeError
            Raised if any of the parameters are of the wrong type,
            size or shape.
                      
        """
        if not self._setup:
            strg = "No simulation parameters defined. Please use the setup() "
            strg += " method before defining input data."
            raise AttributeError(strg)
        
        # Tidy up and prepare for new data.
        self._prepare_for_new_data()

        # Create the illumination map object and read the data from the file.        
        self.illumination_map = MiriIlluminationModel(filename)
        
        # The intensity data must be at least 2-D.
        if self.illumination_map.intensity.ndim < 2:
            strg = "Illumination map must be at least 2-D "
            strg += "(%d-D data provided)" % self.illumination_map.intensity.ndim
            raise TypeError(strg)
        
        # The illumination map cannot be larger than the detector.
        # Give a warning and truncate an over-sized map.
        illum_shape = self.illumination_map.get_illumination_shape()
        if illum_shape[0] > self._sca['ILLUMINATED_COLUMNS'] or \
           illum_shape[1] > self._sca['ILLUMINATED_ROWS']:
            strg = "***Illumination map of size %d x %d is too large! " % \
                illum_shape
            strg += "Truncating to detector size of %d x %d pixels." % \
                (self._sca['ILLUMINATED_COLUMNS'], self._sca['ILLUMINATED_ROWS'])
            self.logger.warning(strg)
            self.illumination_map.truncate([self._sca['ILLUMINATED_COLUMNS'],
                                            self._sca['ILLUMINATED_ROWS']] )

        if scale is not None and scale != 1.0:
            self.illumination_map.apply_scale(scale)
        if self.illumination_map.meta.subarray.name and \
           self.illumination_map.meta.subarray.name != "GENERIC":
            self.subarray_input_str = self.illumination_map.meta.subarray.name
        else:
            # If the input subarray mode is undefined or GENERIC but the
            # output subarray mode matches the input data shape, assume the
            # input and output subarray modes are the same. Otherwise assume
            # full frame.
            if self.subarray is not None:
                ishape = self.illumination_map.get_illumination_shape()
                if (self.subarray[2] == ishape[0]) and \
                   (self.subarray[3] == ishape[1]):
                    self.subarray_input_str = self.subarray_str
                    if self._verbose > 2:
                        self.logger.info( "Input subarray mode assumed to be %s." % \
                            self.subarray_input_str )
                else:
                    self.subarray_input_str = 'FULL'
            else:
                self.subarray_input_str = 'FULL'

        # Get the subarray location and dimensions from the detector
        # properties, or failing that attempt to parse the input subarray
        # string into a list of 4 integers. Any blank or comma separated
        # list is allowed, with or without surrounding brackets.
        if self.subarray_input_str in detector_properties['SUBARRAY']:
            self.subarray_input = \
                detector_properties.get('SUBARRAY',self.subarray_input_str)
        else:
            try:
                self.subarray_input = eval(self.subarray_input_str)
            except Exception:
                words = self.subarray_input_str.split()
                try:
                    firstrow = int(words[0].strip(','))
                    firstcol = int(words[1].strip(','))
                    subrows = int(words[2].strip(','))
                    subcols = int(words[3].strip(','))
                    self.subarray_input = (firstrow, firstcol,
                                            subrows, subcols)
                except Exception:
                    strg = "Unrecognised subarray mode specified "
                    strg += "in input file: %s" % self.subarray_input_str
                    raise ValueError(strg)

        # A subarray definition must contain exactly 4 values.
        if isinstance(self.subarray_input, (list,tuple)) and \
           (len(self.subarray_input) != 4):
            strg = "Subarray mode %s declared in input file " % \
                self.subarray_input_str
            strg += "translates to subarray list of wrong length: %s" % \
                self.subarray_input.__str__()
            raise TypeError(strg)

        if self._verbose > 2:
            if self.subarray_input is None:
                strg = "Input subarray mode assumed %s." % \
                    self.subarray_input_str
            else:
                strg = "Input subarray mode is %s " % self.subarray_input_str
                strg += "(%d %d %d %d)." % self.subarray_input
            self.logger.info( strg )
        
        # Check the integrity of the subarray declared in the input data.
        ishape = self.illumination_map.get_illumination_shape()
        if self.subarray_input is not None:
            # The location must be within the expected detector limits.
            drows = self._sca['ILLUMINATED_ROWS']
            dcols = self._sca['ILLUMINATED_COLUMNS'] + \
                        self._sca['LEFT_COLUMNS'] + self._sca['RIGHT_COLUMNS']
            if (self.subarray_input[0] < 1) or \
               (self.subarray_input[0] + self.subarray_input[2] > dcols) or \
               (self.subarray_input[1] < 1) or \
               (self.subarray_input[1] + self.subarray_input[3] > drows):
                strg = "Subarray mode %s declared in input file " % \
                    self.subarray_input_str
                strg += "translates to invalid location: %s" % \
                    self.subarray_input.__str__()
                raise ValueError(strg)
            
            # The data must have the same shape and size as the subarray.
            if (ishape[0] != self.subarray_input[2]) or \
               (ishape[1] != self.subarray_input[3]):
                strg = "Subarray mode %s declared in input file " % \
                    self.subarray_input_str
                strg += "is incompatible with the actual data shape "
                strg += "(%d x %d)" % ishape
                raise ValueError(strg)
        else:
            # The input file is assumed full frame. Warn if the data
            # array size might exceed the size of the calibration frames.
            fullcolumns = self._sca['LEFT_COLUMNS'] + \
                            self._sca['ILLUMINATED_COLUMNS'] + \
                            self._sca['RIGHT_COLUMNS']
            fullframe = (self._sca['ILLUMINATED_ROWS'], fullcolumns)
            if (ishape[0] > fullframe[0]) or (ishape[1] > fullframe[1]):
                if self.simulate_bad_pixels or self.simulate_dark_current:
                    strg = "WARNING: Input file data shape (%d x %d) " % ishape
                    strg += "may be too large for the bad pixel or dark "
                    strg += "frames, which expect up to %d x %d. " % fullframe
                    strg += "Try --nobadpixels --nodark."
                    self.logger.warning( strg )
                    
        # Give a warning if the input subarray mode is smaller than the
        # output subarray mode.
        if self.subarray is not None:
            oshape = (self.subarray[2], self.subarray[3])
            if (oshape[0] > ishape[0]) or (oshape[1] > ishape[1]):
                if self._verbose > 0:
                    strg = "NOTE: Output subarray (%d x %d) " % oshape
                    strg += "is larger than input array (%d x %d)." % ishape
                    strg += " There will be some gaps in the output data."
                    self.logger.warning( strg )
       
        # The previous flux data is invalid.
        self.flux = None

        # Create a new detector object matching the size of the
        # data contained in the illumination map.
        self._new_detector()

    def set_illumination(self, illumination_map, scale=None,
                         subarray_input=None ):
        """
        
        Define the detector illumination by providing an MiriIlluminationModel
        object directly. This function is useful when calling scasim
        directly from Python functions that implement a pipeline.
                
        :Parameters:
    
        illumination_map: MiriIlluminationModel object
            A MIRI illumination map object which describes the input
            illumination.
        scale: float, optional, default=None
            An optional scale factor to apply to the intensity data.
            If not provided, no scaling is applied.
            This is for debugging and testing only - the input data
            should already be scaled to photons/second/pixel.
        subarray_input: string, optional
            The subarray mode of the INPUT data. If not specified, the
            subarray mode will be taken from the illumination map
            metadata, and if neither are present it will be assumed
            full frame.
            
        :Raises:
    
        AttributeError
            Raised if simulation parameters undefined.
        TypeError
            Raised if the illumination map is of the wrong type,
            size or shape.

        """
        if not self._setup:
            strg = "No simulation parameters defined. Please use the setup() "
            strg += " method before defining input data."
            raise AttributeError(strg)

        assert isinstance(illumination_map, MiriIlluminationModel)
        intensity = illumination_map.intensity
        wavelength = illumination_map.wavelength
        
        # The intensity data must be at least 2-D.
        if intensity.ndim < 2:
            strg = "Illumination map must be at least 2-D "
            strg += "(%d-D data provided)" % intensity.ndim
            raise TypeError(strg)
        
        # If the wavelength array is 1-D and the intensity array is 3-D
        # the wavelength array needs to be reshaped into a 3-D array.
        if illumination_map._isvalid(intensity) and \
           illumination_map._isvalid(wavelength):
            if len(wavelength.shape) == 1 and len(intensity.shape) > 2:
                if self._verbose > 2:
                    self.logger.info( "Reshaping wavelength array from 1-D to 3-D." )
                sz1 = illumination_map.wavelength.shape[0]
                illumination_map.wavelength.shape = [sz1, 1, 1]

        # The illumination data size must be a multiple of 8 so the
        # reference output can be reshaped successfully.
        # The illumination map cannot be larger than the detector.
        # Give a warning and truncate an over-sized map.
        illum_shape = illumination_map.get_illumination_shape()
        if (illum_shape[0] % 8 != 0) or (illum_shape[0] % 8 != 0):
            strg = "Illumination map rows and columns must be a multiple of 8 "
            strg += "(%d x %d data provided)" % illum_shape
            raise TypeError(strg)
            
        if illum_shape[0] > self._sca['ILLUMINATED_COLUMNS'] or \
           illum_shape[1] > self._sca['ILLUMINATED_ROWS']:
            strg = "***Illumination map of size %d x %d is too large! " % \
                illum_shape
            strg += "Truncating to detector size of %d x %d pixels." % \
                (self._sca['ILLUMINATED_COLUMNS'], self._sca['ILLUMINATED_ROWS'])
            self.logger.warning(strg)
            illumination_map.truncate([self._sca['ILLUMINATED_COLUMNS'],
                                       self._sca['ILLUMINATED_ROWS']] )
            
        # Scale the intensity data if needed.
        if scale is not None and scale != 1.0:
            illumination_map.apply_scale(scale)

        # Use the subarray mode supplied or get the subarray mode from
        # the supplied metadata.
        if subarray_input is None:
            if hasattr(illumination_map, 'meta'):
                if hasattr(illumination_map.meta, 'subarray'):
                    if hasattr(illumination_map.meta.subarray, 'name'):
                        subarray_input = illumination_map.meta.subarray.name
        if subarray_input is not None:
            self.subarray_input_str = str(subarray_input)
        else:
            # If the input subarray mode is undefined but the output subarray
            # mode matches the input data shape, assume the input and output
            # subarray modes are the same. Otherwise assume full frame.
            if self.subarray is not None:
                ishape = illumination_map.get_illumination_shape()
                if (self.subarray[2] == ishape[0]) and \
                   (self.subarray[3] == ishape[1]):
                    self.subarray_input_str = self.subarray_str
                    if self._verbose > 2:
                        self.logger.info( "Input subarray mode assumed to be %s." % \
                            self.subarray_input_str )
                else:
                    self.subarray_input_str = 'FULL'
            else:
                self.subarray_input_str = 'FULL'
       
        # Define the illumination map and subarray mode.
        self._set_illumination_map(illumination_map, subarray_input)

    def _set_illumination_map(self, illumination_map, subarray_input=None ):
        """
        
        Test function to set the illumination map directly from a
        pre-defined illumination_map object, as an alternative to
        reading a file.
                
        :Parameters:
     
        illumination_map: IlluminationMap object
            An illumination map to be used.
        subarray_input: string, optional
            The subarray mode of the INPUT data. If not specified, full
            frame will be assumed.
            
        :Raises:
    
        ValueError
            Raised if any of the parameters are out of range.
         
        """
        # Verify the input subarray mode provided
        if subarray_input is not None:
            self.subarray_input_str = subarray_input
            try:
                self.subarray_input = \
                    detector_properties.get('SUBARRAY', subarray_input)
            except KeyError:
                # N.B. This function does not attempt to parse an
                # unrecognised input subarray string. Just report an error.
                strg = "Unrecognised input subarray mode specified: %s" % \
                    self.subarray_input_str
                raise ValueError(strg)
        else:
            self.subarray_input_str = 'FULL'
            self.subarray_input = None
        
        # Tidy up and prepare for new data.
        self._prepare_for_new_data()
        
        # Set the illumination map object.        
        self.illumination_map = illumination_map
        
        # The previous flux data is invalid.
        self.flux = None

        # Create a new detector object matching the size of the
        # data contained in the illumination map.
        self._new_detector()

    def _prepare_for_new_data(self):
        """
        
        Helper function to tidy up in preparation for new data.
        
        """            
        # Delete any previous illumination map object
        if self.illumination_map is not None:
            del self.illumination_map
            self.illumination_map = None
            
        # Delete any previous MIRI metadata object and begin with a fresh one.
        if self.metadata is not None:
            del self.metadata
        self.metadata = Metadata(description='Metadata created by SCA simulator')

    def _new_detector(self):
        """
        
        Helper function to set up a detector object for new data.
        
        """
        # All subarray combinations are supported.
        #
        # If the input data is full frame, create a new detector object
        # matching the shape and size of the data contained in the
        # illumination map. Otherwise create full-sized detector object
        # into which the input subarray will be inserted.
        if self.subarray_input is None:
            ishape = self.illumination_map.get_illumination_shape()
        else:
            ishape = (self._sca['ILLUMINATED_ROWS'], \
                      self._sca['ILLUMINATED_COLUMNS'])

        # Query the filter name or band from the illumination model.
        mirifilter = self.illumination_map.get_fits_keyword('FILTER')
        miriband = self.illumination_map.get_fits_keyword('BAND')
            
        # A new detector object is only needed if the detector ID
        # or the shape of the illumination map has changed.
        if (self.detector is None) or (ishape != self.shape):
            # The shape has changed.
            self.shape = ishape

            if self._verbose > 1:
                self.logger.info( "Creating a new detector object for " + \
                    str(self.shape[0]) + " rows x " + \
                    str(self.shape[1]) + " columns." )

            if self.simulate_ref_pixels:
                left_columns  = self._sca['LEFT_COLUMNS']
                right_columns = self._sca['RIGHT_COLUMNS']
                bottom_rows   = self._sca['BOTTOM_ROWS']
                top_rows      = self._sca['TOP_ROWS']
            else:
                left_columns = 0
                right_columns = 0
                bottom_rows = 0
                top_rows = 0
            well_depth = self._sca['WELL_DEPTH']
        
            # Clear the old detector object and create a new one.
            if self.detector is not None:
                del self.detector
            if 'SLOW' in self.readout_mode:
                readpatt = 'SLOW'
            else:
                readpatt = 'FAST'
            self.detector = DetectorArray(
                                self.detectorid,
                                self.shape[0], self.shape[1],
                                self.temperature,
                                left_columns=left_columns,
                                right_columns=right_columns,
                                bottom_rows=bottom_rows,
                                top_rows=top_rows,
                                well_depth=well_depth,
                                readpatt=readpatt, subarray=self.subarray_str,
                                mirifilter=mirifilter, miriband=miriband,
                                simulate_poisson_noise=self.simulate_poisson_noise,
                                simulate_read_noise=self.simulate_read_noise,
                                simulate_bad_pixels=self.simulate_bad_pixels,
                                simulate_dark_current=self.simulate_dark_current,
                                simulate_flat_field=self.simulate_flat_field,
                                simulate_gain=self.simulate_gain,
                                simulate_nonlinearity=self.simulate_nonlinearity,
                                simulate_drifts=self.simulate_drifts,
                                simulate_latency=self.simulate_latency,
                                cdp_ftp_path=self.cdp_ftp_path,
                                readnoise_version=self.readnoise_version,
                                bad_pixels_version=self.bad_pixels_version,
                                flat_field_version=self.flat_field_version,
                                linearity_version=self.linearity_version,
                                gain_version=self.gain_version,
                                makeplot=self._makeplot,
                                verbose=self._verbose,
                                logger=self.toplogger)
            
        # If a new detector is not needed, but the readout mode or the
        # output subarray mode have changed, then the calibration data
        # needs to be updated.
        elif (self.subarray_str != self.subarray_previous) or \
             (self.readout_mode != self.readout_mode_previous):
            if 'SLOW' in self.readout_mode:
                readpatt = 'SLOW'
            else:
                readpatt = 'FAST'
            self.detector.simulate_poisson_noise=self.simulate_poisson_noise
            self.detector.simulate_read_noise=self.simulate_read_noise
            self.detector.simulate_bad_pixels=self.simulate_bad_pixels
            self.detector.simulate_dark_current=self.simulate_dark_current
            self.detector.simulate_flat_field=self.simulate_flat_field
            self.detector.simulate_gain=self.simulate_gain
            self.detector.simulate_nonlinearity=self.simulate_nonlinearity
            self.detector.simulate_drifts=self.simulate_drifts
            self.detector.simulate_latency=self.simulate_latency
            self.detector.add_calibration_data(self.detectorid,
                    readpatt=readpatt, subarray=self.subarray_str,
                    mirifilter=mirifilter, miriband=miriband,
                    cdp_ftp_path=self.cdp_ftp_path,
                    bad_pixels_version=self.bad_pixels_version,
                    flat_field_version=self.flat_field_version,
                    linearity_version=self.linearity_version,
                    readnoise_version=self.readnoise_version,
                    gain_version=self.gain_version)

        self.subarray_previous = self.subarray_str
        self.readout_mode_previous = self.readout_mode
        
    def hard_reset(self):
        """
        
        If a detector object exists, execute a hard reset to erase latency and
        drift information.
        
        This function simulates the kind of reset which happens when the
        detector is annealed.
                
        :Parameters:
     
        None.
             
        :Prerequisites:
        
        Can only be used after a detector object has been created.
                
        """
        if self.detector is not None:
            strg = "\n\t*** Detector hard reset. "
            strg += "NOTE: All latency and drift data will be erased."
            self.logger.info( strg )
            self.detector.hard_reset()
        else:
            strg = "\n\t*** Attempt to hard reset detector object before it exists. "
            strg += "Read some illumination data first."
            self.logger.error( strg )
 
    def read_fringe_map(self, filename):
        """
        
        Read fringe map data from a file.
                
        :Parameters:
     
        filename: string
            The name of the file to be opened.
             
        :Prerequisites:
        
        Can only be used after the detector illumination data have been
        imported by the read_data method.
        
        :Raises:
        
        AttributeError
            Raised if the read_data method has not been executed first.
        
        """
        if self._verbose > 1:
            self.logger.info( "Reading fringe map file: %s" % filename )
        if self.illumination_map is None:
            strg = "IlluminationMap object not defined - use read_data first."
            raise AttributeError(strg)

        # The fringe map must be the same shape as the illumination map
        if self.subarray_input is None:
            ishape = self.illumination_map.get_illumination_shape()
        else:
            ishape = (self._sca['ILLUMINATED_ROWS'], \
                      self._sca['ILLUMINATED_COLUMNS'])

        self.fringe_map = filename
        fringe_model = MiriMeasuredModel( filename )
        
        # Get a windowed fringe map scaled so the mean value is 1.0
        fringe_map = fringe_model.data[0:ishape[0], 0:ishape[1]]
        fringe_mean = np.mean(fringe_map)
        if fringe_mean > 0.0:
            self.fringe_map_data = fringe_map / fringe_mean
        else:
            self.fringe_map_data = fringe_map / fringe_mean
            
        # The flux must be recalculated if the fringe map changes.
        self.flux = None
        del fringe_model
        
    def set_readout_mode(self, mode, inttime=None, ngroups=None, nints=None,
                         samplesum=None):
        """
        
        Defines the SCA detector readout mode and integration parameters.
        
        :Parameters:
        
        mode: string
            Readout mode, which can be one of the following options.
            
            * 'SLOW' - 9 samples per readout and defaults of ngroups=10
              and nints=1
            * 'FAST' - 1 sample per readout and defaults of ngroups=1
              and nints=10
            * 'FASTINTAVG' - same as FAST but with groups of 4
              integrations averaged to reduce data volume.
            * 'FASTGRPAVG' - same as FAST but with groups of 4 groups
              averaged to reduce data volume.
              
        inttime: float, optional
            The integration time in seconds. This parameter also defines
            the number of readout groups, unless ngroups is specified.
            The integration time must be positive, as there must be at
            least one group.
            *NOTE: Any requested integration time will be rounded up to
            the time resulting from the nearest whole number of groups.*
        ngroups: int, optional
            The number of readout groups. If None, this is derived from
            the integration time and readout mode. If specified, this
            parameter defines the number of groups and integration time
            and overrides the inttime parameter. There must be at least
            one group.
        nints: int, optional
            The number of integrations required. If None, the default
            for the readout mode will be used. There must be at least
            one integration.
            *NOTE: nints can be safely changed without affecting the
            readout mode.*
        samplesum: int, optional
            Normally None, but if specified allows samplesum to be defined
            directly - overriding the values defined in the detector
            properties file. This is only for testing weird readout
            modes, since MIRI users cannot change samplesum explicitly.
            There must be at least one sample.
            *NOTE: Altering this value from its default will change
            the readout mode to 'TESTnn'.*
            
        :Raises:
    
        ValueError
            Raised if any of the parameters are out of range.
            
        """
        # Define default parameters based on the readout mode.
        self.readout_mode = mode
        try:
            mode_tuple = detector_properties.get('READOUT_MODE', mode)
            self.samplesum_def = int(mode_tuple[0])
            self.sampleskip_def = int(mode_tuple[1])
            self.refpixsampleskip_def = int(mode_tuple[2])
            self.nframes = int(mode_tuple[3])
            self.groupgap = int(mode_tuple[4])
            self.ngroups_def = int(mode_tuple[5])
            self.nints_def = int(mode_tuple[6])
            self.avggrps = int(mode_tuple[7])
            self.avgints = int(mode_tuple[8])
        except (KeyError, IndexError, TypeError, ValueError):
            strg = "Unrecognised or badly defined readout mode: %s" % mode
            raise ValueError(strg)

        # Determine how the actual detector readout parameters are
        # defined.
        if ngroups is not None:
            if int(ngroups) <= 0:
                raise ValueError("Number of groups must be > 0")
            # Integration time is determined by ngroups.
            # The inttime parameter is ignored.
            self.time_mode = 'groups_to_time'
            self.inttime = None
            self.inttime_req = inttime
            # If avggrps is not 1 round the specified number of groups
            # up to a whole multiple of avggrps.
            if self.avggrps > 1:
                self.ngroups = \
                    int(np.ceil(ngroups/self.avggrps) * self.avggrps)
            else:
                self.ngroups = int(ngroups)
        elif inttime is not None:
            # ngroups is determined by the integration time.
            self.time_mode = 'time_to_groups'
            self.inttime = float(inttime)
            if self.inttime <= 0.0:
                raise ValueError("Integration time must be positive.")
            self.inttime_req = None
            self.ngroups = None
        else:
            # If neither inttime nor ngroups are specified, the defaults
            # set by the readout mode are used.
            self.time_mode = 'default'
            self.inttime = None
            self.inttime_req = None
            self.ngroups = self.ngroups_def

        # If a number of integrations has been provided use it.
        # Otherwise use the read mode default.
        if nints is not None:
            if int(nints) <= 0:
                raise ValueError("Number of integrations must be > 0")
            # If avgints is not 1 round the specified number of integrations
            # up to a whole multiple of avgints.
            if self.avgints > 1:
                self.nints = int(np.ceil(nints/self.avgints) * self.avgints)
            else:
                self.nints = int(nints)
        else:
            self.nints = self.nints_def

        # Overriding nsample is for theoretical testing only
        # and will cause the readout mode to become 'TESTnn'
        if samplesum is None:
            self.samplesum = self.samplesum_def
            self.sampleskip = self.sampleskip_def
            self.refpixsampleskip = self.refpixsampleskip_def
        else:
            if int(samplesum) <= 0:
                raise ValueError("Number of samples must be > 0")
            self.samplesum = int(samplesum)
            if self.samplesum > 2:
                self.sampleskip = 1
            else:
                self.sampleskip = 0
            self.refpixsampleskip = self.refpixsampleskip_def
            self.readout_mode = 'TEST%d' % self.samplesum
            
        # This flag will trigger a recalculation of the integration time
        # during the next integration after a DetectorArray object has been
        # created. (The final integration time depends on the detector
        # frame time determined by the DetectorArray object).
        self.inttime_calculated = False
        
        if self._verbose > 2:
            strg = "Setting readout mode to %s (sampleskip=%d, samplesum=%d): " % \
                (mode, self.sampleskip, self.samplesum)
            if self.time_mode == 'groups_to_time':
                strg += "\n  integration time determined from ngroups=%d" % \
                    self.ngroups
            elif self.time_mode == 'time_to_groups':
                strg += "\n  ngroups determined from integration time=%.2f" % \
                    self.inttime
            else:
                strg += "\n  ngroups=%d from mode default" % self.ngroups
                
            if nints is not None:
                strg += " and nints specified to be %d." % self.nints
            else:
                strg += " and nints defaulting to %d." % self.nints
            self.logger.info( strg )

    def wait(self, elapsed_time, bgflux=0.0):
        """
        
        Simulate waiting or a certain elapsed time.
                
        :Parameters:
        
        elapsed_time: float
            The elapsed time, in seconds.
        bgflux: float (optional)
            A uniform background photon flux falling on the detector
            while it is idle. This flux can affect detector persistence
            by filling charge traps. By default there is no background
            flux.
            
        :Returns:
        
        None.
            
        :Prerequisites:
        
        The detector readout mode and integration time should have been
        defined with the set_readout_mode method.
        
        :Raises:
        
        AttributeError
            Raised if the read_data method has not been executed first.
        ValueError
            Raised if any of the parameters are out of range.
        
        """
        # A wait is not possible until a DetectorArray object
        # has been successfully defined.
        if self.detector is None:
            strg = "DetectorArray object not defined - " + \
                "use read_data or set_illumination first."
            raise AttributeError(strg)

        # Elapsed must be positive.
        assert elapsed_time > 0.0

        if self._verbose > 2:
            self.logger.info( "Waiting for %.2f seconds." % elapsed_time )
        
        # Generate some cosmic ray events during this elapsed time.
        rows = self.shape[0]
        columns = self.shape[1]
        pixsize = self._sca['PIXEL_SIZE']
            
        cosmic_ray_list = \
            self.cosmic_ray_env.generate_events(rows, columns,
                                                elapsed_time, pixsize)
        # Hit the detector with the cosmic rays.
        self.detector.hit_by_cosmic_rays(cosmic_ray_list, self.nframes)
        del cosmic_ray_list    
            
        # Wait for the elapsed time.
        self.detector.wait(elapsed_time, bgflux=bgflux)
        self.clock_time += elapsed_time
          
    def integration(self, intnum, frame_time=None):
        """
        
        Simulate a detector integration consisting of one or more groups
        of readouts.
                
        :Parameters:
        
        intnum: int
            Integration number, which determines where data are
            stored in the simulated science data structure.
            Must be 0 or greater.
        frame_time: float, optional
            The detector frame time, in seconds.
            If specified, this parameter overrides the frame time
            obtained from the current detector readout mode and
            subarray. This can be used, for example, to simulate
            the timing of full frame exposures with subarray-sized
            data (to save memory). If None, the frame time obtained
            from the current readout mode and subarray is used.
            
        :Returns:
        
        integration_data: array_like uint32
            An array of integration data.
            
        :Prerequisites:
        
        Can only be used after the detector illumination data have been
        imported by the read_data method.
        The detector readout mode and integration time should have been
        defined with the set_readout_mode method.
        
        :Raises:
        
        AttributeError
            Raised if the read_data method has not been executed first.
        ValueError
            Raised if any of the parameters are out of range.
        
        """
        # An integration is not possible until a DetectorArray object
        # and illumination map have been successfully defined.
        if self.illumination_map is None:
            strg = "IlluminationMap object not defined - use read_data first."
            raise AttributeError(strg)
        if self.detector is None:
            strg = "DetectorArray object not defined - use read_data first."
            raise AttributeError(strg)
        
        # The integration number cannot be negative.
        if int(intnum) < 0:
            strg = "The integration number must be a positive integer."
            raise ValueError(strg)

        # Frame time must be positive.
        if frame_time is not None:
            assert frame_time > 0.0
        
        # Define the number of groups from the readout mode and integration
        # time provided, unless specified explicitly. There must be at least
        # one group.
        if not self.inttime_calculated:
            if self.time_mode == 'time_to_groups':
                self.ngroups = self._time_to_groups(
                                        self.inttime,
                                        subarray=self.subarray,
                                        burst_mode=self.subarray_burst_mode,
                                        frame_time=frame_time)
            else:
                self.inttime = self._groups_to_time(
                                        self.ngroups,
                                        subarray=self.subarray,
                                        burst_mode=self.subarray_burst_mode,
                                        frame_time=frame_time)
                self.inttime_req = self.inttime
            self.inttime_calculated = True

#         # Forward the readout mode to the detector.
#         self.detector.set_readout_mode(self.samplesum, self.sampleskip,
#                                        self.refpixsampleskip, self.nframes)
       
        # Get the combined illumination from the illumination map.
        # This calculation only needs to be done once unless the
        # illumination map or the QE measurement changes.
        if self.flux is None:
            if self.subarray_input is None:
                flux = self.illumination_map.get_illumination( usefilter=self.qe )
            else:
                dshape = self.detector.illuminated_shape
                location = (self.subarray_input[0], self.subarray_input[1])
                dleft  = self._sca['LEFT_COLUMNS']
                dright = self._sca['RIGHT_COLUMNS']                
                flux = self.illumination_map.get_illumination_enlarged(
                            dshape, usefilter=self.qe, location=location,
                            leftcrop=dleft, rightcrop=dright)

            # Check the amount of flux is within a sensible range.
            # Give a warning if the flux is likely to saturate the
            # detector. Reject any truly silly flux levels.
            wherenan = np.where( np.isnan(flux) )
            if len(wherenan[0]) > 0:
                strg = "***Input flux array contains "
                strg += "%d NaN values." % len(wherenan[0])
                strg += " These will be replaced by 0.0."
                self.logger.warning(strg)
                flux[ wherenan ] = 0.0 
            
            if flux.min() < 0.0:
                whereneg = np.where( flux < 0.0 )
                strg = "***Input flux array contains "
                strg += "%d negative values." % len(whereneg[0])
                self.logger.warning(strg)

            # Calculate an approximate flux that would saturate the detectors
            # after only one frame time.
            if frame_time is None:
                ftime = self.detector.frame_time(
                                        self.samplesum,
                                        self.sampleskip,
                                        refpixsampleskip=self.refpixsampleskip,
                                        subarray=self.subarray,
                                        burst_mode=self.subarray_burst_mode)
            else:
                ftime = frame_time
            if ftime <= 0.0:
                ftime = 1.0
            saturation = self._sca['WELL_DEPTH'] / float(ftime)
            if flux.min() > saturation:
                # Junk data detected. All the pixels will saturate.
                strg = "Detector illumination flux is too high "
                strg += "(%g to %g photons/s/pixel)." % (flux.min(), flux.max())
                strg += "\n   It will saturate ALL the detector pixels. "
                strg += "It should be well below the first frame "
                strg += "saturation level of %g photons/s/pixel." % \
                    float(saturation)
                raise ValueError(strg)
            if flux.max() > (100.0 * saturation):
                # Seriously saturated data detected. It needs to be
                # truncated to prevent an overflow.
                whereover = np.where(flux > 100.0 * saturation)
                strg = "Detector illumination flux is too high "
                strg += "(up to %g photons/s/pixel)." % flux.max()
                strg += "\n   Values that would cause an overflow "
                strg += "will be truncated at %g photons/s/pixel." % \
                    float(saturation * 100.0)
                self.logger.error(strg)
                flux[whereover] = saturation * 100.0
            if flux.max() > saturation:
                wheresat = np.where(flux > saturation)
                strg = "***Input flux array contains values that "
                strg += "could saturate at least %d pixels." % \
                    len(wheresat[0])
                strg += "\n   Maximum flux of %g photons/s/pixel " % flux.max()
                strg += "is greater than first frame "
                strg += "saturation level of %g photons/s/pixel." % \
                    float(saturation)
                self.logger.warning(strg)
            
            if self.fringe_map_data is None:
                self.flux = flux
            else:
                self.flux = flux * self.fringe_map_data
            del flux
        
        if self._verbose > 2:
            strg = "Flux data obtained from input file: shape=" + \
                str(self.flux.shape) + \
                " min=" + str(self.flux.min()) + " max=" + str(self.flux.max())
            if self.fringe_map_data is not None:
                strg +=" and multiplied by fringe map: shape=" + \
                str(self.fringe_map_data.shape) + \
                " min=" + str(self.fringe_map_data.min()) + \
                " max=" + str(self.fringe_map_data.max())
            self.logger.info(strg)
        
        # >>>
        # >>> Reset the detector.
        # >>> Insert an extra FRAME_RESETS resets if needed.
        # >>>
        extra_resets = self._sca['FRAME_RESETS']
        if self._verbose > 4:
            self.logger.debug( "Applying %d extra frame resets." % extra_resets )
        nresets = 1 + extra_resets
        if intnum == 0:
            self.detector.reset(nresets=nresets, new_exposure=True)
        else:
            self.detector.reset(nresets=nresets)            
                
        # >>>
        # >>> Step through the groups.        
        # >>>
        if self._verbose > 1:
            if self.ngroups > 1:
                self.logger.info( "Simulating %d groups for integration %d." % \
                                  (self.ngroups, intnum+1) )
            else:
                self.logger.info( "Simulating %d group for integration %d." % \
                                  (self.ngroups, intnum+1) )
        for group in range(0, self.ngroups):
            if self._verbose > 2:
                self.logger.info( "Integration %d group %d:" % (intnum+1, group+1) )
                
            # The group time is the frame time x number of frames per group.
            if frame_time is None:
                ftime = self.detector.frame_time(
                                        self.samplesum,
                                        self.sampleskip,
                                        refpixsampleskip=self.refpixsampleskip,
                                        subarray=self.subarray,
                                        burst_mode=self.subarray_burst_mode)
            else:
                ftime = frame_time
            time = self.nframes * ftime
            # For all but the first group, the integration includes
            # the group gap.
            if group > 0:
                time += self.groupgap * ftime
            
            # Generate some cosmic ray events during this group of frames
            # interval.
            # TODO: The next few lines could be taken outside the group loop.
            rows = self.shape[0]
            columns = self.shape[1]
            pixsize = self._sca['PIXEL_SIZE']
            
            cosmic_ray_list = \
                self.cosmic_ray_env.generate_events(rows, columns,
                                                    time, pixsize)
            # Hit the detector with the cosmic rays.
            self.detector.hit_by_cosmic_rays(cosmic_ray_list, self.nframes)
            del cosmic_ray_list    
            
            # >>>
            # >>> Integrate on the flux, read the detector and update the
            # >>> exposure data.
            # >>>
            self.detector.integrate(self.flux, time, intnum=intnum)
            total_samples = self.nframes * self.samplesum
            if total_samples < 1:
                total_samples = 1
            # Assist the garbage collector by discarding the previous
            # integration data.
            if self.integration_data is not None:
                del self.integration_data
            self.integration_data = \
                self.detector.readout(subarray=self.subarray,
                                      total_samples=total_samples)
            if self._makeplot and self._verbose > 7:
                mplt.plot_image2D(self.integration_data,
                    xlabel='Columns', ylabel='Rows', withbar=True,
                    title='Readout for integration %d, group %d' % \
                        (intnum,group))
            
            self.exposure_data.set_group(self.integration_data, group, intnum)

        # Return the last set of integration data.
        return self.integration_data

    def exposure(self, nints=None, frame_time=None, start_time=None):
        """
        
        Simulate a detector exposure consisting of one or more
        integrations, each of which consists of one of more groups of
        readouts.
                
        :Parameters:
        
        nints: int, optional
            The number of integrations in this exposure. It must be at
            least 1. If None, the default set by the readout mode is
            used. The total exposure time is nints x integration time.
        frame_time: float, optional
            The detector frame time, in seconds.
            If specified, this parameter overrides the frame time
            obtained from the current detector readout mode and
            subarray. This can be used, for example, to simulate
            the timing of full frame exposures with subarray-sized
            data (to save memory). If None, the frame time obtained
            from the current readout mode and subarray is used.
        start_time: string or float, optional
            The required clock time of the start of the exposure (MJD days).
            Strings other than 'NOW' are converted to floating point.
            If set to 'NOW', the current date-time is obtained from
            the system clock. By default, the internally stored clock
            time is used.

        :Returns:
        
        integration_data: array_like uint32
            An array of data from the final integration.
        
        :Prerequisites:
        
        Can only be used after the detector illumination data have been
        imported by the read_data method.
        The detector readout mode and integration time should have been
        defined with the set_readout_mode method.
        
        :Raises:
        
        AttributeError
            Raised if the read_data method has not been executed first.
        ValueError
            Raised if any of the parameters are out of range.
        
        """
        # An exposure is not possible until a DetectorArray object
        # and illumination map have been successfully defined.
        if self.illumination_map is None:
            strg = "IlluminationMap object not defined - use read_data first."
            raise AttributeError(strg)
        if self.detector is None:
            strg = "DetectorArray object not defined - use read_data first."
            raise AttributeError(strg)

        # The number of integrations must be at least 1.
        if nints is not None:
            if nints >= 1:
                self.nints = int(nints)
            else:
                self.nints = 1
                
        # Frame time must be positive.
        if frame_time is not None:
            assert frame_time > 0.0

        # Define the number of groups from the readout mode and integration
        # time provided, unless specified explicitly. There must be at least
        # one group.
        if not self.inttime_calculated:
            if self.time_mode == 'time_to_groups':
                self.ngroups = self._time_to_groups(
                                        self.inttime,
                                        subarray=self.subarray,
                                        burst_mode=self.subarray_burst_mode,
                                        frame_time=frame_time)
            else:
                self.inttime = self._groups_to_time(
                                        self.ngroups,
                                        subarray=self.subarray,
                                        burst_mode=self.subarray_burst_mode,
                                        frame_time=frame_time)
                self.inttime_req = self.inttime
            self.inttime_calculated = True

#         # Forward the readout mode to the detector.
#         self.detector.set_readout_mode(self.samplesum, self.sampleskip,
#                                        self.refpixsampleskip, self.nframes)

        # If needed, create a new exposure data object.
        self._new_exposure_data()

        # >>>
        # >>> Execute each integration in turn.
        # >>>
        if self._verbose > 1:
            if self.nints > 1:
                self.logger.info( "Simulating %d integrations." % self.nints )
            else:
                self.logger.info( "Simulating %d integration." % self.nints )
        for intnum in range(0, self.nints):
            self.integration(intnum, frame_time=frame_time)
            
        # If the DARK calibration is not averaged, it is added here.
        if self.detector.simulate_dark_current and not self.detector.dark_averaged:
            if self.detector.dark_map is not None:
                self.logger.info("Adding the DARK calibration from %s" % \
                                 self.detector.dark_map_filename)
                try:
                    self.exposure_data.add_dark( self.detector.dark_map,
                                                 clipvalue=None )
                except ValueError as e:
                    # Catch an exception and instead issue a log message.
                    strg = str(e)
                    strg += ": DARK addition skipped."
                    self.logger.error(strg)
                    
        # If the nonlinearity correction is done by translation table
        # it is applied to the exposure data here.
        if self.detector.simulate_nonlinearity and NONLINEARITY_BY_TABLE:
            rcolumns = self.exposure_data.data.shape[3]
            rcolmiddle = rcolumns//2
            if self.detector.linearity_table_left is not None:
                self.logger.info("Correcting nonlinearity from %s" % \
                                 self.detector.linearity_filename)
                self.exposure_data.apply_translation( \
                    self.detector.linearity_table_left,
                    fromcolumn=0, tocolumn=rcolmiddle )
            if self.detector.linearity_table_right is not None:
                self.exposure_data.apply_translation( \
                    self.detector.linearity_table_right,
                    fromcolumn=rcolmiddle, tocolumn=rcolumns )        
        
        # Copy the primary metadata from the illumination map to the
        # exposure data and append some additional information.
        metadata = Metadata("Metadata of simulated exposure")
        metadata.from_data_object( self.illumination_map )
        
        # Import the primary metadata (but ignore the TYPE keyword)
        for key in list(metadata.keys()):
            if key == 'TYPE':
                continue # Output data will have a different TYPE
            self.metadata[key] = metadata[key]
        comments = metadata.get_comments()
        for comment in comments:
            self.metadata.add_comment(comment)
        histories = metadata.get_history()
        for history in histories:
            self.metadata.add_history(history)

        # Also import the INTENSITY HDU metadata (which contains
        # World Coordinates keywords).
        intensity_metadata = Metadata('Intensity metadata')
        intensity_metadata.from_data_object(self.illumination_map,
                                            hdu_name='INTENSITY')
         
        # Set up the primary metadata according to MIRI-UM-00004-RAL
        simname = "MIRI SCA simulator (MiriTE %s)" % __version__
        strg = "Processed by %s" % simname
        if hasattr(self.metadata, 'add_history'):
            self.metadata.add_history(strg)

        # Housekeeping metadata
        self.metadata["ORIGIN"] = "MIRI European Consortium"
        self.metadata["TELESCOP"] = "JWST"
        self.metadata["INSTRUME"] = "MIRI"
        self.metadata["CREATOR"] = simname

        # Cosmic ray mode
        wordz = self.cosmic_ray_mode.split("+")
        if len(wordz) > 1:
            self.metadata["CRMODE"] = wordz[0]
            self.metadata["CRVAR"] = wordz[1]
        else:
            self.metadata["CRMODE"] = self.cosmic_ray_mode
        if self.cosmic_ray_mode != 'NONE':
            self.metadata = self.cosmic_ray_env.set_metadata(self.metadata)
        self.metadata['CRNUM'] = self.detector.cosmic_ray_count
        self.metadata['CRNUMPIX'] = self.detector.cosmic_ray_pixel_count

        # Detector properties and readout mode
        self.metadata["READPATT"] = self.readout_mode
        self.metadata["NSAMPLES"] = self.samplesum
        self.metadata["SMPSKIP"] = self.sampleskip
        self.metadata["DETROWS"] = self.shape[0]
        self.metadata["DETCOLS"] = self.shape[1]
        #self.metadata["ZROFRAME"] = False

        # Subarray mode
        self.metadata["SUBARRAY"] = self.subarray_str
        (subrows, subcols) = self.detector.get_subarray_shape(self.subarray)
        if self.subarray is not None:
            #(namps, nref) = self._amplifier_count()
            self.metadata["SUBSTRT1"] = self.subarray[1]
            self.metadata["SUBSTRT2"] = self.subarray[0]
            self.metadata["SUBSIZE1"] = subcols
            self.metadata["SUBSIZE2"] = self.subarray[2]
        else:
            self.metadata["SUBSTRT1"] = 1 # 1 indexed
            self.metadata["SUBSTRT2"] = 1 # 1 indexed
            self.metadata["SUBSIZE1"] = subcols
            self.metadata["SUBSIZE2"] = self.shape[0]
        self.metadata["SUBBURST"] = self.subarray_burst_mode

        # Adjust the World Coordinates metadata contained in the INTENSITY
        # metadata, shifting the reference point to account for the
        # reference columns and subarray mode.
        # The first two axes of the exposure data are pixels, and the
        # rest are groups and integrations
        naxes = 2                        
        if self.exposure_data is not None:
            naxes = len(self.exposure_data.shape)
        intensity_metadata['WCSAXES'] = naxes 
                   
        if 'CRPIX1' in self.metadata:
            crpix1 = intensity_metadata['CRPIX1']
        else:
            crpix1 = 1
        if self.subarray_input_str == 'FULL':
            substrt1 = self.metadata["SUBSTRT1"]
        else:
            substrt1 = 1
        if substrt1 > 1:
            # Reference columns not included in subarrays that do not
            # touch the left hand edge.
            intensity_metadata['CRPIX1'] = \
                        crpix1 + 1 - substrt1
        else:
            intensity_metadata['CRPIX1'] = \
                        crpix1 + 1 - substrt1 + self.detector.left_columns
                        
        if 'CRPIX2' in self.metadata:
            crpix2 = intensity_metadata['CRPIX2']
        else:
            crpix2 = 1
        if self.subarray_input_str == 'FULL':
            substrt2 = self.metadata["SUBSTRT2"]
        else:
            substrt2 = 1
        intensity_metadata['CRPIX2'] = crpix2 + 1 - substrt2

        # Add the extra WCS metadata which describes ramp data
        if naxes > 2:
            intensity_metadata['CTYPE3'] = ''
            intensity_metadata['CUNIT3'] = 'groups'
            intensity_metadata['CRVAL3'] = 0.0
            intensity_metadata['CRPIX3'] = 0.0
            intensity_metadata['CDELT3'] = 1.0
        if naxes > 3:
            intensity_metadata['CTYPE4'] = ''
            intensity_metadata['CUNIT4'] = 'integrations'
            intensity_metadata['CRVAL4'] = 0.0
            intensity_metadata['CRPIX4'] = 0.0
            intensity_metadata['CDELT4'] = 1.0

        # Copy the detector metadata to the primary metadata.         
        # NOTE: This function call should only happen AFTER
        # extracting a subarray.
        self.metadata = self.detector.set_metadata( self.metadata )
        
        # Define detailed exposure parameters.
        clktime =  self.detector.clock_time()
        clktime *= 1.0E6   # Convert from seconds to microseconds
        if frame_time is None:
            ftime = self.detector.frame_time(
                                    self.samplesum,
                                    self.sampleskip,
                                    refpixsampleskip=self.refpixsampleskip,
                                    subarray=self.subarray,
                                    burst_mode=self.subarray_burst_mode)
        else:
            ftime = frame_time
        gtime = ftime * self.nframes
        self.metadata["TSAMPLE"] = clktime
        self.metadata["TFRAME"] = ftime
        self.metadata["TGROUP"] = gtime

        self.metadata["ROWRSETS"] = self.refpixsampleskip
        self.metadata["FRMRSETS"] = self._sca['FRAME_RESETS'] # Old keyword
        self.metadata["NRESETS"]  = self._sca['FRAME_RESETS']  # New keyword
                
        # Add integration and exposure metadata keywords.
        self.metadata["EFFINTTM"] = self.inttime
        exptime = self.inttime * self.nints
        reqtime = self.inttime_req * self.nints
        self.metadata["EXPTIME"]  = exptime  # Old keyword
        self.metadata["EFFEXPTM"] = exptime  # New keyword
        self.metadata["REQTIME"] = reqtime
        self.metadata["DETTEMP"] = self.temperature
        
        # Estimate the duration of the exposure in elapsed time.
        # Account for the extra frame resets in between integrations
        # and add an estimated readout time in between exposures.
        # TODO: Improve the readout time overhead estimate.
        extra_time = (int(self._sca['FRAME_RESETS']) * ftime * (self.nints-1))
        extra_time += 1.0e-6 * self.metadata["SUBSIZE1"] * self.metadata["SUBSIZE2"]
        duration = exptime + extra_time
        self.metadata['DURATION'] = duration
        
        # Add the remaining exposure data keywords
        self.metadata["NINTS"] = self.exposure_data.nints
        self.metadata["INTAVG"] = self.exposure_data.intavg
        self.metadata["NGROUPS"] = self.exposure_data.ngroups
        self.metadata["NFRAMES"] = self.exposure_data.nframes
        self.metadata["GROUPGAP"] = self.exposure_data.groupgap
        self.metadata["GRPAVG"] = self.exposure_data.grpavg
        self.metadata['READPATT'] = self.exposure_data.readpatt
            
        # Add a description of the source of the QE measurement
        if hasattr(self.metadata, 'add_comment'):
            if self.qe is not None:
                comment = "QE: From " + os.path.basename(self._sca['QE_FILE'])
                self.metadata.add_comment(comment)
                qecm = self.qe.get_comments()
                self.metadata.add_comment(qecm)
            else:
                self.metadata.add_comment("QE: No QE simulation.")

        # In verbose mode, display the metadata.
        if self._verbose > 3:
            self.logger.debug( str(self.metadata) )

        # Copy primary metadata to the exposure data FITS header.
        for keyw in list(self.metadata.keys()):
            value = self.metadata[keyw]
            try:
                self.exposure_data.set_fits_keyword(keyw, value,
                                                    hdu_name='PRIMARY')
            except KeyError as e:
                strg = "\nKeyword %s cannot be set to %s." % (keyw, str(value))
                strg += " " + str(e)
                strg += " Ignored."
                self.logger.warning(strg)
            except ValueError as e:
                strg = "\nKeyword %s cannot be set to %s." % (keyw, str(value))
                strg += " " + str(e)
                strg += " Ignored."
                self.logger.warning(strg)
             
        # Copy comment and history records to the exposure data FITS header.
        comments = self.metadata.get_comments()
        if isinstance(comments, (tuple,list)):
            for comment in comments:
                self.exposure_data.add_comment(str(comment))
        else:
            self.exposure_data.add_comment(str(comments))
        histories = self.metadata.get_history()
        if isinstance(histories, (tuple,list)):
            for history in histories:
                self.exposure_data.add_history(str(history))
        else:
            self.exposure_data.add_history(str(histories))

        # Copy the World Coordinates metadata from the INTENSITY metadata
        # to the exposure data FITS header.
        # NOTE: Only the first 2 axes of the illumination model WCS
        # parameters are relevant.
        if 'WCSAXES' in list(intensity_metadata.keys()):
            wcsaxes = intensity_metadata['WCSAXES']
        else:
            wcsaxes = 2
            
        crpix = []
        crval = []
        ctype = []
        cunit = []
        cdelt = []
        if wcsaxes > 0:
            # Only the first 2 axes of the PC array are relevant
            pc = np.zeros( [wcsaxes, 2] )
            pc_defined = False
        else:
            pc = None
            pc_defined = True
        
        for axis in range(0, wcsaxes):
            axis1 = axis + 1
            crpix_kw = 'CRPIX%d' % axis1
            crval_kw = 'CRVAL%d' % axis1
            ctype_kw = 'CTYPE%d' % axis1
            cunit_kw = 'CUNIT%d' % axis1
            cdelt_kw = 'CDELT%d' % axis1
            if crpix_kw in list(intensity_metadata.keys()):
                crpix.append( intensity_metadata[crpix_kw] )
            else:
                crpix.append( 0.0 )
            if crval_kw in list(intensity_metadata.keys()):
                crval.append( intensity_metadata[crval_kw] )
            else:
                crval.append( 0.0 )
            if ctype_kw in list(intensity_metadata.keys()):
                ctype.append( intensity_metadata[ctype_kw] )
            else:
                ctype.append( '' )
            if cunit_kw in list(intensity_metadata.keys()):
                cunit.append( intensity_metadata[cunit_kw] )
            else:
                cunit.append( '' )
            if cdelt_kw in list(intensity_metadata.keys()):
                cdelt.append( intensity_metadata[cdelt_kw] )
            else:
                cdelt.append( 1.0 )
                
            for other in range(0, 2):
                other1 = other + 1
                pc_kw = 'PC%d_%d' % (axis1, other1)
                if pc_kw in list(intensity_metadata.keys()):
                    pc_defined = True
                    pc[axis,other] = intensity_metadata[pc_kw]

        # If no PC values have been copied from the INTENSITY metadata
        # leave the PC array blank.
        if not pc_defined:
            pc = None

        # Additional, WCS-related information.
        if 'S_REGION' in list(intensity_metadata.keys()):
            s_region = intensity_metadata['S_REGION']
        else:
            s_region = None
        if 'WAVSTART' in list(intensity_metadata.keys()):
            waverange_start = intensity_metadata['WAVSTART']
        else:
            waverange_start = None
        if 'WAVEND' in list(intensity_metadata.keys()):
            waverange_end = intensity_metadata['WAVEND']
        else:
            waverange_end = None
        if 'SPORDER' in list(intensity_metadata.keys()):
            spectral_order = intensity_metadata['SPORDER']
        else:
            spectral_order = None
        if 'V2_REF' in list(intensity_metadata.keys()):
            v2_ref = intensity_metadata['V2_REF']
        else:
            v2_ref = None
        if 'V3_REF' in list(intensity_metadata.keys()):
            v3_ref = intensity_metadata['V3_REF']
        else:
            v3_ref = None
        if 'VPARITY' in list(intensity_metadata.keys()):
            vparity = intensity_metadata['VPARITY']
        else:
            vparity = None
        if 'V3I_YANG' in list(intensity_metadata.keys()):
            v3yangle = intensity_metadata['V3I_YANG']
        else:
            v3yangle = None
        if 'RA_REF' in list(intensity_metadata.keys()):
            ra_ref = intensity_metadata['RA_REF']
        else:
            ra_ref = None
        if 'S_REGION' in list(intensity_metadata.keys()):
            s_region = intensity_metadata['S_REGION']
        else:
            s_region = None
        if 'DEC_REF' in list(intensity_metadata.keys()):
            dec_ref = intensity_metadata['DEC_REF']
        else:
            dec_ref = None
        if 'ROLL_REF' in list(intensity_metadata.keys()):
            roll_ref = intensity_metadata['ROLL_REF']
        else:
            roll_ref = None
                    
        self.exposure_data.set_wcs_metadata(wcsaxes=wcsaxes, crpix=crpix,
                crval=crval, ctype=ctype, cunit=cunit, cdelt=cdelt, pc=pc,
                s_region=s_region, waverange_start=waverange_start,
                waverange_end=waverange_end, spectral_order=spectral_order,
                v2_ref=v2_ref, v3_ref=v3_ref, vparity=vparity,
                v3yangle=v3yangle, ra_ref=ra_ref, dec_ref=dec_ref,
                roll_ref=roll_ref)

        # Set the exposure start and end times and update the stored clock time.
        if start_time is None:
            start_time = _clock_to_mjd( self.clock_time )
        self.exposure_data.set_exposure_times( start_time=start_time)

        (exposure_time, duration, start_time, mid_time, end_time) = \
            self.exposure_data.get_exposure_times()
        self.clock_time = _mjd_to_clock( end_time )
        
        # In verbose mode, display statistics for the last integration
        # and group.
        if self._verbose > 3:
            self.logger.debug( self.exposure_data.statistics() )
 
        # Return the data from the last integration.
        return self.integration_data

    def _new_exposure_data(self):
        """
        
        Helper function to set up a exposure data object for a new
        exposure or integration.
        
        """     
        # Force a new exposure data object for each exposure.
        if self.exposure_data is not None:
            del self.exposure_data
            self.exposure_data = None
        # If needed, create the object to hold the exposure data.
        # NOTE: The output subarray mode is assumed to be fixed once
        # the exposure data object has been created. Changing the
        # output subarray mode will invalidate the exposure data
        # object.
        if self.exposure_data is None:
            # Get exposure data size and reference output size according
            # to the subarray mode.
            data_shape = self.detector.get_subarray_shape(self.subarray)
            refout_shape = self.detector.refout_shape

            if self._verbose > 1:
                self.logger.info( "Creating exposure_data with " + \
                    str(data_shape[0]) + " rows x " + \
                    str(data_shape[1]) + " columns plus " + \
                    str(self.ngroups) + " groups and " + \
                    str(self.nints) + " ints." )

            # The exposure data model used depends on the choice of
            # output file format.
            if self.fileformat.upper() == 'STSCI':
                # Convert the bad pixel mask into a PIXELDQ array.
                if self.detector.bad_pixels is not None and self.include_pixeldq:
                    new_dq = np.zeros_like( self.detector.bad_pixels )
                    # TODO: This is a fixed mapping which might change.
                    # See "https://confluence.stsci.edu/display/JWSTPWG/JWST+Calibration+Reference+Files%3A+File+Formats+for+the+Build+6+Pipeline"
                    # DO_NOT_USE, DEAD, HOT, UNRELIABLE_SLOPE, RC, NON_SCIENCE
                    oldflags = (1,    2,    4,        8,    16, 512)
                    newflags = (1, 1024, 2048, 16777216, 16384, 512)
                    for oldfl, newfl in zip(oldflags, newflags):
                        testmask = self.detector.bad_pixels & oldfl
                        where = np.where(testmask != 0)
                        new_dq[where] = new_dq[where] | newfl           

                    # If needed, extract a subarray from the bad pixel mask.
                    # Note that subarray rows and columns start at 1 but
                    # numpy array indices start at 0.
                    if self.subarray is not None:
                        r1 = int(self.subarray[0]) - 1
                        c1 = int(self.subarray[1]) - 1
                        r2 = r1 + data_shape[0]
                        c2 = c1 + data_shape[1]
                        window_dq = new_dq[r1:r2, c1:c2]
                    else:
                        window_dq = new_dq
                else:
                    # Either there is no bad pixel mask or the PIXELDQ array
                    # is not to be saved.
                    new_dq = None
                    window_dq = None 
 
                self.exposure_data = MiriExposureModel(
                                        data_shape[0],
                                        data_shape[1],
                                        self.ngroups, self.nints,
                                        self.readout_mode,
                                        refout_shape[0],
                                        refout_shape[1],
                                        pixeldq=window_dq,
                                        grpavg=self.avggrps,
                                        intavg=self.avgints,
                                        nframes=self.nframes,
                                        groupgap=self.groupgap,
                                        include_pixeldq=self.include_pixeldq,
                                        include_groupdq=self.include_groupdq)
                # Initialise the metadata from the illumination model,
                # but do not copy the data units or data type information.
                if self.illumination_map is not None:
                    self.exposure_data.copy_metadata(self.illumination_map,
                                                     ignore=['units', 'type'])
                # Define the correct data units
                if self.simulate_gain:
                    self.exposure_data.meta.data.units = 'DN'
                    self.exposure_data.meta.refout.units = 'DN'
                else:
                    self.exposure_data.meta.data.units = 'electrons'
                    self.exposure_data.meta.refout.units = 'electrons'
# UNNECESSARY. ALREADY DEFINED IN CONSTRUCTOR AND COPIED TO METADATA IN EXPOSURE()
#                 # Ensure the exposure parameters are included in the metadata
#                 self.exposure_data.meta.exposure.nints = self.nints
#                 self.exposure_data.meta.exposure.ngroups = self.ngroups
#                 self.exposure_data.meta.exposure.nframes = self.nframes
#                 self.exposure_data.meta.exposure.groupgap = self.groupgap
#                 self.exposure_data.meta.exposure.groups_averaged = self.avggrps
#                 self.exposure_data.meta.exposure.integrations_averaged = self.avgints
                
                # Define the exposure type (if not already given)
                if not self.exposure_data.meta.exposure.type:
                    self.exposure_data.set_exposure_type(self.detectorid,
                            filter=None, subarray=self.subarray_str)
            else:
                self.exposure_data = ExposureData(
                                        data_shape[0], data_shape[1],
                                        self.ngroups, self.nints,
                                        self.readout_mode,
                                        grpavg=self.avggrps,
                                        intavg=self.avgints,
                                        nframes=self.nframes,
                                        groupgap=self.groupgap)
                # Define the correct data units
                if self.simulate_gain:
                    self.exposure_data.set_fits_keyword('BUNIT', 'DN')
                else:
                    self.exposure_data.set_fits_keyword('BUNIT', 'electrons')

    def clear_exposure_data(self):
        """
        
        Explicitly clear the exposure data contained within the object.
        Use this function to reduce memory usage when the data object
        returned by simulate_pipe() is no longer required.
        
        :Parameters:
        
        None
        
        :Returns:
        
        None
        
        """     
        # Delete the exposure data if it exists.
        if self.exposure_data is not None:
            del self.exposure_data
            self.exposure_data = None
    
    def _groups_to_time(self, ngroups, subarray=None, burst_mode=True,
                        frame_time=None):
        """
        
        Convert a number of groups to an integration time.
        
        """
        # Define the integration time from the frame time, frames per group
        # and number of groups provided. There must be at least one group.
        # If there are 2 or more groups and a non-zero group gap, the
        # time taken for the dropped frames must be added to the
        # integration time.
        if frame_time is None:
            ftime = self.detector.frame_time(
                                    self.samplesum,
                                    self.sampleskip,
                                    refpixsampleskip=self.refpixsampleskip,
                                    subarray=self.subarray,
                                    burst_mode=self.subarray_burst_mode)
        else:
            ftime = frame_time
        if ngroups > 1:
            time = ftime * int(ngroups) * self.nframes
            if self.groupgap > 0:
                time += ftime * self.groupgap * (int(ngroups)-1)
        else:
            time = ftime * self.nframes

        if self._verbose > 2:
            if subarray is None:
                substr = 'FULL'
            else:
                substr = subarray
            if burst_mode:
                burststr = " (burst mode)"
            else:
                burststr = ""
            strg = "samplesum=%d, sampleskip=%d and subarray=%s%s gives frame time=%.3fs; " % \
                (self.samplesum, self.sampleskip, substr, burststr, ftime)
            strg += "ngroups=%d nframes=%d groupgap=%d " % \
                (ngroups, self.nframes, self.groupgap)
            strg += "gives an integration time of %.2fs." % time
            self.logger.info( strg )
                
        return time

    def _time_to_groups(self, time, subarray=None, burst_mode=False,
                        frame_time=None):
        """
        
        Convert an integration time to number of groups.
        
        """
        # Preserve the requested integration time.
        self.inttime_req = float(time)
        # Define the number of groups from the readout mode and integration
        # time provided, rounding the number of groups up so the integration
        # time is at least the amount specified. If avggrps is not 1 the
        # number is also rounded up to the nearest whole multiple of avggrps.
        # There must be at least one group.
        if frame_time is None:
            ftime = self.detector.frame_time(
                                    self.samplesum,
                                    self.sampleskip,
                                    refpixsampleskip=self.refpixsampleskip,
                                    subarray=self.subarray,
                                    burst_mode=self.subarray_burst_mode)
        else:
            ftime = frame_time
        gtime = ftime * self.nframes
        dtime = ftime * self.groupgap
        ngroups = int(np.ceil((self.inttime_req+dtime) / (gtime+dtime)))
        if ngroups < 1:
            ngroups = 1
        if self.avggrps > 1:
            ngroups = int(np.ceil(ngroups/self.avggrps) * self.avggrps)
        if ngroups < 2:
            self.groupgap = 0
            dtime = 0.0
            
        # Record the actual integration time.
        self.inttime = (ngroups * gtime) + ((ngroups-1) * dtime)
            
        if self._verbose > 2:
            if subarray is None:
                substr = 'FULL'
            else:
                substr = subarray
            if burst_mode:
                burststr = " (burst mode)"
            else:
                burststr = ""
            strg = "samplesum=%d, sampleskip=%d and subarray=%s%s gives frame time=%.3fs; " % \
                (self.samplesum, self.sampleskip, substr, burststr, ftime)
            strg +=" Integration time of %.2fs with nframes=%d groupgap=%d " % \
                (time, self.nframes, self.groupgap)
            if ngroups > 1:
                strg += "converts to %d groups." % ngroups
            else:
                strg += "converts to %d group." % ngroups
            self.logger.info( strg )
                
        return ngroups

    def get_exposure_times(self):
        """
        
        Return the exposure time metadata to the caller
        
        :Returns:
        
        (exposure_time, duration, start_time, mid_time, end_time): tuple of 5 floats
            The exposure time in seconds, clock duration in seconds, exposure
            start time, mid time and end time in MJD days. Undefined values are
            returned None.
       
        """
        # There must be some exposure data containing the end time.
        if self.exposure_data is None:
            strg = "Exposure data not defined - " + \
                "use integration or exposure first."
            raise AttributeError(strg)
        
        return self.exposure_data.get_exposure_times()
          
    def write_data(self, filename, datashape='hypercube', overwrite=False):
        """
        
        Write the simulated data to a given output FITS file.
        
        :Parameters:
        
        filename: string
            The name of the file to be created.
        datashape: string, optional, default='hypercube'
            The SCI data shape to be written.
            
            * 'hypercube' - write the SCI data to a 4 dimensional FITS
              image with separate columns x rows x groups x integrations
              dimensions.
            * 'cube' - append the groups and integrations to make a
              3-dimensional FITS image with columns x rows x (groups and
              integrations) dimensions.
            * 'slope' - combine the groups and integrations with a crude
              straight line fit to make slope data, contained in a
              2-dimensional FITS image with columns x rows dimensions.

        overwrite: bool, optional, default=False
            Parameter passed to pyfits.HDUlist.writeto
            
        :Prerequisites:
        
        Can only be used after the exposure data have been generated by
        the integration or exposure methods.
        
        :Raises:
        
        AttributeError
            Raised if no exposure data exists.
        
        """
        # There must be some exposure data to write out.
        if self.exposure_data is None:
            strg = "Exposure data not defined - " + \
                "use integration or exposure first."
            raise AttributeError(strg)

        # Write the exposure data to the given output file with the given
        # file format and shape.
        if self.fileformat.upper() == 'STSCI':
            if datashape == 'cube' or datashape == 'CUBE':
                # The exposure data must be crunched down into a cube.
                cube_data = self.exposure_data.cube_data()
                if self.include_pixeldq:
                    cube_model = MiriMeasuredModel(data=cube_data,
                                            dq=self.exposure_data.pixeldq)
                else:
                    cube_model = MiriMeasuredModel(data=cube_data)
                # Copy the metadata.
                cube_model.copy_metadata(self.exposure_data)
                # The new exposure data has only 3 WCS aces
                cube_model.meta.wcsinfo.wcsaxes = 3
                # Write the cube data to the given output file.
                cube_model.save(filename, overwrite=overwrite)
                # Tidy up the temporary cube model.
                del cube_data, cube_model
            elif datashape == 'slope' or datashape == 'SLOPE':
                # The exposure data must be straight-line fitted to make slope data.
                slope_data = self.exposure_data.slope_data(diff_only=True)
                if self.include_pixeldq:
                    slope_model = MiriMeasuredModel(data=slope_data,
                                            dq=self.exposure_data.pixeldq)
                else:
                    slope_model = MiriMeasuredModel(data=slope_data)

                # Copy the metadata.
                # TODO: This does not copy the simulation metadata because it
                # is not present the the MiriMeasuredModel schema.
                slope_model.copy_metadata(self.exposure_data)
                # The new slope data has only 2 WCS aces
                cube_model.meta.wcsinfo.wcsaxes = 2
                 # Write the cube data to the given output file.
                slope_model.save(filename, overwrite=overwrite)
                # Tidy up the temporary cube model.
                del slope_data, slope_model
            else:
                # Leave the data in hypercube format.         
                # Write the exposure data to the given output file.
                self.exposure_data.save(filename, overwrite=overwrite)
        else:
            self.exposure_data.save(filename, fileformat=self.fileformat,
                                    datashape=datashape, overwrite=overwrite)
        
        # Delete the exposure data object so a new one can be created
        # next time an exposure is started.
        del self.exposure_data
        self.exposure_data = None
        
    def __str__(self):
        """
        
        Returns a string describing the SensorChipAssembly object.
        
        """
        strg = "SensorChipAssembly: Detector ID %s, name %s." % \
            (self._sca["SCA_ID"], self._sca["DETECTOR"])
        strg += "\n" + self.readout_mode_str(prefix='  ')
        strg += "\n" + self.temperature_str(prefix='  ')
        strg += "\n" + self.cosmic_ray_str(prefix='  ')
        if self.detector is not None and self._verbose > 2:
            strg += "\n" + self.detector.__str__()
        return strg
    
    def readout_mode_str(self, prefix=''):
        """
        
        Returns a string describing the readout mode.
        
        """
        strg = prefix + "Detector readout mode is " + \
            "%s (samplesum=%d, sampleskip=%d, nframe=%d, groupgap=%s) " % \
            (self.readout_mode, self.samplesum, self.sampleskip,
             self.nframes, self.groupgap)
        strg += "\n%swith %d integrations " % (prefix, self.nints)
        
        if self.time_mode == 'groups_to_time':
            strg += "and ngroups=%d defined explicitly." % self.ngroups
        elif self.time_mode == 'time_to_groups':
            if self.ngroups is None:
                strg += "and ngroups to be defined from the " + \
                    "integration time of %.2f seconds." % self.inttime
            else:
                strg += "ngroups=%d defined from the " % self.ngroups
                strg += "integration time of %.2f seconds." % self.inttime        
        else:
            strg += "and ngroups=%d defined by default." % self.ngroups

        if self.subarray is None:
            strg += "\n%sDetector subarray mode is %s." % \
                (prefix, self.subarray_str)
        else:
            strg += "\n%sDetector subarray mode is %s " % \
                (prefix, self.subarray_str)
            strg += "(%d %d %d %d)." % self.subarray
        return strg

    def simulate_files(self, inputfile, outputfile, detectorid, scale=1.0,
            fringemap=None, readout_mode=None, subarray=None, burst_mode=True,
            frame_time=None, inttime=None, ngroups=None, nints=None,
            start_time=None, wait_time=0.0, temperature=None,
            cosmic_ray_mode=None, fileformat='STScI',
            datashape='hypercube', include_pixeldq=True, include_groupdq=False,
            overwrite=False, qe_adjust=True, simulate_poisson_noise=True,
            simulate_read_noise=True, simulate_ref_pixels=True,
            simulate_bad_pixels=True, simulate_dark_current=True,
            simulate_flat_field=True, simulate_gain=True,
            simulate_nonlinearity=True, simulate_drifts=True,
            simulate_latency=True, cdp_ftp_path=SIM_CDP_FTP_PATH,
            readnoise_version='', bad_pixels_version='',
            flat_field_version='', linearity_version='', gain_version='',
            makeplot=False, seedvalue=None, verbose=2):
        """
    
        Runs the MIRI SCA simulator on the given input file, generating the
        given output file.
                 
        :Parameters:
    
        inputfile: string or list of strings
            If a string, the name of the FITS file containing detector
            illumination data (normally created by another MIRI simulator).
            If a list of strings, a list of files to be processed.
        outputfile: string or list of strings
            If a string, the name of the output file to contain the
            simulated SCA data.
            If a list, the 
        detectorid: string
            Detector ID, identifying a particular detector.
            The MIRI instrument has three detectors: 'MIRIMAGE',
            'MIRIFULONG' and 'MIRIFUSHORT'. (These correspond to the imager
            and the long and short wavelength arms of the MRS respectively.)
        scale: float, optional, default=1.0
            An optional scale factor to apply to the intensity data.
            This is for debugging and testing only - the input data
            should already be scaled to photons/second/pixel.
        fringemap: string, optional
            The name of a file containing a fringe map to be used to
            modulate the input illumination. If not specified, no fringe
            map will be used. 
        readout_mode: string, optional
            Readout mode, which can be one of the following common options:
        
            * 'SLOW' - 10 samples per readout and defaults of ngroups=10
               nints=1.
            * 'FAST' - 1 sample per readout and defaults of ngroups=1 and
              nints=10.
            * 'FASTINTAVG' - same as FAST but with groups of 4 integrations
              averaged.
            * 'FASTGRPAVG' - same as FAST but with groups of 4 groups
              averaged.
          
            The following unusual options are also available for testing:
        
            * 'FASTGRPGAP' - a non-MIRI mode similar to FAST mode but with
              4 frames per group and a gap of 8 frames between each group.
            * 'SLOWINTAVG' - same as SLOW but with groups of 4 integrations
              averaged and default ngroups=1.
            * 'SLOWGRPAVG' - same as SLOW but with groups of 4 groups
              averaged and default ngroups=4.
            * 'SLOWGRPGAP' - a non-MIRI mode similar to SLOW mode but with
              4 frames per group and a gap of 8 frames between each group.
          
            If this parameter is not explicitly given it will be obtained
            from the FITS header of the input file. Failing that, it will
            be obtained from the detector properties default.
        subarray: string, optional
            Detector subarray mode for output. This can be one 'FULL',
            'MASK1550', 'MASK1140', 'MASK1065', 'MASKLYOT', 'BRIGHTSKY',
            'SUB256', 'SUB128', 'SUB64' or 'SLITLESSPRISM', etc. 'FULL' is
            full-frame and the other modes read out portions of the detector
            as described in the MIRI Operational Concept Document.
            The simulator can also accept the other subarray modes defined
            in detector_properties.py for test purposes.
            If this parameter is not explicitly given it will be obtained
            from the FITS header of the input file (unless the input data
            specifies a non-standard subarray). Failing that, it will be
            obtained from the detector properties default (FULL).
        frame_time: float, optional
            The detector frame time, in seconds.
            If specified, this parameter overrides the frame time obtained
            from the detector readout mode and subarray. This can be
            used, for example, to simulate the timing of full frame
            exposures with subarray-sized data (to save memory). If None,
            the frame time obtained from the current readout mode and
            subarray is used.
        inttime: float, optional
            The integration time in seconds to be simulated. This parameter
            will be ignored if ngroups is provided as well.
            *NOTE: Any requested integration time will be rounded up to
            the time resulting from the nearest whole number of groups.*
        ngroups: int, optional
            The number of readout groups. If None, this is derived from
            the integration time and readout mode. Otherwise the parameter
            overrides the integration time and sets the number of groups
            directly. There must be at least one group.
        nints: int, optional
            The number of integrations per exposure. It must be at least 1.
            If None, the default set by the readout mode is used.
            The total exposure time is nints x inttime.
        start_time: string or float, optional
            The required clock time of the start of the exposure (MJD days).
            Strings other than 'NOW' are converted to floating point.
            If set to 'NOW', the current date-time is obtained from
            the system clock. By default, the internally stored clock
            time is used.
        wait_time: float, optional
            The wait time in seconds that has elapsed since the previous
            exposure. The default is 0.0 seconds.
        temperature: float, optional, default=detector target temperature
            The temperature of the detector, which will determine the dark
            current and readout noise.
        cosmic_ray_mode: string, optional, default=cosmic ray properties
            The cosmic ray environment mode to be simulated. Available
            modes are:
        
            * 'NONE' - No cosmic rays.
            * 'SOLAR_MIN' - Solar minimum
            * 'SOLAR_MAX' - Solar maximum
            * 'SOLAR_FLARE' - Solar flare (worst case scenario)

            If this parameter is not explicitly given it will be obtained
            from the FITS header of the input file. Failing that, it will
            be obtained from the cosmic ray properties default.
        fileformat: string, optional, default='STScI'
            The kind of file format to be written.
            
            * 'STScI' - use the STScI level 1 model for the JWST
              DMS pipeline.
            * 'FITSWriter' - emulate the format written by the FITSWriter
              during MIRI VM, FM and CV tests and read by the DHAS.
              
        datashape: string, optional, default='hypercube'
            The SCI data shape to be written.
            
            * 'hypercube' - write the SCI data to a 4 dimensional FITS image
              with separate columns x rows x groups x integrations
              dimensions.
            * 'cube' - append the groups and integrations to make a 3
              dimensional FITS image with columns x rows x (groups and
              integrations) dimensions.
            * 'slope' - combine the groups and integrations with a crude
              straight line fit to make slope data, contained in a
              2-dimensional FITS image with columns x rows dimensions.
          
        include_pixeldq: boolean, optional, default=True
            A flag that may be used to switch on the inclusion of the
            PIXELDQ data array in the output exposure data.
            By default, this array is included (and contains the bad pixel
            mask used to generate the simulated data).
        include_groupdq: boolean, optional, default=False
            A flag that may be used to switch on the inclusion of the
            GROUPDQ data array in the output exposure data.
            By default, this array is not included.
        overwrite: bool, optional, default=False
            Parameter passed to pyfits.HDUlist.writeto
        qe_adjust: boolean, optional, default=True
            A flag that may be used to switch off quantum efficiency
            adjustment (for example to observe what effects in a simulation
            are caused by QE). *NOTE: When QE adjustment is turned off,
            the input illumination is assumed to be in electrons/second.*
        simulate_poisson_noise: boolean, optional, default=True
            A flag that may be used to switch off Poisson noise (for example
            to observe what effects in a simulation are caused by Poisson
            noise).
        simulate_read_noise: boolean, optional, default=True
            A flag that may be used to switch off read noise (for example
            to observe what effects in a simulation are caused by read
            noise).
        simulate_ref_pixels: boolean, optional, default=True
            A flag that may be used to switch off the inclusion of reference
            pixels in the data. 
        simulate_bad_pixels: boolean, optional, default=True
            A flag that may be used to switch off the inclusion of bad
            pixels in the data, even if a bad pixel map containing bad pixels
            is specified in the detector properties.
        simulate_dark_current: boolean, optional, default=True
            A flag that may be used to switch off the addition of dark
            current (for example to observe what effects in a simulation are
            caused by dark current).
        simulate_flat_field: boolean, optional, default=True
            A flag that may be used to switch off the simulation of the pixel
            flat-field (for example to observe the effect of quantum
            efficiency in isolation).
        simulate_gain: boolean, optional, default=True
            A flag that may be used to switch off the bias and gain effects.
            *Note that when this flag is False the ratio of DNs to electrons
            is exactly 1.0*
        simulate_nonlinearity: boolean, optional, default=True
            A flag that may be used to switch off non-linearity effects
            (for example to experiment with jump detection on perfectly
            linear data).
        simulate_drifts: boolean, optional, default=True
            A flag that may be used to switch off the simulation of
            detector drifts, such as the zeropoint drift.
        simulate_latency: boolean, optional, default=True
            A flag that may be used to switch off the simulation of
            detector latency and persistence effects.
        cdp_ftp_path: str, optional, default=None
            If specified, a list of folders (or folders) on the SFTP host
            where the MIRI CDPs are held to be searched, consisting of a
            list of folder names separated by a ":" delimiter.
            Examples: 'CDP', 'CDPSIM', 'CDPSIM:CDP:CDPTMP'
            If not specified, the default CDP repository at Leuven is used.
        readnoise_version: string, optional, default=''
            A specific readnoise CDP version number of the form 'x.y.z'.
        bad_pixels_version: string, optional, default=''
            A specific bad pixel mask CDP version number of the form 'x.y.z'.
        flat_field_version: string, optional, default=''
            A specific pixel flat-field CDP version number of the form 'x.y.z'.
        linearity_version: string, optional, default=''
            A specific nonlinearity CDP version number of the form 'x.y.z'.
        gain_version: string, optional, default=''
            A specific gain CDP version number of the form 'x.y.z'.
        makeplot: boolean, optional, default=False
            Plotting flag. Activates plotting of data when True.
        seedvalue: int, optional, default=None
            The seed to be sent to the np.random number generator before
            generating the test data.
            If not specified, a value of None will be sent, which
            randomises the seed.
        verbose: int, optional, default=2
            Verbosity level. Activates print statements when non-zero.
        
            * 0 - no output at all except for error messages
            * 1 - warnings and errors only
            * 2 - normal output
            * 3, 4, 5 - additional commentary
            * 6, 7, 8 - extra debugging information
        
        :Raises:
    
        ValueError
            Raised if any of the simulation parameters are out of range.
            Also raised if the value of a parameter is invalid or
            inappropriate.
        TypeError
            Raised if any of the simulation parameters are of the
            wrong type, size or shape.
        KeyError
            Raised if any of the simulation parameters do not contain
            a recognised keyword.
        IndexError
            Raised if an attempt is made to access beyond the bounds of
            the data.
        IOError
            Raised if a file cannot be read, interpreted or written.
        ImportError
            A delayed ImportError is raised if there is an attempt to use
            an optional library (such as matplotlib) which is not
            available. The software fails immediately if a compulsory
            library is not available.
        AttributeError
            Raised if simulation methods are executed in the wrong order,
            meaning that a necessary attribute is missing. A programming
            error.
        
        """
        if verbose > 1:
            _report_sca_parameters(inputfile, outputfile, detectorid,
                                   readout_mode, fringemap,
                                   fileformat, datashape, qe_adjust,
                                   simulate_poisson_noise, simulate_read_noise,
                                   simulate_ref_pixels, simulate_bad_pixels,
                                   simulate_dark_current, simulate_flat_field,
                                   simulate_gain, simulate_nonlinearity,
                                   simulate_drifts, simulate_latency,
                                   cdp_ftp_path,
                                   readnoise_version, bad_pixels_version,
                                   flat_field_version, linearity_version,
                                   gain_version,
                                   logger=self.logger)

        # Set the seed for the np.random function.
        np.random.seed(seedvalue)

        # Extract the properties of the particular sensor chip assembly
        # being simulated.
        try:
            fpm = detector_properties.get('DETECTORS_DICT', str(detectorid))
        except KeyError:
            strg = "%s is not a known detector ID." % str(detectorid)
            raise KeyError(strg)

        # The simulation may be applied either to a single file or a list of
        # files. If a single file name has been specified, convert it to a list.
        if not isinstance(inputfile, (tuple,list)):
            inputfile = [inputfile]
            outputfile = [outputfile]
        
        # If any of these arguments are explicitly set to None they need
        # to be defaulted. The default values are either extracted from
        # the FITS header of the (first) input file or, if not found, set
        # to a fixed default.
        firstfile = inputfile[0]
        header = get_file_header(firstfile)
        (readout_mode, subarray, frame_time, temperature, cosmic_ray_mode) = \
            _get_parameter_defaults(fpm, header, readout_mode, subarray,
                                    frame_time, temperature, cosmic_ray_mode,
                                    verbose=verbose, logger=self.logger)
    
        # Set up the required detector parameters.
        self.setup(detectorid, readout_mode=readout_mode, subarray=subarray,
              burst_mode=burst_mode, inttime=inttime, ngroups=ngroups,
              nints=nints, temperature=temperature,
              cosmic_ray_mode=cosmic_ray_mode, fileformat=fileformat,
              include_pixeldq=include_pixeldq, include_groupdq=include_groupdq,
              qe_adjust=qe_adjust,
              simulate_poisson_noise=simulate_poisson_noise,
              simulate_read_noise=simulate_read_noise,
              simulate_ref_pixels=simulate_ref_pixels,
              simulate_bad_pixels=simulate_bad_pixels,
              simulate_dark_current=simulate_dark_current,
              simulate_flat_field=simulate_flat_field,
              simulate_gain=simulate_gain,
              simulate_nonlinearity=simulate_nonlinearity,
              simulate_drifts=simulate_drifts,
              simulate_latency=simulate_latency,
              cdp_ftp_path=cdp_ftp_path,
              readnoise_version=readnoise_version,
              bad_pixels_version=bad_pixels_version,
              flat_field_version=flat_field_version, 
              linearity_version=linearity_version, 
              gain_version=gain_version,
              makeplot=makeplot, verbose=verbose)
        for ii in range(0, len(inputfile)):
            infile = inputfile[ii]
            outfile = outputfile[ii]
            if verbose > 1:
                separator = "Exposure %d:" % (ii+1)
                if outfile:
                    self.logger.info( "\n%s %s --> %s" % (separator, infile, outfile) )
                else:
                    self.logger.info( "\n%s %s --> (no output file)" % (separator, infile) )

            # Read the detector illumination from the given FITS file,
            # scaling if it required.
            self.read_data(infile, scale=scale)
    
            # Read the fringe map if a name has been provided.
            if fringemap is not None and fringemap:
                self.read_fringe_map(fringemap, ftype='FITS')

            # Wait for the given elapsed time.
            if wait_time is not None and wait_time > 0.0:
                self.wait(wait_time)

            # Simulate an exposure and return some simulated data.
            simulated_data = self.exposure(frame_time=frame_time,
                                           start_time=start_time)
    
            # Report the exposure times.
            if verbose > 1:
                (exposure_time, duration, start_time, mid_time, end_time) = \
                    self.get_exposure_times()
                strg = "Exposure time %.2fs (duration %.2fs) " % \
                    (exposure_time, duration)
                if verbose > 2:
                    strg += "started at %.2f and finished at %.2f" % \
                        (start_time, end_time)
                self.logger.info( strg )
    
            # Plot the simulated data if requested.
            if makeplot:
                strg = "Simulated exposure data from %s" % inputfile
                self.plot(description=strg)
                if verbose > 3:
                    # Development and testing - plot a ramp for the central pixel
                    strg2 = "\n%s" % inputfile
                    self.plot_ramp(simulated_data.shape[0]/2,
                                  simulated_data.shape[1]/2, strg2)

            if outfile:
                # Write the results to a data cube or level 1 FITS file.
                if verbose > 1:
                    if fileformat == 'FITSWriter':
                        self.logger.info(
                            "Writing FITSWriter fileformat FITS file: " + \
                            outfile )
                    elif fileformat == 'STSCI' or fileformat == 'STScI':
                        strg = "Writing level 1 FITS file matching STScI ramp data model"
                        if self.include_pixeldq:
                            strg += " +PIXELDQ"
                        if self.include_groupdq:
                            strg += " +GROUPDQ"
                        strg += ": "
                        strg += outfile
                        self.logger.info(strg)
                    else:
                        self.logger.info(
                            "Writing OLD FORMAT level 1 FITS file: " + outfile )
                self.write_data(outfile, datashape=datashape, overwrite=overwrite)

    def simulate_pipe(self, illumination_map, scale=1.0,
                      fringemap=None, readout_mode=None, subarray=None,
                      burst_mode=True, frame_time=None,
                      inttime=None, ngroups=None, nints=None,
                      start_time=None, wait_time=0.0, temperature=None,
                      cosmic_ray_mode=None, include_pixeldq=True,
                      include_groupdq=False, overwrite=False, qe_adjust=True,
                      simulate_poisson_noise=True, simulate_read_noise=True,
                      simulate_ref_pixels=True, simulate_bad_pixels=True,
                      simulate_dark_current=True, simulate_flat_field=True,
                      simulate_gain=True, simulate_nonlinearity=True,
                      simulate_drifts=True, simulate_latency=True,
                      cdp_ftp_path=SIM_CDP_FTP_PATH,
                      readnoise_version='', bad_pixels_version='',
                      flat_field_version='', linearity_version='',
                      gain_version='',
                      makeplot=False, seedvalue=None, verbose=2):
        """
    
        Runs the MIRI SCA simulator on the given MiriIluminationModel
        and returns a MiriExposureModel
        This is an alternative to the file-based method, simulate_files(),
        which can be used by pipeline code which needs to convert one
        data model into another.
        
        NOTE: The clear_exposure_data() method can be used to delete
        the internal reference to the exposure data and save memory in
        between simulations.
        
        :Caveats:
        
        It is possible to create a MiriIlluminationModel object of any
        size and shape and give it to this function, and it is common to
        test the simulation using small datasets. Please note the following
        caveats when giving SCASim arbitrary-sized illumination arrays or
        arbitrary parameter settings:
        
           * If you give SCASim an illumination array of arbitrary size and
             a subarray mode of 'FULL', SCASim will create a detector with
             the same number of pixels as the illumination array. If you
             specify a particular subarray mode, the input array must either
             be full-sized (1024x1024) or be exactly the same size as the
             named subarray.
           * The frame time of the detector readout depends on the number
             of pixels simulated - the smaller the detector the faster the
             frame time. The frame time also depends on whether reference
             pixels are included (by setting the simulate_ref_pixels flag).
             Therefore, to make accurate timing tests or flux tests, you
             need to provide a full-sized array (1024x1024) and use
             simulate_ref_pixels=True. Be aware that the setting of the
             qe_adjust flag will affect the measured flux level.
           * Some simulation steps (bad pixels, dark current, pixel
             flat-field, and gain) use MIRI calibration data products (CDPs).
             Results are unpredictable if the CDP has been defined for a
             different-sized detector than the one being simulated. If in
             doubt, ensure the input array is full-size or sized according
             to a named subarray mode.
                 
        :Parameters:
    
        illumination_map: MiriIlluminationModel object
            A MIRI illumination map object which describes the input
            illumination.
        scale: float, optional, default=1.0
            An optional scale factor to apply to the intensity data.
            This is for debugging and testing only - the input data
            should already be scaled to photons/second/pixel.
        fringemap: string, optional
            The name of a file containing a fringe map to be used to
            modulate the input illumination. If not specified, no fringe
            map will be used. 
        readout_mode: string, optional
            Readout mode, which can be one of the following common options:

            * 'SLOW' - 10 samples per readout and defaults of ngroups=10
              and nints=1.
            * 'FAST' - 1 sample per readout and defaults of ngroups=1 and
              nints=10.
            * 'FASTINTAVG' - same as FAST but with groups of 4 integrations
              averaged.
            * 'FASTGRPAVG' - same as FAST but with groups of 4 groups
              averaged.
          
            The following unusual options are also available for testing:
        
            * 'FASTGRPGAP' - a non-MIRI mode similar to FAST mode but with
              4 frames per group and a gap of 8 frames between each group.
            * 'SLOWINTAVG' - same as SLOW but with groups of 4 integrations
              averaged and default ngroups=1.
            * 'SLOWGRPAVG' - same as SLOW but with groups of 4 groups
              averaged and default ngroups=4.
            * 'SLOWGRPGAP' - a non-MIRI mode similar to SLOW mode but with
              4 frames per group and a gap of 8 frames between each group.
        
            If this parameter is not explicitly given it will be obtained
            from the FITS header of the input file. Failing that, it will
            be obtained from the detector properties default.
        subarray: string, optional
            Detector subarray mode for output. This can be one 'FULL',
            'MASK1550', 'MASK1140', 'MASK1065', 'MASKLYOT', 'BRIGHTSKY',
            'SUB256', 'SUB128', 'SUB64' or 'SLITLESSPRISM', etc. 'FULL' is
            full-frame and the other modes read out portions of the detector
            as described in the MIRI Operational Concept Document.
            The simulator can also accept the other subarray modes defined
            in detector_properties.py for test purposes.
            If this parameter is not explicitly given it will be obtained
            from the FITS header of the input file (unless the input data
            specifies a non-standard subarray). Failing that, it will be
            obtained from the detector properties default (FULL).
        frame_time: float, optional
            The detector frame time, in seconds.
            If specified, this parameter overrides the frame time obtained
            from the detector readout mode and subarray. This can be
            used, for example, to simulate the timing of full frame
            exposures with subarray-sized data (to save memory). If None,
            the frame time obtained from the current readout mode and
            subarray is used.
        inttime: float, optional
            The integration time in seconds to be simulated. This parameter
            will be ignored if ngroups is provided as well.
            *NOTE: Any requested integration time will be rounded up to
            the time resulting from the nearest whole number of groups.*
        ngroups: int, optional
            The number of readout groups. If None, this is derived from
            the integration time and readout mode. Otherwise the parameter
            overrides the integration time and sets the number of groups
            directly. There must be at least one group.
        nints: int, optional
            The number of integrations per exposure. It must be at least 1.
            If None, the default set by the readout mode is used.
            The total exposure time is nints x inttime.
        start_time: string or float, optional
            The required clock time of the start of the exposure (MJD days).
            Strings other than 'NOW' are converted to floating point.
            If set to 'NOW', the current date-time is obtained from
            the system clock. By default, the internally stored clock
            time is used.
        wait_time: float, optional
            The wait time in seconds that has elapsed since the previous
            exposure. The default is 0.0 seconds.
        temperature: float, optional, default=detector target temperature
            The temperature of the detector, which will determine the dark
            current and readout noise.
        cosmic_ray_mode: string, optional
            The cosmic ray environment mode to be simulated. Available
            modes are:
        
            * 'NONE' - No cosmic rays.
            * 'SOLAR_MIN' - Solar minimum
            * 'SOLAR_MAX' - Solar maximum
            * 'SOLAR_FLARE' - Solar flare (worst case scenario)

            If this parameter is not explicitly given it will be obtained
            from the FITS header of the input file. Failing that, it will
            be obtained from the cosmic ray properties default.
        include_pixeldq: boolean, optional, default=True
            A flag that may be used to switch on the inclusion of the
            PIXELDQ data array in the output exposure data.
            By default, this array is included (and contains the bad pixel
            mask used to generate the simulated data).
        include_groupdq: boolean, optional, default=False
            A flag that may be used to switch on the inclusion of the
            GROUPDQ data array in the output exposure data.
            By default, this array is not included.
        qe_adjust: boolean, optional, default=True
            A flag that may be used to switch off quantum efficiency
            adjustment (for example to observe what effects in a simulation
            are caused by QE). *NOTE: When QE adjustment is turned off,
            the input illumination is assumed to be in electrons/second.*
        simulate_poisson_noise: boolean, optional, default=True
            A flag that may be used to switch off Poisson noise (for example
            to observe what effects in a simulation are caused by Poisson
            noise).
        simulate_read_noise: boolean, optional, default=True
            A flag that may be used to switch off read noise (for example
            to observe what effects in a simulation are caused by read
            noise).
        simulate_ref_pixels: boolean, optional, default=True
            A flag that may be used to switch off the inclusion of reference
            pixels in the data. 
        simulate_bad_pixels: boolean, optional, default=True
            A flag that may be used to switch off the inclusion of bad
            pixels in the data, even if a bad pixel map containing bad pixels
            is specified in the detector properties.
        simulate_dark_current: boolean, optional, default=True
            A flag that may be used to switch off the addition of dark
            current (for example to observe what effects in a simulation are
            caused by dark current).
        simulate_flat_field: boolean, optional, default=True
            A flag that may be used to switch off the simulation of the pixel
            flat-field (for example to observe the effect of quantum
            efficiency in isolation).
        simulate_gain: boolean, optional, default=True
            A flag that may be used to switch off the bias and gain effects.
            *Note that when this flag is False the ratio of DNs to electrons
            is exactly 1.0*
        simulate_nonlinearity: boolean, optional, default=True
            A flag that may be used to switch off non-linearity effects
            (for example to experiment with jump detection on perfectly
            linear data).
        simulate_drifts: boolean, optional, default=True
            A flag that may be used to switch off the simulation of
            detector drifts, such as the zeropoint drift.
        simulate_latency: boolean, optional, default=True
            A flag that may be used to switch off the simulation of
            detector latency and persistence effects.
        cdp_ftp_path: str, optional, default=None
            If specified, a list of folders (or folders) on the SFTP host
            where the MIRI CDPs are held to be searched, consisting of a
            list of folder names separated by a ":" delimiter.
            Examples: 'CDP', 'CDPSIM', 'CDPSIM:CDP:CDPTMP'
            If not specified, the default CDP repository at Leuven is used.
        cdp_ftp_path: str, optional, default=None
            If specified, a list of folders (or folders) on the SFTP host
            where the MIRI CDPs are held to be searched, consisting of a
            list of folder names separated by a ":" delimiter.
            Examples: 'CDP', 'CDPSIM', 'CDPSIM:CDP:CDPTMP'
            If not specified, the default CDP repository at Leuven is used.
        readnoise_version: string, optional, default=''
            A specific readnoise CDP version number of the form 'x.y.z'.
        bad_pixels_version: string, optional, default=''
            A specific bad pixel mask CDP version number of the form 'x.y.z'.
        flat_field_version: string, optional, default=''
            A specific pixel flat-field CDP version number of the form 'x.y.z'.
        linearity_version: string, optional, default=''
            A specific nonlinearity CDP version number of the form 'x.y.z'.
        gain_version: string, optional, default=''
            A specific gain CDP version number of the form 'x.y.z'.
        makeplot: boolean, optional, default=False
            Plotting flag. Activates plotting of data when True.
        seedvalue: int, optional, default=None
            The seed to be sent to the np.random number generator before
            generating the test data.
            If not specified, a value of None will be sent, which
            randomises the seed.
        verbose: int, optional, default=2
            Verbosity level. Activates print statements when non-zero.
        
            * 0 - no output at all except for error messages
            * 1 - warnings and errors only
            * 2 - normal output
            * 3, 4, 5 - additional commentary
            * 6, 7, 8 - extra debugging information
    
        :Returns:
    
        exposure_map: MiriExposureModel
            A MIRI exposure data model containing the simulated data.
    
        :Raises:
    
        ValueError
            Raised if any of the simulation parameters are out of range.
            Also raised if the value of a parameter is invalid or
            inappropriate.
        TypeError
            Raised if any of the simulation parameters are of the
            wrong type, size or shape.
        KeyError
            Raised if any of the simulation parameters do not contain
            a recognised keyword.
        IndexError
            Raised if an attempt is made to access beyond the bounds of
            the data.
        IOError
            Raised if a file cannot be read, interpreted or written.
        ImportError
            A delayed ImportError is raised if there is an attempt to use
            an optional library (such as matplotlib) which is not
            available. The software fails immediately if a compulsory
            library is not available.
        AttributeError
            Raised if simulation methods are executed in the wrong order,
            meaning that a necessary attribute is missing. A programming
            error.
        
        """
        if verbose > 1:
            _report_sca_parameters(illumination_map, '', '', '', fringemap,
                               '', '', qe_adjust,
                               simulate_poisson_noise, simulate_read_noise,
                               simulate_ref_pixels, simulate_bad_pixels,
                               simulate_dark_current, simulate_flat_field,
                               simulate_gain, simulate_nonlinearity,
                               simulate_drifts, simulate_latency,
                               cdp_ftp_path,
                               readnoise_version, bad_pixels_version,
                               flat_field_version, linearity_version,
                               gain_version,
                               logger=self.logger)

        # Set the seed for the np.random function.
        np.random.seed(seedvalue)

        # Extract the properties of the particular sensor chip assembly
        # being simulated.
        detectorid = illumination_map.meta.instrument.detector
        try:
            fpm = detector_properties.get('DETECTORS_DICT', str(detectorid))
        except KeyError:
            strg = "%s is not a known detector ID." % str(detectorid)
            raise KeyError(strg)

        # Get the metadata from the given data model
        description = 'Metadata extracted from %s' % illumination_map.get_title()
        metadata = Metadata(description)
        #intensity_metadata = Metadata('Intensity metadata')
        #wavelength_metadata = Metadata('Wavelength metadata')
        metadata.from_data_object(illumination_map, hdu_name='PRIMARY')
        #intensity_metadata.from_data_object(illumination_map,
        #                                    hdu_name='INTENSITY')
        #wavelength_metadata.from_data_object(illumination_map,
        #                                     hdu_name='WAVELENGTH')

        # If any of these arguments are explicitly set to None they need
        # to be defaulted. The default values are either extracted from
        # the metadata contained in the data object or, if not found, set
        # to a fixed default.
        (readout_mode, subarray, frame_time, temperature, cosmic_ray_mode) = \
            _get_parameter_defaults(fpm, metadata, readout_mode, subarray,
                                    frame_time, temperature, cosmic_ray_mode,
                                    verbose=verbose, logger=self.logger)

        # Set up the required detector parameters.
        self.setup(detectorid, readout_mode=readout_mode, subarray=subarray,
            burst_mode=burst_mode, inttime=inttime, ngroups=ngroups,
            nints=nints, temperature=temperature,
            cosmic_ray_mode=cosmic_ray_mode,
            include_pixeldq=include_pixeldq, include_groupdq=include_groupdq,
            qe_adjust=qe_adjust,
            simulate_poisson_noise=simulate_poisson_noise,
            simulate_read_noise=simulate_read_noise,
            simulate_ref_pixels=simulate_ref_pixels,
            simulate_bad_pixels=simulate_bad_pixels,
            simulate_dark_current=simulate_dark_current,
            simulate_flat_field=simulate_flat_field,
            simulate_gain=simulate_gain,
            simulate_nonlinearity=simulate_nonlinearity,
            simulate_drifts=simulate_drifts,
            simulate_latency=simulate_latency,
            cdp_ftp_path=cdp_ftp_path,
            readnoise_version=readnoise_version,
            bad_pixels_version=bad_pixels_version,
            flat_field_version=flat_field_version, 
            linearity_version=linearity_version, 
            gain_version=gain_version,
            makeplot=makeplot, verbose=verbose)
   
        # Set up the illumination data from illumination map object.
        self.set_illumination(illumination_map, scale=scale)    
        # Read the fringe map if a name has been provided.
        if fringemap is not None and fringemap:
            self.read_fringe_map(fringemap, ftype='FITS')

        # Wait for the given elapsed time.
        if wait_time is not None and wait_time > 0.0:
            self.wait(wait_time)
    
        # Simulate an exposure and return some simulated data.
        simulated_data = self.exposure(frame_time=frame_time,
                                       start_time=start_time)

        # Report the exposure times.
        if verbose > 1:
            (exposure_time, duration, start_time, mid_time, end_time) = \
                self.get_exposure_times()
            strg = "Exposure time %.2fs (duration %.2fs) " % (exposure_time,
                                                          duration)
            if verbose > 2:
                strg += "started at %.2f and finished at %.2f" % \
                    (start_time, end_time)
            self.logger.info( strg )
    
        # Plot the simulated data if requested.
        if makeplot:
            strg = "Simulated exposure data"
            self.plot(description=strg)
            if verbose > 3:
                # Development and testing - plot a ramp for the central pixel
                self.plot_ramp(simulated_data.shape[0]/2,
                               simulated_data.shape[1]/2)

        # Return the exposure data model.
        exposure_data = self.exposure_data
        return exposure_data
   
    def temperature_str(self, prefix=''):
        """
        
        Returns a string describing the detector temperature
        
        """
        strg = "%sDetector temperature = %.2f K " % (prefix, self.temperature)
        strg += "(which affects dark current and read noise)."
        return strg
    
    def cosmic_ray_str(self, prefix=''):
        """
        
        Returns a string describing the cosmic ray environment.
        
        """
        wordz = self.cosmic_ray_mode.split('+')
        if len(wordz) > 1:
            strg = "%sCosmic ray environment is %s (%s variant)." % \
                (prefix, wordz[0], wordz[1])
        else:
            strg = "%sCosmic ray environment is %s." % \
                (prefix, self.cosmic_ray_mode)
        return strg

    def plot(self, description=''):
        """
        
        Plot the simulated science data. Each set of integration data
        is plotted in a separate pyplot figure and the image read out
        from each group is plotted in a separate subplot.
        
        :Parameters:
        
        description: string, optional
            Additional description to be shown on the plot, if required.
            
        :Requires:
        
        matplotlib.pyplot
    
        ImportError
            Raised if the matplotlib plotting library is not available.
            
        """
        # There must be some exposure data to write out.
        if self.exposure_data is None:
            strg = "Exposure data not defined - " + \
                "use integration or exposure first."
            raise AttributeError(strg)
        
        # Plot the exposure data.
        self.exposure_data.plot(description=description)

    def plot_ramp(self, row, column, description='', frame_time=None,
                  show_ints=False):
        """
        
        Plot a ramp of signal vs integration and group at a particular
        row,column of the simulated data.
        
        :Parameters:
        
        row: int
            The row at which the ramp is to be plotted.
        column: int
            The column at which the ramp is to be plotted.
        description: string, optional
            Additional description to be shown on the plot, if required.
        frame_time: float, optional
            The detector frame time, in seconds.
            If specified, this parameter allows the frame time obtained
            from the detector properties to be overridden. This can be
            used, for example, to simulate the timing of full frame
            data with a subarray. If None, the frame time obtained from
            the detector properties for the current subarray and readout
            mode is used.
        show_ints: boolean, optional, default=False
            Set to True to distinguish the ramps belonging to different
            integrations. Only works when a single row and column is
            specified.
            
        """
        # There must be some exposure data to write out.
        if self.exposure_data is None:
            strg = "Exposure data not defined "
            strg += "- use integration or exposure first."
            raise AttributeError(strg)
        
        # Plot the exposure ramp.
        (exp, elapsed) = self.detector.exposure_time(
                                        self.nints,
                                        self.ngroups,
                                        self.samplesum,
                                        self.sampleskip,
                                        refpixsampleskip=self.refpixsampleskip,
                                        nframes=self.nframes,
                                        groupgap=self.groupgap,
                                        subarray=self.subarray,
                                        burst_mode=self.subarray_burst_mode,
                                        frame_time=frame_time)
        stime = elapsed / (self.nints * self.ngroups)
        self.exposure_data.plot_ramp(row, column, stime=stime,
                                     tunit='seconds', show_ints=show_ints,
                                     description=description)

@six.add_metaclass(Singleton)
class SensorChipAssembly1(SensorChipAssembly):
    # Only one instance of this class is allowed to exist.
    """

    Class Sensor Chip Assembly - Simulates the behaviour of the MIRI
    detectors. The class converts detector illumination data (typically
    provided in a FITS file generated by another MIRI simulator and read
    by the read_data method) and generates simulated detector data,
    which may be written to a FITSWriter or level 1 FITS file by the
    write_data method.
    
    Singleton instance 1

    :Parameters:
    
    See setup method.   
                
    """
    def __init__(self, logger=LOGGER):
        """
         
        Constructor for class SensorChipAssembly1.
         
        :Parameters:
         
        None. The class is a singleton and the constructor is only called once.
         
        """
        super(SensorChipAssembly1, self).__init__(logger=logger)

# Only one instance of this class is allowed to exist.
@six.add_metaclass(Singleton)
class SensorChipAssembly2(SensorChipAssembly):
    """

    Class Sensor Chip Assembly - Simulates the behaviour of the MIRI
    detectors. The class converts detector illumination data (typically
    provided in a FITS file generated by another MIRI simulator and read
    by the read_data method) and generates simulated detector data,
    which may be written to a FITSWriter or level 1 FITS file by the
    write_data method.
    
    Singleton instance 2

    :Parameters:
    
    See setup method.   
                
    """
    def __init__(self, logger=LOGGER):
        """
         
        Constructor for class SensorChipAssembly2.
         
        :Parameters:
         
        None. The class is a singleton and the constructor is only called once.
         
        """
        super(SensorChipAssembly2, self).__init__(logger=logger)


# Only one instance of this class is allowed to exist.
@six.add_metaclass(Singleton)
class SensorChipAssembly3(SensorChipAssembly):
    """

    Class Sensor Chip Assembly - Simulates the behaviour of the MIRI
    detectors. The class converts detector illumination data (typically
    provided in a FITS file generated by another MIRI simulator and read
    by the read_data method) and generates simulated detector data,
    which may be written to a FITSWriter or level 1 FITS file by the
    write_data method.
    
    Singleton instance 3

    :Parameters:
    
    See setup method.   
                
    """
    def __init__(self, logger=LOGGER):
        """
         
        Constructor for class SensorChipAssembly3.
         
        :Parameters:
         
        None. The class is a singleton and the constructor is only called once.
         
        """
        super(SensorChipAssembly3, self).__init__(logger=logger)

#
# Public simulator functions
#
def simulate_sca(inputfile, outputfile, detectorid, scale=1.0, fringemap=None,
                 readout_mode=None, subarray=None, burst_mode=True,
                 frame_time=None, inttime=None, ngroups=None, nints=None,
                 start_time=None, wait_time=0.0, temperature=None,
                 cosmic_ray_mode=None, fileformat='STScI',
                 datashape='hypercube', include_pixeldq=True,
                 include_groupdq=False, overwrite=False, qe_adjust=True,
                 simulate_poisson_noise=True, simulate_read_noise=True,
                 simulate_ref_pixels=True, simulate_bad_pixels=True,
                 simulate_dark_current=True, simulate_flat_field=True,
                 simulate_gain=True, simulate_nonlinearity=True,
                 simulate_drifts=True, simulate_latency=True,
                 cdp_ftp_path=SIM_CDP_FTP_PATH,
                 readnoise_version='', bad_pixels_version='',
                 flat_field_version='', linearity_version='', gain_version='',
                 makeplot=False, seedvalue=None, verbose=2, logger=LOGGER):
    """
    
    Runs the MIRI SCA simulator on the given input file, generating the
    given output file.
                 
    :Parameters:
    
    inputfile: string
        The name of the FITS file containing detector illumination data
        (normally created by another MIRI simulator).
    outputfile: string
        The name of the FITSWriter or level 1 FITS file to contain the
        simulated SCA data.
    detectorid: string
        Detector ID, identifying a particular detector.
        The MIRI instrument has three detectors: 'MIRIMAGE',
        'MIRIFULONG' and 'MIRIFUSHORT'. (These correspond to the imager
        and the long and short wavelength arms of the MRS respectively.)
    scale: float, optional, default=1.0
        An optional scale factor to apply to the intensity data.
        This is for debugging and testing only - the input data
        should already be scaled to photons/second/pixel.
    fringemap: string, optional
        The name of a file containing a fringe map to be used to
        modulate the input illumination. If not specified, no fringe
        map will be used. 
    readout_mode: string, optional
        Readout mode, which can be one of the following common options:
        
        * 'SLOW' - 10 samples per readout and defaults of ngroups=10
          and nints=1.
        * 'FAST' - 1 sample per readout and defaults of ngroups=1 and
          nints=10.
        * 'FASTINTAVG' - same as FAST but with groups of 4 integrations
          averaged.
        * 'FASTGRPAVG' - same as FAST but with groups of 4 groups
          averaged.
          
        The following unusual options are also available for testing:
        
        * 'FASTGRPGAP' - a non-MIRI mode similar to FAST mode but with
          4 frames per group and a gap of 8 frames between each group.
        * 'SLOWINTAVG' - same as SLOW but with groups of 4 integrations
          averaged and default ngroups=1.
        * 'SLOWGRPAVG' - same as SLOW but with groups of 4 groups
          averaged and default ngroups=4.
        * 'SLOWGRPGAP' - a non-MIRI mode similar to SLOW mode but with
          4 frames per group and a gap of 8 frames between each group.
          
        If this parameter is not explicitly given it will be obtained
        from the FITS header of the input file. Failing that, it will
        be obtained from the detector properties default.
    subarray: string, optional
        Detector subarray mode for output. This can be one 'FULL',
        'MASK1550', 'MASK1140', 'MASK1065', 'MASKLYOT', 'BRIGHTSKY',
        'SUB256', 'SUB128', 'SUB64' or 'SLITLESSPRISM', etc. 'FULL' is
        full-frame and the other modes read out portions of the detector
        as described in the MIRI Operational Concept Document.
        The simulator can also accept the other subarray modes defined
        in detector_properties.py for test purposes.
        If this parameter is not explicitly given it will be obtained
        from the FITS header of the input file (unless the input data
        specifies a non-standard subarray). Failing that, it will be
        obtained from the detector properties default (FULL).
    frame_time: float, optional
        The detector frame time, in seconds.
        If specified, this parameter overrides the frame time obtained
        from the detector readout mode and subarray. This can be
        used, for example, to simulate the timing of full frame
        exposures with subarray-sized data (to save memory). If None,
        the frame time obtained from the current readout mode and
        subarray is used.
    inttime: float, optional
        The integration time in seconds to be simulated. This parameter
        will be ignored if ngroups is provided as well.
        *NOTE: Any requested integration time will be rounded up to
        the time resulting from the nearest whole number of groups.*
    ngroups: int, optional
        The number of readout groups. If None, this is derived from
        the integration time and readout mode. Otherwise the parameter
        overrides the integration time and sets the number of groups
        directly. There must be at least one group.
    nints: int, optional
        The number of integrations per exposure. It must be at least 1.
        If None, the default set by the readout mode is used.
        The total exposure time is nints x inttime.
    start_time: string or float, optional
        The required clock time of the start of the exposure (MJD days).
        Strings other than 'NOW' are converted to floating point.
        If set to 'NOW', the current date-time is obtained from
        the system clock. By default, the internally stored clock
        time is used.
    wait_time: float, optional
        The wait time in seconds that has elapsed since the previous
        exposure. The default is 0.0 seconds.
    temperature: float, optional, default=detector target temperature
        The temperature of the detector, which will determine the dark
        current and readout noise.
    cosmic_ray_mode: string, optional, default=cosmic ray properties
        The cosmic ray environment mode to be simulated. Available
        modes are:
        
        * 'NONE' - No cosmic rays.
        * 'SOLAR_MIN' - Solar minimum
        * 'SOLAR_MAX' - Solar maximum
        * 'SOLAR_FLARE' - Solar flare (worst case scenario)

        If this parameter is not explicitly given it will be obtained
        from the FITS header of the input file. Failing that, it will
        be obtained from the cosmic ray properties default.
    fileformat: string, optional, default='STScI'
        The kind of file format to be written.
            
        * 'STScI' - use the STScI level 1 model for the JWST
          DMS pipeline.
        * 'FITSWriter' - emulate the format written by the FITSWriter
          during MIRI VM, FM and CV tests and read by the DHAS.
              
    datashape: string, optional, default='hypercube'
        The SCI data shape to be written.
            
        * 'hypercube' - write the SCI data to a 4 dimensional FITS image
          with separate columns x rows x groups x integrations
          dimensions.
        * 'cube' - append the groups and integrations to make a 3
          dimensional FITS image with columns x rows x (groups and
          integrations) dimensions.
          
    include_pixeldq: boolean, optional, default=True
        A flag that may be used to switch on the inclusion of the
        PIXELDQ data array in the output exposure data.
        By default, this array is included (and contains the bad pixel
        mask used to generate the simulated data).
    include_groupdq: boolean, optional, default=False
        A flag that may be used to switch on the inclusion of the
        GROUPDQ data array in the output exposure data.
        By default, this array is not included.
    overwrite: bool, optional, default=False
        Parameter passed to pyfits.HDUlist.writeto
    qe_adjust: boolean, optional, default=True
        A flag that may be used to switch off quantum efficiency
        adjustment (for example to observe what effects in a simulation
        are caused by QE). *NOTE: When QE adjustment is turned off,
            the input illumination is assumed to be in electrons/second.*
    simulate_poisson_noise: boolean, optional, default=True
        A flag that may be used to switch off Poisson noise (for example
        to observe what effects in a simulation are caused by Poisson
        noise).
    simulate_read_noise: boolean, optional, default=True
        A flag that may be used to switch off read noise (for example
        to observe what effects in a simulation are caused by read
        noise).
    simulate_ref_pixels: boolean, optional, default=True
        A flag that may be used to switch off the inclusion of reference
        pixels in the data. 
    simulate_bad_pixels: boolean, optional, default=True
        A flag that may be used to switch off the inclusion of bad
        pixels in the data, even if a bad pixel map containing bad pixels
        is specified in the detector properties.
    simulate_dark_current: boolean, optional, default=True
        A flag that may be used to switch off the addition of dark
        current (for example to observe what effects in a simulation are
        caused by dark current).
    simulate_flat_field: boolean, optional, default=True
        A flag that may be used to switch off the simulation of the pixel
        flat-field (for example to observe the effect of quantum
        efficiency in isolation).
    simulate_gain: boolean, optional, default=True
        A flag that may be used to switch off the bias and gain effects.
        *Note that when this flag is False the ratio of DNs to electrons
        is exactly 1.0*
    simulate_nonlinearity: boolean, optional, default=True
        A flag that may be used to switch off non-linearity effects
        (for example to experiment with jump detection on perfectly
        linear data).
    simulate_drifts: boolean, optional, default=True
        A flag that may be used to switch off the simulation of
        detector drifts, such as the zeropoint drift.
    simulate_latency: boolean, optional, default=True
        A flag that may be used to switch off the simulation of
        detector latency and persistence effects.
    cdp_ftp_path: str, optional, default=None
        If specified, a list of folders (or folders) on the SFTP host
        where the MIRI CDPs are held to be searched, consisting of a
        list of folder names separated by a ":" delimiter.
        Examples: 'CDP', 'CDPSIM', 'CDPSIM:CDP:CDPTMP'
        If not specified, the default CDP repository at Leuven is used.
    readnoise_version: string, optional, default=''
        A specific readnoise CDP version number of the form 'x.y.z'.
    bad_pixels_version: string, optional, default=''
        A specific bad pixel mask CDP version number of the form 'x.y.z'.
    flat_field_version: string, optional, default=''
        A specific pixel flat-field CDP version number of the form 'x.y.z'.
    linearity_version: string, optional, default=''
        A specific nonlinearity CDP version number of the form 'x.y.z'.
    gain_version: string, optional, default=''
        A specific gain CDP version number of the form 'x.y.z'.
    makeplot: boolean, optional, default=False
        Plotting flag. Activates plotting of data when True.
    seedvalue: int, optional, default=None
        The seed to be sent to the np.random number generator before
        generating the test data.
        If not specified, a value of None will be sent, which
        randomises the seed.
    verbose: int, optional, default=2
        Verbosity level. Activates print statements when non-zero.
        
        * 0 - no output at all except for error messages
        * 1 - warnings and errors only
        * 2 - normal output
        * 3, 4, 5 - additional commentary
        * 6, 7, 8 - extra debugging information

    logger: Logger object (optional)
        A Python logger to handle the I/O. This parameter can be used
        by a caller to direct the output to a different logger, if
        the default defined by this module is not suitable.
        
    :Raises:
    
    ValueError
        Raised if any of the simulation parameters are out of range.
        Also raised if the value of a parameter is invalid or
        inappropriate.
    TypeError
        Raised if any of the simulation parameters are of the
        wrong type, size or shape.
    KeyError
        Raised if any of the simulation parameters do not contain
        a recognised keyword.
    IndexError
        Raised if an attempt is made to access beyond the bounds of
        the data.
    IOError
        Raised if a file cannot be read, interpreted or written.
    ImportError
        A delayed ImportError is raised if there is an attempt to use
        an optional library (such as matplotlib) which is not
        available. The software fails immediately if a compulsory
        library is not available.
    AttributeError
        Raised if simulation methods are executed in the wrong order,
        meaning that a necessary attribute is missing. A programming
        error.
        
    """
    strg = "\nsimulate_sca function is now deprecated. "
    strg += "Please use the SensorChipAssembly.simulate_files() class method."
    logger.warning(strg)
    # Create an sca object and then run the simuation.
    sca = SensorChipAssembly1()
    sca.simulate_files(inputfile, outputfile, detectorid, scale=scale,
        fringemap=fringemap, readout_mode=readout_mode, subarray=subarray,
        burst_mode=burst_mode,
        frame_time=frame_time, inttime=inttime, ngroups=ngroups, nints=nints,
        start_time=start_time, wait_time=wait_time, temperature=temperature,
        cosmic_ray_mode=cosmic_ray_mode, fileformat=fileformat,
        datashape=datashape, include_pixeldq=include_pixeldq,
        include_groupdq=include_groupdq, overwrite=overwrite, qe_adjust=qe_adjust,
        simulate_poisson_noise=simulate_poisson_noise,
        simulate_read_noise=simulate_read_noise,
        simulate_ref_pixels=simulate_ref_pixels,
        simulate_bad_pixels=simulate_bad_pixels,
        simulate_dark_current=simulate_dark_current,
        simulate_flat_field=simulate_flat_field,
        simulate_gain=simulate_gain,
        simulate_nonlinearity=simulate_nonlinearity,
        simulate_drifts=simulate_drifts,
        simulate_latency=simulate_latency,
        cdp_ftp_path=cdp_ftp_path,
        readnoise_version=readnoise_version,
        bad_pixels_version=bad_pixels_version,
        flat_field_version=flat_field_version, 
        linearity_version=linearity_version, 
        gain_version=gain_version,
        makeplot=makeplot, seedvalue=seedvalue, verbose=verbose)

def simulate_sca_list(inputfile, outputfile, detectorid, scale=1.0,
                      fringemap=None,
                      readout_mode=None, subarray=None, burst_mode=True,
                      frame_time=None, inttime=None, ngroups=None, nints=None,
                      start_time=None, wait_time=0.0, temperature=None,
                      cosmic_ray_mode=None, fileformat='STScI', 
                      datashape='hypercube', overwrite=False,
                      include_pixeldq=True, include_groupdq=False,
                      qe_adjust=True,
                      simulate_poisson_noise=True, simulate_read_noise=True,
                      simulate_ref_pixels=True, simulate_bad_pixels=True,
                      simulate_dark_current=True, simulate_flat_field=True,
                      simulate_gain=True, simulate_nonlinearity=True,
                      simulate_drifts=True, simulate_latency=True,
                      cdp_ftp_path=SIM_CDP_FTP_PATH,
                      readnoise_version='', bad_pixels_version='',
                      flat_field_version='', linearity_version='',
                      gain_version='',
                      makeplot=False, seedvalue=None, verbose=2, logger=LOGGER):
    """
    
    Runs the MIRI SCA simulator on the given list of input files,
    generating the given list of output files. Persistence effects
    are simulated between one exposure and the next.
                 
    :Parameters:
    
    inputfile: string or list of strings
        The name of the FITS file containing detector illumination data
        (normally created by another MIRI simulator).
    outputfile: string or list of strings
        The name of the FITSWriter or level 1 FITS file to contain the
        simulated SCA data. If an entry in the list is empty, no file
        will be written.
    detectorid: string
        The detector ID, identifying a particular detector.
        The MIRI instrument has three detectors: 'MIRIMAGE',
        'MIRIFULONG' and 'MIRIFUSHORT'. (These correspond to the imager
        and the long and short wavelength arms of the MRS respectively.)
    scale: float, optional, default=1.0
        An optional scale factor to apply to the intensity data.
        This is for debugging and testing only - the input data
        should already be scaled to photons/second/pixel.
    fringemap: string, optional
        The name of a file containing a fringe map to be used to
        modulate the input illumination. If not specified, no fringe
        map will be used. 
    readout_mode: string, optional
        Readout mode, which can be one of the following common options:
        
        * 'SLOW' - 10 samples per readout and defaults of ngroups=10
          and nints=1.
        * 'FAST' - 1 sample per readout and defaults of ngroups=1 and
          nints=10.
        * 'FASTINTAVG' - same as FAST but with groups of 4 integrations
          averaged.
        * 'FASTGRPAVG' - same as FAST but with groups of 4 groups
          averaged.
          
        The following unusual options are also available for testing:
        
        * 'FASTGRPGAP' - a non-MIRI mode similar to FAST mode but with
          4 frames per group and a gap of 8 frames between each group.
        * 'SLOWINTAVG' - same as SLOW but with groups of 4 integrations
          averaged and default ngroups=1.
        * 'SLOWGRPAVG' - same as SLOW but with groups of 4 groups
          averaged and default ngroups=4.
        * 'SLOWGRPGAP' - a non-MIRI mode similar to SLOW mode but with
          4 frames per group and a gap of 8 frames between each group.
          
        If this parameter is not explicitly given it will be obtained
        from the FITS header of the input file. Failing that, it will
        be obtained from the detector properties default.
    subarray: string, optional
        Detector subarray mode for output. This can be one 'FULL',
        'MASK1550', 'MASK1140', 'MASK1065', 'MASKLYOT', 'BRIGHTSKY',
        'SUB256', 'SUB128', 'SUB64' or 'SLITLESSPRISM', etc. 'FULL' is
        full-frame and the other modes read out portions of the detector
        as described in the MIRI Operational Concept Document.
        The simulator can also accept the other subarray modes defined
        in detector_properties.py for test purposes.
        If this parameter is not explicitly given it will be obtained
        from the FITS header of the input file (unless the input data
        specifies a non-standard subarray). Failing that, it will be
        obtained from the detector properties default (FULL).
    frame_time: float, optional
        The detector frame time, in seconds.
        If specified, this parameter overrides the frame time obtained
        from the detector readout mode and subarray. This can be
        used, for example, to simulate the timing of full frame
        exposures with subarray-sized data (to save memory). If None,
        the frame time obtained from the current readout mode and
        subarray is used.
    inttime: float, optional
        The integration time in seconds to be simulated. This parameter
        will be ignored if ngroups is provided as well.
        *NOTE: Any requested integration time will be rounded up to
        the time resulting from the nearest whole number of groups.*
    ngroups: int, optional
        The number of readout groups. If None, this is derived from
        the integration time and readout mode. Otherwise the parameter
        overrides the integration time and sets the number of groups
        directly. There must be at least one group.
    nints: int, optional
        The number of integrations per exposure. It must be at least 1.
        If None, the default set by the readout mode is used.
        The total exposure time is nints x inttime.
    start_time: string or float, optional
        The required clock time of the start of the first exposure (MJD days).
        Strings other than 'NOW' are converted to floating point.
        If set to 'NOW', the current date-time is obtained from
        the system clock. By default, the internally stored clock
        time is used.
    wait_time: float, optional
        The wait time in seconds elapsed in between exposures.
        The default is 0.0 seconds.
    temperature: float, optional, default=detector target temperature
        The temperature of the detector, which will determine the dark
        current and readout noise.
    cosmic_ray_mode: string, optional, default=cosmic ray properties
        The cosmic ray environment mode to be simulated. Available
        modes are:
        
        * 'NONE' - No cosmic rays.
        * 'SOLAR_MIN' - Solar minimum
        * 'SOLAR_MAX' - Solar maximum
        * 'SOLAR_FLARE' - Solar flare (worst case scenario)

        If this parameter is not explicitly given it will be obtained
        from the FITS header of the input file. Failing that, it will
        be obtained from the cosmic ray properties default.
    fileformat: string, optional, default='STScI'
        The kind of file format to be written.
            
        * 'STScI' - use the STScI level 1 model for the JWST
          DMS pipeline.
        * 'FITSWriter' - emulate the format written by the FITSWriter
          during MIRI VM, FM and CV tests and read by the DHAS.
              
    datashape: string, optional, default='hypercube'
        The SCI data shape to be written.
            
        * 'hypercube' - write the SCI data to a 4 dimensional FITS image
          with separate columns x rows x groups x integrations
          dimensions.
        * 'cube' - append the groups and integrations to make a 3
          dimensional FITS image with columns x rows x (groups and
          integrations) dimensions.
          
    include_pixeldq: boolean, optional, default=True
        A flag that may be used to switch on the inclusion of the
        PIXELDQ data array in the output exposure data.
        By default, this array is included (and contains the bad pixel
        mask used to generate the simulated data).
    include_groupdq: boolean, optional, default=False
        A flag that may be used to switch on the inclusion of the
        GROUPDQ data array in the output exposure data.
        By default, this array is not included.
    overwrite: bool, optional, default=False
        Parameter passed to pyfits.HDUlist.writeto
    qe_adjust: boolean, optional, default=True
        A flag that may be used to switch off quantum efficiency
        adjustment (for example to observe what effects in a simulation
        are caused by QE). *NOTE: When QE adjustment is turned off,
            the input illumination is assumed to be in electrons/second.*
    simulate_poisson_noise: boolean, optional, default=True
        A flag that may be used to switch off Poisson noise (for example
        to observe what effects in a simulation are caused by Poisson
        noise).
    simulate_read_noise: boolean, optional, default=True
        A flag that may be used to switch off read noise (for example
        to observe what effects in a simulation are caused by read
        noise).
    simulate_ref_pixels: boolean, optional, default=True
        A flag that may be used to switch off the inclusion of reference
        pixels in the data. 
    simulate_bad_pixels: boolean, optional, default=True
        A flag that may be used to switch off the inclusion of bad
        pixels in the data, even if a bad pixel map containing bad pixels
        is specified in the detector properties.
    simulate_dark_current: boolean, optional, default=True
        A flag that may be used to switch off the addition of dark
        current (for example to observe what effects in a simulation are
        caused by dark current).
    simulate_flat_field: boolean, optional, default=True
        A flag that may be used to switch off the simulation of the pixel
        flat-field (for example to observe the effect of quantum
        efficiency in isolation).
    simulate_gain: boolean, optional, default=True
        A flag that may be used to switch off the bias and gain effects.
        *Note that when this flag is False the ratio of DNs to electrons
        is exactly 1.0*
    simulate_nonlinearity: boolean, optional, default=True
        A flag that may be used to switch off non-linearity effects
        (for example to experiment with jump detection on perfectly
        linear data).
    simulate_drifts: boolean, optional, default=True
        A flag that may be used to switch off the simulation of
        detector drifts, such as the zeropoint drift.
    simulate_latency: boolean, optional, default=True
        A flag that may be used to switch off the simulation of
        detector latency and persistence effects.
    cdp_ftp_path: str, optional, default=None
        If specified, a list of folders (or folders) on the SFTP host
        where the MIRI CDPs are held to be searched, consisting of a
        list of folder names separated by a ":" delimiter.
        Examples: 'CDP', 'CDPSIM', 'CDPSIM:CDP:CDPTMP'
        If not specified, the default CDP repository at Leuven is used.
    readnoise_version: string, optional, default=''
        A specific readnoise CDP version number of the form 'x.y.z'.
    bad_pixels_version: string, optional, default=''
        A specific bad pixel mask CDP version number of the form 'x.y.z'.
    flat_field_version: string, optional, default=''
        A specific pixel flat-field CDP version number of the form 'x.y.z'.
    linearity_version: string, optional, default=''
        A specific nonlinearity CDP version number of the form 'x.y.z'.
    gain_version: string, optional, default=''
        A specific gain CDP version number of the form 'x.y.z'.
    makeplot: boolean, optional, default=False
        Plotting flag. Activates plotting of data when True.
    seedvalue: int, optional, default=None
        The seed to be sent to the np.random number generator before
        generating the test data.
        If not specified, a value of None will be sent, which
        randomises the seed.
    verbose: int, optional, default=2
        Verbosity level. Activates print statements when non-zero.
        
        * 0 - no output at all except for error messages
        * 1 - warnings and errors only
        * 2 - normal output
        * 3, 4, 5 - additional commentary
        * 6, 7, 8 - extra debugging information

    logger: Logger object (optional)
        A Python logger to handle the I/O. This parameter can be used
        by a caller to direct the output to a different logger, if
        the default defined by this module is not suitable.
         
    :Raises:
    
    ValueError
        Raised if any of the simulation parameters are out of range.
        Also raised if the value of a parameter is invalid or
        inappropriate.
    TypeError
        Raised if any of the simulation parameters are of the
        wrong type, size or shape.
    KeyError
        Raised if any of the simulation parameters do not contain
        a recognised keyword.
    IndexError
        Raised if an attempt is made to access beyond the bounds of
        the data.
    IOError
        Raised if a file cannot be read, interpreted or written.
    ImportError
        A delayed ImportError is raised if there is an attempt to use
        an optional library (such as matplotlib) which is not
        available. The software fails immediately if a compulsory
        library is not available.
    AttributeError
        Raised if simulation methods are executed in the wrong order,
        meaning that a necessary attribute is missing. A programming
        error.
        
    """
    strg = "\nsimulate_sca_list function is now deprecated. "
    strg += "Please use the SensorChipAssembly.simulate_files() class method."
    logger.warning(strg)
    # Create an sca object and then run the simuation.
    sca = SensorChipAssembly1()
    sca.simulate_files(inputfile, outputfile, detectorid, scale=scale,
        fringemap=fringemap, readout_mode=readout_mode, subarray=subarray,
        burst_mode=burst_mode,
        frame_time=frame_time, inttime=inttime, ngroups=ngroups, nints=nints,
        start_time=start_time, wait_time=wait_time, temperature=temperature,
        cosmic_ray_mode=cosmic_ray_mode, fileformat=fileformat,
        datashape=datashape, overwrite=overwrite, include_pixeldq=include_pixeldq,
        include_groupdq=include_groupdq, qe_adjust=qe_adjust,
        simulate_poisson_noise=simulate_poisson_noise,
        simulate_read_noise=simulate_read_noise,
        simulate_ref_pixels=simulate_ref_pixels,
        simulate_bad_pixels=simulate_bad_pixels,
        simulate_dark_current=simulate_dark_current,
        simulate_flat_field=simulate_flat_field,
        simulate_gain=simulate_gain,
        simulate_nonlinearity=simulate_nonlinearity,
        simulate_drifts=simulate_drifts,
        simulate_latency=simulate_latency,
        cdp_ftp_path=cdp_ftp_path,
        readnoise_version=readnoise_version,
        bad_pixels_version=bad_pixels_version,
        flat_field_version=flat_field_version, 
        linearity_version=linearity_version, 
        gain_version=gain_version,
        makeplot=makeplot, seedvalue=seedvalue, verbose=verbose)
   
def simulate_sca_pipeline(illumination_map, scale=1.0,
                          fringemap=None, readout_mode=None, subarray=None,
                          burst_mode=True, frame_time=None,
                          inttime=None, ngroups=None, nints=None,
                          start_time=None, wait_time=0.0, temperature=None,
                          cosmic_ray_mode=None, overwrite=False,
                          include_pixeldq=True, include_groupdq=False,
                          qe_adjust=True,
                          simulate_poisson_noise=True, simulate_read_noise=True,
                          simulate_ref_pixels=True, simulate_bad_pixels=True,
                          simulate_dark_current=True, simulate_flat_field=True,
                          simulate_gain=True, simulate_nonlinearity=True,
                          simulate_drifts=True, simulate_latency=True,
                          cdp_ftp_path=SIM_CDP_FTP_PATH,
                          readnoise_version='', bad_pixels_version='',
                          flat_field_version='', linearity_version='',
                          gain_version='',
                          makeplot=False, seedvalue=None, verbose=2,
                          logger=LOGGER):
    """
    
    Runs the MIRI SCA simulator on the given MiriIluminationModel
    and returns a MiriExposureModel
    This is an alternative to the file-based functions simulate_sca()
    and simulate_sca_list(), which can be used by pipeline code which
    needs to convert one data model into another.

        
    NOTE: The clear_exposure_data() method can be used to delete
    the internal reference to the exposure data and save memory in
    between simulations.
                 
    :Parameters:
    
    illumination_map: MiriIlluminationModel object
        A MIRI illumination map object which describes the input
        illumination.
    scale: float, optional, default=1.0
        An optional scale factor to apply to the intensity data.
        This is for debugging and testing only - the input data
        should already be scaled to photons/second/pixel.
    fringemap: string, optional
        The name of a file containing a fringe map to be used to
        modulate the input illumination. If not specified, no fringe
        map will be used. 
    readout_mode: string, optional
        Readout mode, which can be one of the following common options:
        
        * 'SLOW' - 10 samples per readout and defaults of ngroups=10
          and nints=1.
        * 'FAST' - 1 sample per readout and defaults of ngroups=1 and
          nints=10.
        * 'FASTINTAVG' - same as FAST but with groups of 4 integrations
          averaged.
        * 'FASTGRPAVG' - same as FAST but with groups of 4 groups
          averaged.
          
        The following unusual options are also available for testing:
        
        * 'FASTGRPGAP' - a non-MIRI mode similar to FAST mode but with
          4 frames per group and a gap of 8 frames between each group.
        * 'SLOWINTAVG' - same as SLOW but with groups of 4 integrations
          averaged and default ngroups=1.
        * 'SLOWGRPAVG' - same as SLOW but with groups of 4 groups
          averaged and default ngroups=4.
        * 'SLOWGRPGAP' - a non-MIRI mode similar to SLOW mode but with
          4 frames per group and a gap of 8 frames between each group.
        
        If this parameter is not explicitly given it will be obtained
        from the FITS header of the input file. Failing that, it will
        be obtained from the detector properties default.
    subarray: string, optional
        Detector subarray mode for output. This can be one 'FULL',
        'MASK1550', 'MASK1140', 'MASK1065', 'MASKLYOT', 'BRIGHTSKY',
        'SUB256', 'SUB128', 'SUB64' or 'SLITLESSPRISM', etc. 'FULL' is
        full-frame and the other modes read out portions of the detector
        as described in the MIRI Operational Concept Document.
        The simulator can also accept the other subarray modes defined
        in detector_properties.py for test purposes.
        If this parameter is not explicitly given it will be obtained
        from the FITS header of the input file (unless the input data
        specifies a non-standard subarray). Failing that, it will be
        obtained from the detector properties default (FULL).
    frame_time: float, optional
        The detector frame time, in seconds.
        If specified, this parameter overrides the frame time obtained
        from the detector readout mode and subarray. This can be
        used, for example, to simulate the timing of full frame
        exposures with subarray-sized data (to save memory). If None,
        the frame time obtained from the current readout mode and
        subarray is used.
    inttime: float, optional
        The integration time in seconds to be simulated. This parameter
        will be ignored if ngroups is provided as well.
        *NOTE: Any requested integration time will be rounded up to
        the time resulting from the nearest whole number of groups.*
    ngroups: int, optional
        The number of readout groups. If None, this is derived from
        the integration time and readout mode. Otherwise the parameter
        overrides the integration time and sets the number of groups
        directly. There must be at least one group.
    nints: int, optional
        The number of integrations per exposure. It must be at least 1.
        If None, the default set by the readout mode is used.
        The total exposure time is nints x inttime.
    start_time: string or float, optional
        The required clock time of the start of the exposure (MJD days).
        Strings other than 'NOW' are converted to floating point.
        If set to 'NOW', the current date-time is obtained from
        the system clock. By default, the internally stored clock
        time is used.
    wait_time: float, optional
        The wait time in seconds that has elapsed since the previous
        exposure. The default is 0.0 seconds.
    temperature: float, optional, default=detector target temperature
        The temperature of the detector, which will determine the dark
        current and readout noise.
    cosmic_ray_mode: string, optional
        The cosmic ray environment mode to be simulated. Available
        modes are:
        
        * 'NONE' - No cosmic rays.
        * 'SOLAR_MIN' - Solar minimum
        * 'SOLAR_MAX' - Solar maximum
        * 'SOLAR_FLARE' - Solar flare (worst case scenario)

        If this parameter is not explicitly given it will be obtained
        from the FITS header of the input file. Failing that, it will
        be obtained from the cosmic ray properties default.
    include_pixeldq: boolean, optional, default=True
        A flag that may be used to switch on the inclusion of the
        PIXELDQ data array in the output exposure data.
        By default, this array is included (and contains the bad pixel
        mask used to generate the simulated data).
    include_groupdq: boolean, optional, default=False
        A flag that may be used to switch on the inclusion of the
        GROUPDQ data array in the output exposure data.
        By default, this array is not included.
    qe_adjust: boolean, optional, default=True
        A flag that may be used to switch off quantum efficiency
        adjustment (for example to observe what effects in a simulation
        are caused by QE). *NOTE: When QE adjustment is turned off,
        the input illumination is assumed to be in electrons/second.*
    simulate_poisson_noise: boolean, optional, default=True
        A flag that may be used to switch off Poisson noise (for example
        to observe what effects in a simulation are caused by Poisson
        noise).
    simulate_read_noise: boolean, optional, default=True
        A flag that may be used to switch off read noise (for example
        to observe what effects in a simulation are caused by read
        noise).
    simulate_ref_pixels: boolean, optional, default=True
        A flag that may be used to switch off the inclusion of reference
        pixels in the data. 
    simulate_bad_pixels: boolean, optional, default=True
        A flag that may be used to switch off the inclusion of bad
        pixels in the data, even if a bad pixel map containing bad pixels
        is specified in the detector properties.
    simulate_dark_current: boolean, optional, default=True
        A flag that may be used to switch off the addition of dark
        current (for example to observe what effects in a simulation are
        caused by dark current).
    simulate_flat_field: boolean, optional, default=True
        A flag that may be used to switch off the simulation of the pixel
        flat-field (for example to observe the effect of quantum
        efficiency in isolation).
    simulate_gain: boolean, optional, default=True
        A flag that may be used to switch off the bias and gain effects.
        *Note that when this flag is False the ratio of DNs to electrons
        is exactly 1.0*
    simulate_nonlinearity: boolean, optional, default=True
        A flag that may be used to switch off non-linearity effects
        (for example to experiment with jump detection on perfectly
        linear data).
    simulate_drifts: boolean, optional, default=True
        A flag that may be used to switch off the simulation of
        detector drifts, such as the zeropoint drift.
    simulate_latency: boolean, optional, default=True
        A flag that may be used to switch off the simulation of
        detector latency and persistence effects.
    cdp_ftp_path: str, optional, default=None
        If specified, a list of folders (or folders) on the SFTP host
        where the MIRI CDPs are held to be searched, consisting of a
        list of folder names separated by a ":" delimiter.
        Examples: 'CDP', 'CDPSIM', 'CDPSIM:CDP:CDPTMP'
        If not specified, the default CDP repository at Leuven is used.
    readnoise_version: string, optional, default=''
        A specific readnoise CDP version number of the form 'x.y.z'.
    bad_pixels_version: string, optional, default=''
        A specific bad pixel mask CDP version number of the form 'x.y.z'.
    flat_field_version: string, optional, default=''
        A specific pixel flat-field CDP version number of the form 'x.y.z'.
    linearity_version: string, optional, default=''
        A specific nonlinearity CDP version number of the form 'x.y.z'.
    gain_version: string, optional, default=''
        A specific gain CDP version number of the form 'x.y.z'.
    makeplot: boolean, optional, default=False
        Plotting flag. Activates plotting of data when True.
    seedvalue: int, optional, default=None
        The seed to be sent to the np.random number generator before
        generating the test data.
        If not specified, a value of None will be sent, which
        randomises the seed.
    verbose: int, optional, default=2
        Verbosity level. Activates print statements when non-zero.
        
        * 0 - no output at all except for error messages
        * 1 - warnings and errors only
        * 2 - normal output
        * 3, 4, 5 - additional commentary
        * 6, 7, 8 - extra debugging information

    logger: Logger object (optional)
        A Python logger to handle the I/O. This parameter can be used
        by a caller to direct the output to a different logger, if
        the default defined by this module is not suitable.
     
    :Returns:
    
    exposure_map: MiriExposureModel
        A MIRI exposure data model containing the simulated data.
    
    :Raises:
    
    ValueError
        Raised if any of the simulation parameters are out of range.
        Also raised if the value of a parameter is invalid or
        inappropriate.
    TypeError
        Raised if any of the simulation parameters are of the
        wrong type, size or shape.
    KeyError
        Raised if any of the simulation parameters do not contain
        a recognised keyword.
    IndexError
        Raised if an attempt is made to access beyond the bounds of
        the data.
    IOError
        Raised if a file cannot be read, interpreted or written.
    ImportError
        A delayed ImportError is raised if there is an attempt to use
        an optional library (such as matplotlib) which is not
        available. The software fails immediately if a compulsory
        library is not available.
    AttributeError
        Raised if simulation methods are executed in the wrong order,
        meaning that a necessary attribute is missing. A programming
        error.
        
    """
    strg = "\nsimulate_sca_pipeline function is now deprecated. "
    strg += "Please use the SensorChipAssembly.simulate_pipe() class method."
    logger.warning(strg)
    # Create an sca object and then run the simuation.
    sca = SensorChipAssembly1()
    exposure_data = sca.simulate_pipe(illumination_map, scale=scale,
        fringemap=fringemap, readout_mode=readout_mode, subarray=subarray,
        burst_mode=burst_mode,
        frame_time=frame_time, inttime=inttime, ngroups=ngroups, nints=nints,
        start_time=start_time, wait_time=wait_time, temperature=temperature,
        cosmic_ray_mode=cosmic_ray_mode, fileformat=fileformat,
        datashape=datashape, overwrite=overwrite, include_pixeldq=include_pixeldq,
        include_groupdq=include_groupdq, qe_adjust=qe_adjust,
        simulate_poisson_noise=simulate_poisson_noise,
        simulate_read_noise=simulate_read_noise,
        simulate_ref_pixels=simulate_ref_pixels,
        simulate_bad_pixels=simulate_bad_pixels,
        simulate_dark_current=simulate_dark_current,
        simulate_flat_field=simulate_flat_field,
        simulate_gain=simulate_gain,
        simulate_nonlinearity=simulate_nonlinearity,
        simulate_drifts=simulate_drifts,
        simulate_latency=simulate_latency,
        cdp_ftp_path=cdp_ftp_path,
        readnoise_version=readnoise_version,
        bad_pixels_version=bad_pixels_version,
        flat_field_version=flat_field_version, 
        linearity_version=linearity_version, 
        gain_version=gain_version,
        makeplot=makeplot, seedvalue=seedvalue, verbose=verbose)
    return exposure_data


#
# The following code is for development and testing only. It will run
# a few ad-hoc tests exercising the code. A more formal set of unit tests
# may be found in the scasim/tests/test_sensor_chip_assembly module.
# However, the tests here are made in verbose mode and include more file
# I/O and plotting than the unit tests, so they show what is happening
# in more detail.
#
if __name__ == '__main__':
    print( "Testing the Sensor Chip Assembly class" )
    
    import random
    random.seed()
    
    test_input_file_name  = './data/SCATestHorseHead1024.fits'
#     test_input_file_name  = './data/SCATestInput80x64.fits'
#    test_input_file_name  = './data/DoesNotExist.fits'
    test_output_stub = './data/SCATestOutput'

    # Which tests to run?
    TEST_MODELS = True
    TEST_BANDS = True
    TEST_SUBARRAYS = True
    TEST_READOUTS = True
    
    # Which simulations to include?
    QE_ADJUST = True,
    SIMULATE_POISSON_NOISE = True
    SIMULATE_READ_NOISE = True
    SIMULATE_REF_PIXELS = True
    SIMULATE_BAD_PIXELS = True
    SIMULATE_DARK_CURRENT = True
    SIMULATE_FLAT_FIELD = True
    SIMULATE_GAIN = True
    SIMULATE_NONLINEARITY = True
    SIMULATE_DRIFTS = True
    SIMULATE_LATENCY = True
    
    # MODIFY THESE TWO VARIABLES TO CONTROL THE DEGREE OF INTERACTION
    VERBOSE = 1
    PLOTTING = False
    INCLUDE_PIXELDQ = True

    if TEST_MODELS:
        # ------------------------------------------------------------------
        # Test a simulation with the intensity array defined directly.
        print("\nTesting simulate_pipe from data ...\n" + (50 * "*"))
        list1 = (100000,0,100000,0,100000,0,100000,0,100000,0,100000,0,100000,0,100000,0)
        list2 = (list1,list1,list1,list1,list1,list1,list1,list1,list1,list1,list1,list1,list1,list1,list1,list1)
        a = np.array(list2)
         
        # The correct way to invoke SCASim from a data array is now to convert
        # that data array into a data model and use simulate_pipe
        illumination_map = MiriIlluminationModel(intensity=a)
        illumination_map.set_instrument_metadata('MIRIFULONG')
        illumination_map.set_wcs_metadata(wcsaxes=2, cunit=['pixels','pixels'])
        if VERBOSE > 1:
            print( illumination_map )
        sca = SensorChipAssembly3()
        exposure_map = sca.simulate_pipe(illumination_map, scale=10.0,
                            readout_mode='SLOW', nints=1, ngroups=10,
                            start_time=42.0, makeplot=PLOTTING,
                            cosmic_ray_mode='NONE',
                            include_pixeldq=INCLUDE_PIXELDQ, qe_adjust=QE_ADJUST,
                            simulate_poisson_noise=SIMULATE_POISSON_NOISE,
                            simulate_read_noise=SIMULATE_READ_NOISE,
                            simulate_ref_pixels=SIMULATE_REF_PIXELS,
                            simulate_bad_pixels=SIMULATE_BAD_PIXELS,
                            simulate_dark_current=SIMULATE_DARK_CURRENT,
                            simulate_flat_field=SIMULATE_FLAT_FIELD,
                            simulate_gain=SIMULATE_GAIN,
                            simulate_nonlinearity=SIMULATE_NONLINEARITY,
                            simulate_drifts=SIMULATE_DRIFTS,
                            simulate_latency=SIMULATE_LATENCY,      
                            verbose=VERBOSE)
        if VERBOSE > 1:
            print( exposure_map )
            (exposure_time, duration, start_time, mid_time, end_time) = \
                exposure_map.get_exposure_times()
            print("Exposure time %.2f, duration %.2f, start %.2f, end %.2f" % \
                (exposure_time, duration, start_time, end_time))
        exposure_map.save('./data/SCATestOutputFromData.fits', overwrite=True)
      
        # ------------------------------------------------------------------
        # Test a simulation with an intensity model to be
        # converted to an exposure model.
        print("\nTesting simulate_pipe from file...\n" + (50 * "*"))
        illumination_map = MiriIlluminationModel(test_input_file_name)
        illumination_map.set_instrument_metadata('MIRIFUSHORT')
        illumination_map.set_wcs_metadata(wcsaxes=2, cunit=['pixels','pixels'])
        if VERBOSE > 1:
            print( illumination_map )
        exposure_map = sca.simulate_pipe(illumination_map, scale=10.0,
                            readout_mode='SLOW', nints=1, ngroups=10,
                            makeplot=PLOTTING, cosmic_ray_mode='NONE',
                            include_pixeldq=INCLUDE_PIXELDQ,
                            qe_adjust=QE_ADJUST,
                            simulate_poisson_noise=SIMULATE_POISSON_NOISE,
                            simulate_read_noise=SIMULATE_READ_NOISE,
                            simulate_ref_pixels=SIMULATE_REF_PIXELS,
                            simulate_bad_pixels=SIMULATE_BAD_PIXELS,
                            simulate_dark_current=SIMULATE_DARK_CURRENT,
                            simulate_flat_field=SIMULATE_FLAT_FIELD,
                            simulate_gain=SIMULATE_GAIN,
                            simulate_nonlinearity=SIMULATE_NONLINEARITY,
                            simulate_drifts=SIMULATE_DRIFTS,
                            verbose=VERBOSE)
        if VERBOSE > 1:
            print( exposure_map )
            (exposure_time, duration, start_time, mid_time, end_time) = \
                exposure_map.get_exposure_times()
            print("Exposure time %.2f, duration %.2f, start %.2f, end %.2f" % \
                (exposure_time, duration, start_time, end_time))
        exposure_map.save('./data/SCATestOutputFromObject.fits', overwrite=True)
        # Remove the internal reference to the exposure data
        sca.clear_exposure_data()
        del illumination_map, exposure_map

    if TEST_BANDS:
        # ------------------------------------------------------------------
        print("\nTesting simulate_pipe with all MRS bands...\n" + (50 * "*"))
        mode = 'SLOW'
        ngroups = 4
        del sca
        sca = SensorChipAssembly2()
        ii = 1
        # Shuffle the list of subarrays so it is tested each time in a random order.
        # Although the final ordering is random, always start with a full frame test
        # for convenience of testing.
        for detector in ['MIRIFUSHORT', 'MIRIFULONG']:
            for band in ['SHORT', 'MEDIUM', 'LONG']:
                print( "MRS %s band %s." % (detector, band) )
                test_output_file_name = "%s_%s_%s_%d.fits" % \
                        (test_output_stub, detector, band, ii)
                illumination_map = MiriIlluminationModel(test_input_file_name)
                illumination_map.set_instrument_metadata(detector, band=band)
                illumination_map.set_wcs_metadata(wcsaxes=2, cunit=['pixels','pixels'])
                if VERBOSE > 1:
                    print( illumination_map )
                exposure_map = sca.simulate_pipe(illumination_map, scale=10.0,
                        readout_mode=mode, ngroups=ngroups, nints=1, start_time='NOW',
                        cosmic_ray_mode='SOLAR_MIN', makeplot=PLOTTING,
                        include_pixeldq=INCLUDE_PIXELDQ, qe_adjust=QE_ADJUST,
                        simulate_poisson_noise=SIMULATE_POISSON_NOISE,
                        simulate_read_noise=SIMULATE_READ_NOISE,
                        simulate_ref_pixels=SIMULATE_REF_PIXELS,
                        simulate_bad_pixels=SIMULATE_BAD_PIXELS,
                        simulate_dark_current=SIMULATE_DARK_CURRENT,
                        simulate_flat_field=SIMULATE_FLAT_FIELD,
                        simulate_gain=SIMULATE_GAIN,
                        simulate_nonlinearity=SIMULATE_NONLINEARITY,
                        simulate_drifts=SIMULATE_DRIFTS,
                        verbose=VERBOSE)
                if VERBOSE > 1:
                    print( exposure_map )
                    (exposure_time, duration, start_time, mid_time, end_time) = \
                        exposure_map.get_exposure_times()
                    print("Exposure time %.2f, duration %.2f, start %.2f, end %.2f" % \
                        (exposure_time, duration, start_time, end_time))
                exposure_map.save(test_output_file_name, overwrite=True)
                # Remove the internal reference to the exposure data
                sca.clear_exposure_data()
                del illumination_map, exposure_map
                ii += 1

    if TEST_SUBARRAYS:
        # ------------------------------------------------------------------
        print("\nTesting simulate_pipe with all subarray outputs...\n" + (50 * "*"))
        mode = 'FAST'
        ngroups = 16
        del sca
        sca = SensorChipAssembly3()
        ii = 1
        # Shuffle the list of subarrays so it is tested each time in a random order.
        # Although the final ordering is random, always start with a full frame test
        # for convenience of testing.
        random_list = list(detector_properties['STANDARD_SUBARRAYS'])
        random.shuffle(random_list)
        random_list = ['FULL'] + random_list
        for subarray in random_list:
            print( "Subarray mode FULL->%s." % subarray )
            test_output_file_name = "%s_%s_%d.fits" % \
                    (test_output_stub, subarray, ii)
            illumination_map = MiriIlluminationModel(test_input_file_name)
            illumination_map.set_instrument_metadata('MIRIMAGE')
            illumination_map.set_wcs_metadata(wcsaxes=2, cunit=['pixels','pixels'])
            if VERBOSE > 1:
                print( illumination_map )
            exposure_map = sca.simulate_pipe(illumination_map, scale=10.0,
                    readout_mode=mode, subarray=subarray,
                    ngroups=ngroups, nints=1, start_time='NOW',
                    cosmic_ray_mode='SOLAR_MIN', makeplot=PLOTTING,
                    include_pixeldq=INCLUDE_PIXELDQ,  qe_adjust=QE_ADJUST,
                    simulate_poisson_noise=SIMULATE_POISSON_NOISE,
                    simulate_read_noise=SIMULATE_READ_NOISE,
                    simulate_ref_pixels=SIMULATE_REF_PIXELS,
                    simulate_bad_pixels=SIMULATE_BAD_PIXELS,
                    simulate_dark_current=SIMULATE_DARK_CURRENT,
                    simulate_flat_field=SIMULATE_FLAT_FIELD,
                    simulate_gain=SIMULATE_GAIN,
                    simulate_nonlinearity=SIMULATE_NONLINEARITY,
                    simulate_drifts=SIMULATE_DRIFTS,
                    verbose=VERBOSE)
            if VERBOSE > 1:
                print( exposure_map )
                (exposure_time, duration, start_time, mid_time, end_time) = \
                    exposure_map.get_exposure_times()
                print("Exposure time %.2f, duration %.2f, start %.2f, end %.2f" % \
                    (exposure_time, duration, start_time, end_time))
            exposure_map.save(test_output_file_name, overwrite=True)
            # Remove the internal reference to the exposure data
            sca.clear_exposure_data()
            del illumination_map, exposure_map
            ii += 1
    
        # ------------------------------------------------------------------
        print("\nTesting simulate_pipe with all subarray inputs...\n" + (50 * "*"))
        mode = 'FAST'
        ngroups = 16
        # Shuffle the list of subarrays so it is tested each time in a random order.
        # Although the final ordering is random, always start with a full frame test
        # for convenience of testing.
        random_list = list(detector_properties['STANDARD_SUBARRAYS'])
        random.shuffle(random_list)
        random_list = ['FULL'] + random_list
        for subarray in random_list:
            print( "Subarray mode %s->FULL." % subarray )
            test_output_file_name = "%s_%s_FULL_%d.fits" % \
                    (test_output_stub, subarray, ii)
            subproperties = detector_properties.get('SUBARRAY', subarray)
            if subproperties is not None:
                # Simulate a flat illumination the same size and shape as
                # the subarray.
                subshape = [ subproperties[-2], subproperties[-1] ]
                intensity = 200.0 * np.ones( subshape )
                illumination_map = MiriIlluminationModel(intensity=intensity)
                illumination_map.set_instrument_metadata('MIRIMAGE')
                illumination_map.set_subarray_metadata( subarray )
                illumination_map.set_wcs_metadata(wcsaxes=2, cunit=['pixels','pixels'])
                if VERBOSE > 1:
                    print( illumination_map )
                # Place the subarray onto a FULL frame simulation.
                # Turn off flat-field simulation to prevent the subarray
                # being masked by the flat-field.
                exposure_map = sca.simulate_pipe(illumination_map, scale=10.0,
                        readout_mode=mode, subarray='FULL', ngroups=ngroups,
                        nints=1, cosmic_ray_mode='SOLAR_MIN', 
                        makeplot=PLOTTING, include_pixeldq=INCLUDE_PIXELDQ,
                        qe_adjust=False,
                        simulate_poisson_noise=SIMULATE_POISSON_NOISE,
                        simulate_read_noise=SIMULATE_READ_NOISE,
                        simulate_ref_pixels=SIMULATE_REF_PIXELS,
                        simulate_bad_pixels=SIMULATE_BAD_PIXELS,
                        simulate_dark_current=SIMULATE_DARK_CURRENT,
                        simulate_flat_field=False,
                        simulate_gain=SIMULATE_GAIN,
                        simulate_nonlinearity=SIMULATE_NONLINEARITY,
                        simulate_drifts=SIMULATE_DRIFTS,
                        verbose=VERBOSE)
                if VERBOSE > 1:
                    print( exposure_map )
                    (exposure_time, duration, start_time, mid_time, end_time) = \
                        exposure_map.get_exposure_times()
                    print("Exposure time %.2f, duration %.2f, start %.2f, end %.2f" % \
                        (exposure_time, duration, start_time, end_time))
                exposure_map.save(test_output_file_name, overwrite=True)
                # Remove the internal reference to the exposure data
                sca.clear_exposure_data()
                del illumination_map, exposure_map
                ii += 1

    if TEST_READOUTS:
        # ------------------------------------------------------------------
        # Try all possible readout modes
        mode = 'SLOW'
        inttime = 60.0
        print("\nTesting simulate_files with all readout modes...\n" + (50 * "*"))
        for mode in list(detector_properties['READOUT_MODE'].keys()):    
            # Use a longer integration time for SLOW mode.
            if mode == 'SLOW':
                inttime = 60.0
            else:
                inttime = 10.0
                
            # Case 1: Specify the integration time and let the simulator
            # calculate the number of groups.
            print( "Readout mode %s with time --> ngroups." % mode )
            test_output_file_name = "%s_%s_TIME.fits" % (test_output_stub, mode)
            sca.simulate_files(test_input_file_name, test_output_file_name,
                    'MIRIFULONG', scale=10.0, readout_mode=mode, subarray='FULL',
                    inttime=inttime, nints=1, cosmic_ray_mode='SOLAR_MIN',
                    fileformat='STScI', datashape='hypercube',
                    include_pixeldq=INCLUDE_PIXELDQ, overwrite=True,
                    qe_adjust=QE_ADJUST,
                    simulate_poisson_noise=SIMULATE_POISSON_NOISE,
                    simulate_read_noise=SIMULATE_READ_NOISE,
                    simulate_ref_pixels=SIMULATE_REF_PIXELS,
                    simulate_bad_pixels=SIMULATE_BAD_PIXELS,
                    simulate_dark_current=SIMULATE_DARK_CURRENT,
                    simulate_flat_field=SIMULATE_FLAT_FIELD,
                    simulate_gain=SIMULATE_GAIN,
                    simulate_nonlinearity=SIMULATE_NONLINEARITY,
                    simulate_drifts=SIMULATE_DRIFTS,
#                     fileformat='FITSWriter', datashape='hypercube',
                    makeplot=PLOTTING, verbose=VERBOSE )
            
            # Case 2: Specify the number of groups and let the simulator
            # calculate the integration time.
            print( "Readout mode %s with ngroups --> time." % mode )
            test_output_file_name = "%s_%s_GROUPS.fits" % (test_output_stub, mode)
            sca.simulate_files(test_input_file_name, test_output_file_name,
                    'MIRIFUSHORT', scale=10.0, readout_mode=mode, ngroups=8, nints=2,
                    cosmic_ray_mode='SOLAR_MIN',
                    fileformat='STScI', datashape='hypercube',
                    include_pixeldq=INCLUDE_PIXELDQ, overwrite=True,
                    qe_adjust=QE_ADJUST,
                    simulate_poisson_noise=SIMULATE_POISSON_NOISE,
                    simulate_read_noise=SIMULATE_READ_NOISE,
                    simulate_ref_pixels=SIMULATE_REF_PIXELS,
                    simulate_bad_pixels=SIMULATE_BAD_PIXELS,
                    simulate_dark_current=SIMULATE_DARK_CURRENT,
                    simulate_flat_field=SIMULATE_FLAT_FIELD,
                    simulate_gain=SIMULATE_GAIN,
                    simulate_nonlinearity=SIMULATE_NONLINEARITY,
                    simulate_drifts=SIMULATE_DRIFTS,
#                     fileformat='FITSWriter', datashape='hypercube',
                    makeplot=PLOTTING, verbose=VERBOSE )
    del sca

    print( "Test finished." )
>>>>>>> 58b9dd40
<|MERGE_RESOLUTION|>--- conflicted
+++ resolved
@@ -1,5361 +1,3 @@
-<<<<<<< HEAD
-#!/usr/bin/env python
-
-"""
-
-Module sensor_chip_assembly - Contains the SensorChipAssembly class, which
-is the top level class of the MIRI Sensor Chip Assembly (SCA) simulator,
-plus associated functions.
-
-The Sensor Chip Assembly class is used to convert a detector illumination
-input into a FITSWriter or level 1b FITS file output, simulating the
-response of the MIRI detectors.
-
-The class hierarchy is:
-
-    SensorChipAssembly
-        CosmicRayEnvironment
-            CosmicRay
-        MiriIlluminationModel
-        MiriBadPixelMaskModel
-        MiriExposureModel  or  ExposureData
-            MiriMeasuredModel
-        DetectorArray
-            ImperfectIntegrator
-                PoissonIntegrator
-            MiriMeasurement
-        MiriQuantumEfficiency
-            MiriFilter
-            
-The DetectorArray class simulates the underlying detector array, with the
-SensorChipAssembly class managing the application interface: interpreting
-the input data, managing the metadata and packaging the output data into
-the correct format.
-
-NOTE: There are three variations of SensorChipAssembly class, each of which
-is based on the Singleton design pattern. Once an instance is created it
-will persist until explicitly destroyed. This feature is used to implement
-the detector latency simulation, but it does produce side effects. The
-constructor is called only once, and a setup() method is used to change the
-detector properties once the a SensorChipAssembly object has been created.
-    
-The following configuration files are use to describe the properties of the
-MIRI SCA and its environment:
-
-    cosmic_ray_properties
-    detector_properties
-    
-The simulation is also based on the calibration data contained in the MIRI
-bad pixel mask, gain, nonlinearity, dark current and pixel flat-field
-Calibration Data Products (CDPs).
-
-:History:
-
-18 Jun 2010: Created.
-28 Jun 2010: Reworked to recommended Python syntax standards.
-05 Jul 2010: Corrected a typo in the input file variable name in function
-             simulate_sca.
-07 Jul 2010: Amplifier class added.
-15 Jul 2010: Detector and amplifier properties imported from parameter
-             files and read noise and dark current determined by
-             detector temperature.
-20 Jul 2010: Forward the readout mode to the DetectorArray object.
-             Plot the exposure data when in verbose mode.
-26 Jul 2010: cosmic_ray package included. Detector frame time calculated.
-             Readout mode parameters obtained from detector properties.
-01 Aug 2010  Major changes to sort out integration time definition.
-             More header information written to the output file.
-02 Aug 2010: Added ability to average groups and integrations.
-             Added detector subarray mode.
-06 Aug 2010: Documentation formatting problems corrected.
-11 Aug 2010: FITS header updated.
-16 Aug 2010: Modified to work with different focal plane modules.
-24 Aug 2010: Read detector configuration data from FITS files.
-01 Sep 2010: Improved attribute checking for public functions.
-13 Sep 2010: Added modulation of the input flux by a fringe map. Flux
-             array saved in between integrations to improve efficiency.
-             Software version string passed in rather than defined here.
-14 Sep 2010: Added flags to turn Poisson noise or read noise on and off.
-01 Oct 2010: Dropped groups parameter added to readout mode.
-07 Oct 2010: FITS header keywords updated after reading "Definition
-             of the MIRI FM ILT Keywords" by T.W.Grundy.
-11 Oct 2010: Added flags to turn dark current or amplifier effects on
-             and off. Added makeplot flag.
-12 Oct 2010: Number of frames and dropped frames included in detector
-             readout mode and used in exposure time calculation.
-             FITSWriter option added for saving exposure data.
-18 Oct 2010: Check for no QE filter. Added qe_adjust flag.
-05 Nov 2010: Take left and right columns, bottom and top rows and well
-             depth from detector properties. Pass number of frames per
-             group to cosmic ray functions. Subarray mode read from
-             illumination data header.
-16 Nov 2010: Added function to set the random number generator seed, for
-             testing. Added simulate_bad_pixels flag.
-23 Nov 2010: Some bugs corrected in the processing of 3-D illumination
-             data. Input of subarray data now supported.
-26 Nov 2010: Handling of subarray modes considerably simplified. Any
-             combination of input and output modes is now supported.
-15 Dec 2010: Integration and group commentary added.
-07 Jan 2011: Detector and amplifier properties classified and looked up
-             by SCA_ID rather than by FPM_ID.
-26 Jan 2011: MiriMetadata object introduced to manage the FITS header
-             keywords in the exposure function.
-18 Feb 2011: Updated to match change of group name from DQ to DQL in
-             mirikeyword.py.
-04 Mar 2011: Documentation tweaks to resolve bad formatting.
-10 Mar 2011: FLT keyword group imported.
-15 Mar 2011: set_data method added so that scasim can be called directly
-             from other Python software. QuantumEfficiency class moved to
-             miritools.
-22 Mar 2011: Plotting functions modified to use matplotlib figures
-             and axes more flexibly (unfortunately the colorbar
-             function doesn't work properly). QuantumEfficiency class
-             plotting functions changed.
-30 Mar 2011: Very large detector flux levels rejected before they
-             cause a problem in PoissonIntegrator. simulate_sca_fromdata
-             function provided as an alternative to simulate_sca.
-             Bugs corrected in the plot_ramp and set_data functions.
-             Added simulate_sca_fromdata function. Code duplication
-             removed. Default values for parameters will now be taken
-             from the header of the input file, if provided.
-01 Apr 2011: Documentation formatting problems corrected.
-20 Apr 2011: Intensity scaling factor added - for debugging.
-21 Apr 2011: Set overwrite=True in to_fits_header function to ensure
-             existing header keywords in the input data are
-             overwritten with new values. TSAMPLE should be the clock
-             time in microseconds, not sample time in seconds. COLSTART,
-             COLSTOP, ROWSTART and ROWSTOP keywords added to FITS header.
-             Integrations executed before assembling metadata.
-03 May 2011: Added the ability to parse a non-standard input subarray
-             mode.
-05 May 2011: Additional subarray checks. Subarray default adjusted so
-             the output mode is never non-standard.
-14 Jul 2011: Use of exceptions documented.
-14 Sep 2011: Exposure data written in uint16 format rather than float32.
-14 Sep 2011: Modified to keep up with the separation of
-             miritools.miridata into miritools.metadata and
-             miritools.miricombdata
-29 Sep 2011: _prepare_for_new_data and _new_detector functions modified
-             to allow persistence effects to be simulated.
-             simulate_sca_list function added so that multiple exposures
-             can be simulated in one go, with persistence effects passed
-             from one exposure to the next.
-             Extra resets are inserted between integrations when the
-             FRAME_RESETS parameter is greater than zero.
-20 Sep 2011: Destructor added to remove large objects. Integration data
-             explicitly deleted when finished with (rather than relying
-             on Python garbage collector). Reporting of the reading of
-             the illumination map now happens in data_maps.
-25 Oct 2011: cosmic_ray_properties, detector_properties and
-             amplifier_properties imported using ParameterFileManager.
-             This allows new parameter files to be substituted by putting
-             new versions into the current working directory, without the
-             need to rebuild the source code.
-02 Nov 2011: Deprecated use of the .has_key() dictionary method removed.
-11 Jan 2012: Renamed symbols to avoid potential name clash: file-->thisfile
-             and format-->fileformat.
-04 Mar 2012: add_to_header replaced with to_fits_header
-22 Mar 2012: Metadata group import now specifies a wildcard.
-29 Mar 2012: QuantumEfficiency class now imported from miritools.filters
-             module.
-13 Apr 2012: Major changes to implement the Filter and QuantumEfficiency
-             classes as a JwstDataProduct.
-26 Apr 2012: Brought up to date with changes in Metadata class.
-21 May 2012: Plotting modified to use the miriplot utilities.
-13 Nov 2012: Major restructuring of the package folder. Import statements
-             updated.
-14 Jan 2013: olddataproduct subpackage split from dataproduct.
-05 Jun 2013: Tidied up constructor and moved bad pixel mask and dark map
-             access to separate functions. Rationalised attribute names.
-10 Jun 2013: Modified to use the new MIRI exposure model as an alternative.
-             Replaced the old MiriMetadata model with a simpler one in
-             data_maps. Metadata keywords and FITS header access functions
-             changed to match the new data model.
-18 Jun 2013: Added ability to specify the output file format and switch
-             between old and new models.
-04 Jul 2013: Old commented out code removed.
-19 Aug 2013: Changed subarray keywords to match the change made in
-             jwst_lib (SUBXSTRT --> SUBSTRT1, etc...).
-25 Oct 2013: Make the primary keyword for determining the detector ID
-             'DETECTOR' rather than 'SCA_ID'. Pass detectorid as a
-             parameter instead of scaid.
-23 Apr 2014: Some global attributes renamed.
-10 Jun 2014: Allow simulation of reference pixels to be turned off.
-             Corrected problem passing "verbose" parameter to illumination
-             model. Explicitly remove the exposure object at the beginning
-             of each new exposure.
-17 Jun 2014: Improved memory management. Do not delete the detector object
-             whenever there is a change of data unless the shape has changed.
-             Changed verbosity definitions and some log messages. Added the
-             ability to override detector properties and define the detector
-             frame time explicitly. Removed the old "preflash" latency
-             implementation.
-20 Jun 2014: Replaced 'SUBMODE' keyword with 'SUBARRAY' and 'READOUT'
-             keyword with 'READPATT'.
-             Detector data converted to uint32 format rather than uint16
-             format, to prevent data being truncated when
-             simulate_gain=False.
-25 Jun 2014: fileformat and simulate_ref_pixels typos corrected in the
-             global sca_ functions.
-11 Jul 2014: Switch over to using the new MiriQuantumEfficiency class,
-             based on the jwst_lib data models. Modified documentation.
-18 Jul 2014: Detector names changed to MIRIMAGE, MIRIFUSHORT and MIRIFULONG.
-02 Mar 2015: Added subarray burst mode as an option.
-05 Mar 2015: Trap a ValueError as well as a KeyError when attempting to set
-             a metadata keyword. Default output data shape changed to
-             hypercube.
-06 Mar 2015: Modified the selection of output data format and shape.
-20 May 2015: Reimplemented SensorChipAssembly class as a singleton.
-21 May 2015: Amplifier level removed and gain and read noise defined by
-             calibration data products.
-10 Jun 2015: Obsolete calls to fits_history and fits_comment functions
-             replaced by calls to generic functions.
-05 Aug 2015: Missing metadata added to data created by the
-             simulate_sca_pipeline function. More realistic exposure start
-             and end times included in the metadata.
-14 Aug 2015: Simulation flag setting functions combined into one.
-             Inconsistency in name of bad pixel flag corrected.
-19 Aug 2015: Removed MiriCubeModel.
-02 Sep 2015: "slope" option added to output data shape.
-             Added tests for subarray modes. Corrected bug which caused
-             the previous PIXELDQ array to be remembered when there was
-             no bad pixel mask.
-04 Sep 2015: Corrected a bug in the sizing of the PIXELDQ array for subarrays.
-08 Sep 2015: Legacy illumination map and fringe map models removed.
-             Made compatible with Python 3.
-17 Sep 2015: Declare three separate singleton classes, so the caller can
-             simulate 1, 2 or 3 independent detectors.
-22 Sep 2015: Improved the management of the clock time during an exposure.
-             When there are subsequent exposures, the start time of each
-             exposure is, by default, set of to end time of the previous
-             exposure. The start time can also be defined explicitly.
-             Fixed a problem where the "setup" method erased the detector
-             object and spoiled the singleton behaviour.
-25 Sep 2015: simulate_sca and simulate_sca_list global functions replaced
-             by simulate_files method. simulate_sca_pipeline global function
-             replaced by simulate_pipe method. simulate_sca_fromdata method
-             removed. Cosmic ray library only reloaded when the cosmic ray
-             is changed.
-06 Oct 2015: Attribute names modified to be compatible with documentation.
-             Typo corrected in get_exposure_times function.
-07 Oct 2015: Made exception catching Python 3 compatible.
-03 Nov 2015: Display the exposure times when testing.
-18 Nov 2015: Over-sized illumination maps truncated to match maximum
-             detector illumination size.
-04 Dec 2015: Added a logger.
-23 Feb 2016: Corrected bug in FITSWriter output log string.
-25 Feb 2016: Cosmic ray simulation suffix parameter added, to choose between
-             different variations of cosmic ray simulation.
-10 Mar 2016: Bad pixel simulation moved to Detector object. Do not copy
-             'units' metadata from illumination model to exposure model
-             data object.
-23 Mar 2016: Obtain MASK, PIXELFLAT and GAIN calibrations from CDP files.
-             NOTE: This generates more error messages, because CDP files
-             are not available for all combinations of readout modes.
-30 Mar 2016: Reduced the scope of the parameter file search so it only
-             checks in 3 directories.
-31 Mar 2016: SUBSTRT1 and SUBSTRT2 metadata parameters changed to start at 1.
-             SUBSIZE1 metadata parameter changed to include reference pixels.
-03 May 2016: Added the REFOUT extension needed by the STScI pipeline
-             to the level 1b format exposure data.
-04 May 2016: Set the EXP_TYPE keyword if not already defined. Made the
-             creation of the GROUPDQ array in the output data optional.
-05 May 2016: Log strings shortened and subarray passed to DetectorArray object.
-             simulate_amp_effects split into simulate_gain and
-             simulate_nonlinearity. Shortened metadata comments.
-06 May 2016: Use the pixel flat-field appropriate for each subarray mode
-             (and filter or band, if appropriate).
-20 May 2016: Do not overwrite the data type metadata in the output ramp data.
-             Increased the number of groups in the output test data.
-06 Jun 2016: Added some missing simulate_ref_pixels and simulate_nonlinearity
-             flags. Added flags to allow the version numbers of imported CDPs
-             to be specified. Subarray burst mode made True by default.
-             Improved documentation.
-05 Jul 2016: CDP-6 dark maps added. Integration number added to dark map
-             selection. Dark maps are now used unnormalised, and the dark
-             current vs temperature measurement is instead normalised at 6.7K.
-14 Jul 2016: Added simulate_drifts and simulate_latency flags. Transfer the
-             NON-SCIENCE data quality flag to the PIXELDQ array.
-19 Jul 2016: Shift World Coordinates metadata to account for reference
-             columns and subarray mode.
-03 Aug 2016: Corrected a bug in simulate_pipe() where the input subarray mode
-             was mixed up with the output subarray mode. Renamed the
-             set_illumination() function parameters to make this clearer.
-05 Aug 2016: Reset the reference output array size when the subarray mode is
-             FULL. Shuffle the list of subarrays to improve test coverage.
-05 Sep 2016: Test data for subarrays should specify detector MIRIMAGE.
-28 Sep 2016: miri.miritools.dataproduct renamed miri.datamodels and
-             miri.miritools renamed miri.tools.
-02 Nov 2016: Bug corrected in simulate_files: only save the simulation to
-             an output file when the file name is not empty. Check for
-             uppercase or lowercase data shape.
-10 Jan 2017: If the subarray mode changes, only read a new flat-field CDP
-             if flat-field simulation is switched on. Filter out NaN
-             values before using illumination data. Corrected bug in flux
-             warning messages. Added more subarray tests.
-07 Feb 2017: include_dq flag split into include_pixeldq and include_groupdq,
-             so that the pixeldq and groupdq arrays can be separately
-             excluded from the output exposure data.
-14 Feb 2017: Corrected the subarray to FULL simulation tests.
-13 Jun 2017: Added cdp_ftp_path parameter.
-16 Jun 2017: Modified the extreme saturation, "junk data" check so that
-             extreme data are truncated, rather than throwing an exception.
-             Corrected mistake in default setting of ftp_path.
-07 Jul 2017: Added the ability to add a full dark calibration (but do not
-             activate it).
-12 Jul 2017: Replaced "clobber" parameter with "overwrite".
-14 Jul 2017: Removed the 'IPC' variant of the cosmic ray library.
-18 Jul 2017: Ability to add the full dark calibration debugged and activated.
-             Bug in the application of the pixel flat-field to subarray data
-             corrected. Fixed "False," bug in the transfer of simulator
-             flags to detector.add_calibration_data() function.
-27 Jul 2017: Report the number of cosmic ray events in the metadata.
-             Added an option to the wait() method to simulate a non-zero
-             background flux while idling.
-05 Sep 2017: Added clear_exposure_data() method.
-11 Sep 2017: Start and end times must be communicated to the exposure
-             data model as MJD rather than seconds.
-12 Sep 2017: Correct the WCS info for ramp data. Look for WCS information
-             in the intensity data of the illumination model and write
-             WCS information to 'SCI' HDU of the exposure data.
-             Corrected the WCS correction for the reference columns, including
-             for subarray data which does not touch the left edge.
-21 Sep 2017: Additional WCS and WCS-like keywords copied from the INTENSITY
-             metadata of the input illumination model.
-03 Oct 2017: Added test simulations of all known MRS bands.
-13 Oct 2017: New frame time calculation from Mike Ressler.
-             SLOW mode now uses 8 out of 9 samples. READOUT_MODE now defines
-             samplesum, sampleskip and refpixsampleskip parameters separately.
-01 Nov 2017: Do not simulate detector drifts and latents in SLOW mode, since
-             the measured parameters are only valid for FAST mode.
-08 Jan 2018: Import version number from miri package.
-14 Feb 2018: Added version number for nonlinearity CDP.
-19 Feb 2018: Non-linearity correction moved here.
-20 Apr 2018: Non-linearity correction is only possible when amplifier gain
-             is also simulated.
-
-@author: Steven Beard
-
-"""
-# For consistency, import the same Python V3 features as the STScI data model.
-from __future__ import absolute_import, unicode_literals, division, print_function
-from astropy.extern import six
-
-# Python logging facility
-import logging
-logging.basicConfig(level=logging.INFO) # Default level is informational output 
-LOGGER = logging.getLogger("miri.simulators") # Get a default parent logger
-
-#import warnings
-import time, os
-# The simulator uses the mathematical and array processing functions of
-# numpy.
-import numpy as np
-
-from miri import __version__
-
-# General purpose quantum efficiency class
-from miri.datamodels.miri_filters import MiriQuantumEfficiency
-
-# MIRI data models
-from miri.datamodels import MiriMeasuredModel
-
-# Old and new MIRI exposure data models. The old model is compatible with DHAS
-# and the new model is compatible with the STScI pipeline.
-from miri.simulators.scasim.exposure_data import ExposureData, Metadata, \
-    get_file_header
-from miri.datamodels.sim import MiriExposureModel, \
-    MiriIlluminationModel
-
-# The following modules form part of the sca simulator.
-from miri.simulators.scasim.cosmic_ray import CosmicRayEnvironment, CosmicRay, \
-    load_cosmic_ray_library, load_cosmic_ray_random
-from miri.simulators.scasim.detector import DetectorArray, SIM_CDP_FTP_PATH, \
-    NONLINEARITY_BY_TABLE
-
-# Import the miri.tools plotting module.
-import miri.tools.miriplot as mplt
-
-# Search for the cosmic ray and detector parameters files and parse them
-# into properties dictionaries. The files are searched for in 3 places:
-# (a) The current directory
-# (b) The directory where this Python file is being executed from
-# (c) The miri.simulators.scasim installation directory.
-from miri.tools.filesearching import ParameterFileManager, make_searchpath
-import miri.simulators.scasim
-dir_list = ['.', os.path.dirname(__file__), miri.simulators.scasim.__path__[0]]
-search_path = make_searchpath(dir_list)
-cosmic_ray_properties = ParameterFileManager(
-                            "cosmic_ray_properties.py",
-                            search_path=search_path,
-                            description="cosmic ray properties",
-                            logger=LOGGER)
-detector_properties = ParameterFileManager(
-                            "detector_properties.py",
-                            search_path=search_path,
-                            description="detector properties",
-                            logger=LOGGER)
-
-#
-# Global helper function
-#
-def _report_sca_parameters(inputfile, outputfile, detectorid, readout_mode,
-                           fringemap, fileformat, datashape, qe_adjust,
-                           simulate_poisson_noise, simulate_read_noise,
-                           simulate_ref_pixels, simulate_bad_pixels,
-                           simulate_dark_current, simulate_flat_field,
-                           simulate_gain, simulate_nonlinearity,
-                           simulate_drifts, simulate_latency,
-                           cdp_ftp_path,
-                           readnoise_version, bad_pixels_version,
-                           flat_field_version, linearity_version, gain_version,
-                           logger=LOGGER):
-    """
-    
-    Helper function to report the SCA simulation parameters.
-    (Saves duplication of code between simulate_sca and
-    simulate_sca_fromdata.)
-    
-    """
-    if inputfile:
-        if isinstance(inputfile, (tuple,list)):
-            strg = "Simulating " + str(readout_mode) + \
-                " detector readout for " + str(detectorid) + \
-                " from list of illumination files:"
-            for thisfile in inputfile:
-                strg += "   %s" % thisfile
-            logger.info( strg )
-        elif isinstance(inputfile, MiriIlluminationModel):
-            detectorid = ''
-            if hasattr(inputfile, 'meta'):
-                if hasattr(inputfile.meta, 'instrument'):
-                    if hasattr(inputfile.meta.instrument, 'detector'):
-                        detectorid = inputfile.meta.instrument.detector
-            detectorid = inputfile.meta.instrument.detector
-            readout_mode = ''
-            if hasattr(inputfile, 'meta'):
-                if hasattr(inputfile.meta, 'exposure'):
-                    if hasattr(inputfile.meta.instrument, 'readpatt'):
-                        readout_mode = inputfile.meta.exposure.readpatt
-            logger.info( "Simulating " + str(readout_mode) + \
-                " detector readout for " + str(detectorid) + \
-                " from illumination data model of shape " + \
-                str(inputfile.intensity.shape) + ".")
-            logger.debug( inputfile.get_meta_str() )
-        else:
-            logger.info( "Simulating " + str(readout_mode) + \
-                " detector readout for " + str(detectorid) + \
-                " from illumination file:\n   %s" % inputfile )
-    else:
-        logger.info( "Simulating " + str(readout_mode) + \
-            " detector readout for " + str(detectorid) + \
-            " from illumination data array" )
-
-    if fringemap is not None and fringemap:
-        logger.info( "Simulation modulated by a fringe map contained in:\n   %s" % fringemap )
-
-    if isinstance(outputfile,(tuple,list)):
-        strg = "Results will be written to a list of " + str(fileformat) + \
-            " FITS files with " + str(datashape) + " data shape:"
-        for thisfile in outputfile:
-            if thisfile:
-                strg += "\n   %s" % thisfile
-            else:
-                strg += "\n   (no output)"
-        logger.info( strg )
-    elif outputfile:
-        logger.info( "Results will be written to a " + str(fileformat) + \
-                     " FITS file with " + \
-                     str(datashape) + "data shape:\n   %s" % outputfile )
-    else:
-        logger.info( "Results will be returned in an exposure data model." )
-        
-    # NOTE: This duplicates "Simulation control flags" message
-    switched_off = []
-    if not qe_adjust:
-        switched_off.append("Quantum efficiency")
-    if not simulate_poisson_noise:
-        switched_off.append("Poisson noise")
-    if not simulate_read_noise:
-        switched_off.append("Read noise")
-    if not simulate_ref_pixels:
-        switched_off.append("Reference pixels")
-    if not simulate_bad_pixels:
-        switched_off.append("Bad pixels")
-    if not simulate_dark_current:
-        switched_off.append("Dark current")
-    if not simulate_flat_field:
-        switched_off.append("Pixel flat-field")
-    if not simulate_gain:
-        switched_off.append("Bias and Gain")
-    if not simulate_nonlinearity:
-        switched_off.append("Non-linearity")
-    if ('SLOW' in readout_mode) or (not simulate_drifts):
-        switched_off.append("Detector drifts")
-    if ('SLOW' in readout_mode) or (not simulate_latency):
-        switched_off.append("Detector latency")
-    if switched_off:
-        logger.debug( "NOTE: The following effects are switched off: %s" % \
-            "\'" + "\', \'".join(switched_off) + "\'" )
-
-    if cdp_ftp_path:
-        logger.debug("CDP search path folder: " + \
-                     str(cdp_ftp_path))
-
-    if readnoise_version:
-        logger.debug("Read noise CDP restricted to version number: " + \
-                     str(readnoise_version))
-    if bad_pixels_version:
-        logger.debug("Bad pixels CDP restricted to version number: " + \
-                     str(bad_pixels_version))
-    if flat_field_version:
-        logger.debug("Pixel flat-field CDP restricted to version number: " + \
-                     str(flat_field_version))
-    if linearity_version:
-        logger.debug("Nonlinearity CDP restricted to version number: " + \
-                     str(linearity_version))
-    if gain_version:
-        logger.debug("Gain CDP restricted to version number: " + \
-                     str(gain_version))
-
-def _get_parameter_defaults(fpm, metadata, readout_mode, subarray, frame_time,
-                            temperature, cosmic_ray_mode, verbose=2,
-                            logger=LOGGER):
-    """
-    
-    Helper function to obtain appropriate defaults for parameters
-    that have not been explicitly set.
-    (Saves duplication of code between simulate_sca and
-    simulate_sca_fromdata.)
-    
-    """
-    # If the readout mode is not specified, obtained a default from
-    # the FITS metadata of the input file. Failing that, obtain a
-    # default value from the detector properties.
-    if readout_mode is None:
-        if metadata is not None and 'READPATT' in metadata:
-            readout_mode = metadata['READPATT']
-            if verbose > 2:
-                logger.info( "Readout mode %s obtained from FITS metadata." % \
-                    readout_mode )
-        else:
-            readout_mode = detector_properties['DEFAULT_READOUT_MODE']
-            if verbose > 2:
-                logger.info( "Readout mode defaulted to " + \
-                    "%s from detector properties." % readout_mode )
-    else:
-        if verbose > 2:
-            logger.info( "Readout mode explicitly set to %s." % readout_mode )
-
-    # If the output subarray mode is not specified, obtained a default
-    # from the FITS metadata of the input file, as long as this is a
-    # known subarray mode. Failing that, obtain a default value from
-    # the detector properties.
-    if subarray is None:
-        if metadata is not None and 'SUBARRAY' in metadata:
-            subarray = metadata['SUBARRAY']
-            if subarray in detector_properties['SUBARRAY']:
-                if verbose > 2:
-                    logger.info( "Subarray mode %s obtained from FITS metadata." % \
-                        subarray )
-            else:
-                nonstandard = subarray
-                subarray = detector_properties['DEFAULT_SUBARRAY']
-                if verbose > 2:
-                    strg = "Subarray mode %s obtained from FITS metadata " % \
-                        nonstandard
-                    strg += "is non-standard, so output subarray mode "
-                    strg += "defaulted to %s from detector properties." % \
-                        subarray
-                    logger.info( strg )
-        else:
-            subarray = detector_properties['DEFAULT_SUBARRAY']
-            if verbose > 2:
-                logger.info( "Subarray mode defaulted to " + \
-                    "%s from detector properties." % subarray )
-    else:
-        if verbose > 2:
-            logger.info( "Subarray mode explicitly set to %s." % subarray )
-
-    if frame_time is None:
-        if metadata is not None and 'TFRAME' in metadata:
-            frame_time = metadata['TFRAME']
-            if verbose > 2:
-                strg = "Frame time of %f seconds obtained " % \
-                    frame_time
-                strg += "from FITS metadata "
-                strg += "(overriding the readout mode and subarray)."
-                logger.info( strg )
-    else:
-        strg = "Frame time of %f seconds specified explicitly " % frame_time
-        strg += "(overriding the readout mode and subarray)."
-        logger.info( strg )
-
-    # If the detector temperature is not specified, use the target
-    # temperature from the detector properties.
-    if temperature is None:
-        temperature = fpm['TARGET_TEMPERATURE']
-        if verbose > 3:
-            logger.debug( "Temperature defaulted to %fK from detector properties." % \
-                temperature )
-    else:
-        if verbose > 2:
-            logger.info( "Temperature explicitly set to %fK." % temperature )
-
-    # If the cosmic ray mode is not specified, obtained a default from
-    # the FITS metadata of the input file. Failing that, obtain a default
-    # value from the cosmic ray properties.
-    if cosmic_ray_mode is None:
-        if metadata is not None and 'CRMODE' in metadata:
-            cosmic_ray_mode = metadata['CRMODE']
-            if verbose > 3:
-                logger.debug( "Cosmic ray mode %s obtained from FITS metadata." % \
-                    cosmic_ray_mode )
-        else:
-            cosmic_ray_mode = cosmic_ray_properties['DEFAULT_CR_MODE']
-            if verbose > 3:
-                logger.debug( "Cosmic ray mode defaulted to " + \
-                    "%s from cosmic ray properties." % cosmic_ray_mode )
-    else:
-        if verbose > 2:
-            logger.info( "Cosmic ray mode explicitly set to %s." % cosmic_ray_mode )
-            
-    return (readout_mode, subarray, frame_time, temperature, cosmic_ray_mode)
-
-def _clock_to_mjd( clock_seconds ):
-    """
-    
-    Helper function which converts clock time in seconds to MJD in days
-    
-    """
-    # Modified Julian date of the "zero epoch" of the system clock (1/1/70)
-    MJD_ZEROPOINT = 40587.0
-    # Number of seconds per day.
-    SECONDS_PER_DAY = 86400.0
-    mjd_days = MJD_ZEROPOINT + (clock_seconds/SECONDS_PER_DAY)
-    return mjd_days
-
-def _mjd_to_clock( mjd_days ):
-    """
-    
-    Helper function which converts MJD in days to clock time in seconds.
-    
-    """
-    # Modified Julian date of the "zero epoch" of the system clock (1/1/70)
-    MJD_ZEROPOINT = 40587.0
-    # Number of seconds per day.
-    SECONDS_PER_DAY = 86400.0
-    clock_seconds = (mjd_days - MJD_ZEROPOINT) * SECONDS_PER_DAY
-    return clock_seconds
- 
-
-# A metaclass which only allows one instance of a class to exist at a time.
-class Singleton(type):
-    _instances = {}
-    def __call__(cls, *args, **kwargs):
-        if cls not in cls._instances:
-            cls._instances[cls] = \
-                super(Singleton, cls).__call__(*args, **kwargs)
-        return cls._instances[cls]
-
-
-class SensorChipAssembly(object):
-    """
-
-    Class Sensor Chip Assembly - Simulates the behaviour of the MIRI
-    detectors. The class converts detector illumination data (typically
-    provided in a FITS file generated by another MIRI simulator and read
-    by the read_data method) and generates simulated detector ramp data,
-    which may be written to a FITSWriter or level 1b FITS file by the
-    write_data method.
-
-    :Parameters:
-    
-    See setup method.   
-                
-    """
-    
-    def __init__(self, logger=LOGGER):
-        """
-        
-        Constructor for class SensorChipAssembly.
-        
-        :Parameters:
-        
-        logger: Logger object (optional)
-            A Python logger to handle the I/O. This parameter can be used
-            by a caller to direct the output to a different logger, if
-            the default defined by this module is not suitable.
-        
-        """
-        self.toplogger = logger
-        self.logger = logger.getChild("scasim")
-        self._setup = False
-        self._makeplot = False
-        self._verbose = 0
-        self.cosmic_ray_mode = None
-        self.cosmic_ray_env = None
-        self.detectorid = None
-        self._sca = None
-        self.detector = None
-        self.shape = ()
-        self.clock_time = time.time()
-        
-        # Initial values for the simulation flags
-        self.simulate_poisson_noise = True
-        self.simulate_read_noise = True
-        self.simulate_ref_pixels = True
-        self.simulate_bad_pixels = True
-        self.simulate_dark_current = True
-        self.simulate_flat_field = True
-        self.simulate_gain = True
-        self.simulate_nonlinearity = True
-        self.simulate_drifts = True
-        self.simulate_latency = True
-      
-    def setup(self, detectorid, readout_mode='FAST', subarray='FULL',
-              burst_mode=True, inttime=None, ngroups=None, nints=None,
-              temperature=6.7, cosmic_ray_mode='SOLAR_MIN',
-              fileformat='STScI', include_pixeldq=True, include_groupdq=False,
-              qe_adjust=True, simulate_poisson_noise=True,
-              simulate_read_noise=True, simulate_ref_pixels=True,
-              simulate_bad_pixels=True, simulate_dark_current=True,
-              simulate_flat_field=True, simulate_gain=True,
-              simulate_nonlinearity=True,
-              simulate_drifts=True, simulate_latency=True,
-              cdp_ftp_path=SIM_CDP_FTP_PATH,
-              readnoise_version='', bad_pixels_version='',
-              flat_field_version='', linearity_version='', gain_version='',
-              makeplot=False, verbose=2):
-        """
-        
-        Set up a SensorChipAssembly simulation.
-        
-        :Parameters:
-        
-        detectorid: string
-            The detector ID, identifying a particular detector.
-            The MIRI instrument has three detectors: 'MIRIMAGE',
-            'MIRIFULONG' and 'MIRIFUSHORT'. (These correspond to the imager
-            and the long and short wavelength arms of the MRS respectively.)
-            readout_mode: string, optional, default='FAST'
-        Readout mode, which can be one of the following common options:
-        
-            * 'SLOW' - 10 samples per readout and defaults of ngroups=10
-              and nints=1  
-            * 'FAST' - 1 sample per readout and defaults of ngroups=1 and
-              nints=10
-            * 'FASTINTAVG' - same as FAST but with groups of 4 integrations
-              averaged to reduce data volume.
-            * 'FASTGRPAVG' - same as FAST but with groups of 4 groups
-              averaged to reduce data volume.
-          
-            The following unusual options are also available for testing:
-        
-            * 'FASTGRPGAP' - a non-MIRI mode similar to FAST mode but with
-              4 frames per group and a gap of 8 frames between each group.
-            * 'SLOWINTAVG' - same as SLOW but with groups of 4 integrations
-              averaged and default ngroups=1.
-            * 'SLOWGRPAVG' - same as SLOW but with groups of 4 groups
-              averaged and default ngroups=4.
-            * 'SLOWGRPGAP' - a non-MIRI mode similar to SLOW mode but with
-              4 frames per group and a gap of 8 frames between each group.
-        
-        subarray: string, optional, default='FULL'
-            Detector subarray mode for output. This can be one 'FULL',
-            'MASK1550', 'MASK1140', 'MASK1065', 'MASKLYOT', 'BRIGHTSKY',
-            'SUB256', 'SUB128', 'SUB64' or 'SLITLESSPRISM', etc. 'FULL' is
-            full-frame and the other modes read out portions of the detector
-            as described in the MIRI Operational Concept Document.
-            The simulator can also accept the other subarray modes defined
-            in detector_properties.py for test purposes.
-        burst_mode: boolean, optional, default is True
-            True if a subarray is being read out in burst mode,
-            which skips quickly over unwanted columns.
-        inttime: float, optional
-            The integration time in seconds to be simulated. This parameter
-            will be ignored if ngroups is provided as well.
-            *NOTE: Any requested integration time will be rounded up to
-            the time resulting from the nearest whole number of groups.*
-        ngroups: int, optional
-            The number of readout groups. If None, this is derived from
-            the integration time and readout mode. Otherwise the parameter
-            overrides the integration time and sets the number of groups
-            directly. There must be at least one group.
-        nints: int, optional
-            The number of integrations per exposure. It must be at least 1.
-            If None, the default set by the readout mode is used.
-            The total exposure time is nints x inttime.
-        temperature: float, optional, default=6.7
-            The temperature of the detector, which will determine the dark
-            current and read noise.
-        cosmic_ray_mode: string, optional, default='SOLAR_MIN'
-            The cosmic ray environment mode to be simulated. Available modes
-            are:
-        
-            * 'NONE' - No cosmic rays.
-            * 'SOLAR_MIN' - Solar minimum
-            * 'SOLAR_MAX' - Solar maximum
-            * 'SOLAR_FLARE' - Solar flare (worst case scenario)
-            
-        fileformat: string, optional, default='STScI'
-            The kind of file format to be written.
-            
-            * 'STScI' - use the STScI level 1 model for the JWST
-              DMS pipeline.
-            * 'FITSWriter' - emulate the format written by the FITSWriter
-              during MIRI VM, FM and CV tests and read by the DHAS.
-        
-        include_pixeldq: boolean, optional, default=True
-            A flag that may be used to switch on the inclusion of the
-            PIXELDQ data array in the output exposure data.
-            By default, this array is included (and contains the bad pixel
-            mask used to generate the simulated data).
-        include_groupdq: boolean, optional, default=False
-            A flag that may be used to switch on the inclusion of the
-            GROUPDQ data array in the output exposure data.
-            By default, this array is not included.
-        qe_adjust: boolean, optional, default=True
-            A flag that may be used to switch off quantum efficiency
-            adjustment (for example to observe what effects in a simulation
-            are caused by QE). *NOTE: When QE adjustment is turned off,
-            the input illumination is assumed to be in electrons/second.*
-        simulate_poisson_noise: boolean, optional, default=True
-            A flag that may be used to switch off Poisson noise (for example
-            to observe what effects in a simulation are caused by Poisson
-            noise).
-        simulate_read_noise: boolean, optional, default=True
-            A flag that may be used to switch off read noise (for example
-            to observe what effects in a simulation are caused by read
-            noise).
-        simulate_ref_pixels: boolean, optional, default=True
-            A flag that may be used to switch off the inclusion of reference
-            pixels in the data. 
-        simulate_bad_pixels: boolean, optional, default=True
-            A flag that may be used to switch off the inclusion of bad
-            pixels in the data, even if a bad pixel map containing bad pixels
-            is specified in the detector properties.
-        simulate_dark_current: boolean, optional, default=True
-            A flag that may be used to switch off the addition of dark
-            current (for example to observe what effects in a simulation are
-            caused by dark current).
-        simulate_flat_field: boolean, optional, default=True
-            A flag that may be used to switch off the simulation of the pixel
-            flat-field (for example to observe the effect of quantum
-            efficiency in isolation).
-        simulate_gain: boolean, optional, default=True
-            A flag that may be used to switch off the bias and gain effects.
-            *Note that when this flag is False the ratio of DNs to electrons
-            is exactly 1.0*
-        simulate_nonlinearity: boolean, optional, default=True
-            A flag that may be used to switch off non-linearity effects
-            (for example to experiment with jump detection on perfectly
-            linear data).
-        simulate_drifts: boolean, optional, default=True
-            A flag that may be used to switch off the simulation of
-            detector drifts, such as the zeropoint drift.
-        simulate_latency: boolean, optional, default=True
-            A flag that may be used to switch off the simulation of
-            detector latency and persistence effects.
-        cdp_ftp_path: str, optional, default=None
-            If specified, a list of folders (or folders) on the SFTP host
-            where the MIRI CDPs are held to be searched, consisting of a
-            list of folder names separated by a ":" delimiter.
-            Examples: 'CDP', 'CDPSIM', 'CDPSIM:CDP:CDPTMP'
-            If not specified, the default CDP repository at Leuven is used.
-        readnoise_version: string, optional, default=''
-            A specific readnoise CDP version number of the form 'x.y.z'.
-        bad_pixels_version: string, optional, default=''
-            A specific bad pixel mask CDP version number of the form 'x.y.z'.
-        flat_field_version: string, optional, default=''
-            A specific pixel flat-field CDP version number of the form 'x.y.z'.
-        linearity_version: string, optional, default=''
-            A specific nonlinearity CDP version number of the form 'x.y.z'.
-        gain_version: string, optional, default=''
-            A specific gain CDP version number of the form 'x.y.z'.
-        makeplot: boolean, optional, default=False
-            Plotting flag. Activates plotting of data when True.
-        verbose: int, optional, default=2
-            Verbosity level. Activates logging statements when non-zero.
-        
-            * 0 - no output at all except for error messages
-            * 1 - warnings and errors only
-            * 2 - normal output
-            * 3, 4, 5 - additional commentary
-            * 6, 7, 8 - extra debugging information
-
-        :Raises:
-    
-        ValueError
-            Raised if any of the initialisation parameters are out of range.
-        TypeError
-            Raised if any of the initialisation parameters are of the
-            wrong type, size or shape.
-        KeyError
-            Raised if any of the initialisation parameters do not contain
-            a recognised keyword.
-        
-        """
-        # Note that all parameters (which don't have None as an option)
-        # are explicitly converted into the expected data type, since
-        # the values extracted from the properties dictionary can
-        # sometimes be converted by Python into strings, which then
-        # upsets the formatted I/O statements.
-        self._makeplot = bool(makeplot)
-        self._verbose = int(verbose)
-        if verbose > 3:
-            self.logger.setLevel(logging.DEBUG)
-            self.logger.debug("+++SensorChipAssembly object setup for" + \
-                " detector=" + str(detectorid) + \
-                " readout mode=" + str(readout_mode) + \
-                " subarray mode=" + str(subarray) + \
-                " burst mode=" +  str(burst_mode) + \
-                " inttime=" + str(inttime) + \
-                " ngroups=" + str(ngroups) + \
-                " nints=" + str(nints) + \
-                " temperature=" + str(temperature) + "K" + \
-                " cosmic ray mode=" + str(cosmic_ray_mode) )
-                
-        # Extract the properties of the particular sensor chip assembly
-        # being simulated.
-        if self.detectorid != detectorid:
-            self.detectorid = detectorid
-            # Erase any existing detector object when the detector ID changes
-            if self.detector is not None:
-                del self.detector
-                self.detector = None
-        try:
-            self._sca = detector_properties.get('DETECTORS_DICT',
-                                                self.detectorid)
-        except KeyError:
-            strg = "%s is not a known detector ID." % self.detectorid
-            raise KeyError(strg)
-
-        # Set the starting readout mode. This function also checks the
-        # validity of the inttime, ngroups and nints attributes and initialises
-        # the collection of attributes describing the readout mode.
-        self.set_readout_mode(readout_mode, inttime=inttime, ngroups=ngroups,
-                              nints=nints)
-        self.readout_mode_previous = ''
-        
-        # Initialise the output and input subarray modes.
-        self.subarray_str = subarray
-        self.subarray_previous = ''
-        try:
-            self.subarray = detector_properties.get('SUBARRAY', subarray)
-        except KeyError:
-            strg = "Unrecognised or badly defined output subarray mode: %s" % \
-                subarray
-            raise ValueError(strg)
-        # The input subarray mode is not known until an illumination map
-        # is provided.
-        self.subarray_input_str = 'FULL'
-        self.subarray_input = None
-        self.subarray_burst_mode = burst_mode
-                    
-        if verbose > 1:
-            self.logger.info( self.readout_mode_str(prefix='  ') )
-        
-        # There is no illumination map, flux data, fringe map or fringe data
-        # until they are read in and calculated.
-        self.illumination_map = None
-        self.flux = None
-        self.fringe_map = None
-        self.fringe_map_data = None
-        
-        # There is no metadata until the illumination map is read.
-        self.metadata = None
-        
-        # There is no integration data or exposure_data object until an
-        # integration.
-        self.integration_data = None
-        self.exposure_data = None
-        self.include_pixeldq = include_pixeldq
-        self.include_groupdq = include_groupdq
-        self.fileformat = fileformat
-        
-        try:
-            self.temperature = float(temperature)
-        except (TypeError, ValueError) as e:
-            strg = "SCA temperature must be a valid number."
-            strg += "\n %s" % e
-            raise ValueError(strg)
-        if verbose > 1:
-            self.logger.info( self.temperature_str() )
-        
-        if qe_adjust:
-            if verbose > 2:
-                self.logger.info( "Loading QE from \`%s\`" % self._sca['QE_FILE'] )
-            # Load the QE information. Plot it if it isn't null.
-            #self.qe = QuantumEfficiency(self._sca['QE_FILE'])
-            self.qe = MiriQuantumEfficiency(self._sca['QE_FILE'])
-            if makeplot and self.qe is not None:
-                self.qe.plot()
-        else:
-            # No QE adjustment
-            self.qe = None
-        
-        self.define_cosmic_ray_env(cosmic_ray_mode)
-        
-        # Non-linearity simulation by translation table is only possible when
-        # amplifier gain is simulated.
-        if not simulate_gain and simulate_nonlinearity and NONLINEARITY_BY_TABLE:
-            strg = "Cannot simulate nonlinearity unless amplifier gain is also simulated"
-            strg += "\n   Nonlinearity simulation turned off."
-            self.logger.warn(strg)
-            simulate_nonlinearity = False
-            
-        self.set_simulation_flags(readout_mode, qe_adjust=qe_adjust,
-                                  simulate_poisson_noise=simulate_poisson_noise,
-                                  simulate_read_noise=simulate_read_noise,
-                                  simulate_ref_pixels=simulate_ref_pixels,
-                                  simulate_bad_pixels=simulate_bad_pixels,
-                                  simulate_dark_current=simulate_dark_current,
-                                  simulate_flat_field=simulate_flat_field,
-                                  simulate_gain=simulate_gain,
-                                  simulate_nonlinearity=simulate_nonlinearity,
-                                  simulate_drifts=simulate_drifts,
-                                  simulate_latency=simulate_latency)
-
-        self.cdp_ftp_path       = cdp_ftp_path
-        self.readnoise_version  = readnoise_version
-        self.bad_pixels_version = bad_pixels_version
-        self.flat_field_version = flat_field_version
-        self.linearity_version  = linearity_version
-        self.gain_version       = gain_version
-
-        self._setup = True
-        
-    def __del__(self):
-        """
-        
-        Destructor for class SensorChipAssembly.
-                
-        """
-        # Explicitly delete large objects created by this class.
-        # Exceptions are ignored, since not all the objects here
-        # will exist if the destructor is called as a result of
-        # an exception.
-        if self._setup:
-            try:
-                # Objects created during setup
-                if self.qe is not None:
-                    del self.qe
-                if self.cosmic_ray_env is not None:
-                    del self.cosmic_ray_env
-            
-                # Objects created by class methods
-            
-                if self.detector is not None:
-                    del self.detector
-                if self.illumination_map is not None:
-                    del self.illumination_map
-                if self.metadata is not None:
-                    del self.metadata
-                if self.fringe_map_data is not None:
-                    del self.fringe_map_data
-                if self.fringe_map is not None:
-                    del self.fringe_map
-                if self.exposure_data is not None:
-                    del self.exposure_data
-            except Exception:
-                pass
-
-    def define_cosmic_ray_env(self, cosmic_ray_mode):
-        """
-        
-        Define the cosmic ray environment for the simulation.
-        
-        Cosmic ray simulations for the MIRI sensors are assumed to be
-        contained in files named CRs_SiAs_35_<mode>_<number>_<suffix>.fits
-        where
-        
-        * <mode> is the cosmic ray mode.
-        * <number> is a simulation run number (selected at random by
-          this function).
-
-        :Parameters:
-        
-        cosmic_ray_mode: string, optional, default='SOLAR_MIN'
-            The cosmic ray environment mode to be simulated. Available modes
-            are:
-        
-            * 'NONE' - No cosmic rays.
-            * 'SOLAR_MIN' - Solar minimum
-            * 'SOLAR_MAX' - Solar maximum
-            * 'SOLAR_FLARE' - Solar flare (worst case scenario)
-        
-        """
-        # Only set up a new cosmic ray environment when the mode has changed,
-        # or if the environment doesn't exist.
-        if (cosmic_ray_mode == self.cosmic_ray_mode) and \
-           (self.cosmic_ray_env is not None):
-            if self._verbose > 1:
-                self.logger.info( self.cosmic_ray_str() + " (No change.)" )
-            return
-        
-        # Set up the cosmic ray environment, based on the required cosmic
-        # ray mode. Choose one of the 10 library files available for that
-        # mode at random.
-        self.cosmic_ray_mode = cosmic_ray_mode
-        if self._verbose > 1:
-            self.logger.info( self.cosmic_ray_str() )
-        wordz = self.cosmic_ray_mode.split('+')
-        cr_mode = wordz[0]
-        if len(wordz) > 1:
-            suffix = wordz[1]
-        else:
-            suffix = ''
-        if cr_mode != 'NONE':
-            filenum = int(np.random.uniform(0, 9))
-            try:
-                crname = cosmic_ray_properties.get('CR_LIBRARY_FILES', \
-                                                   cr_mode)
-                if crname is not None:
-                    if suffix:
-                        filename = '%s0%d_%s.fits' % (crname, filenum, suffix)
-                    else:
-                        filename = '%s0%d.fits' % (crname, filenum)
-                else:
-                    filename = None
-            except KeyError:
-                strg = "Unrecognised cosmic ray mode: %s" % cosmic_ray_mode
-                raise KeyError(strg)
-                        
-            # Delete any previous cosmic ray environment
-            if self.cosmic_ray_env is not None:
-                del self.cosmic_ray_env
-            try:
-                self.cosmic_ray_env = load_cosmic_ray_library(filename,
-                                                    cosmic_ray_mode=cr_mode,
-                                                    convolve_ipc=True,
-                                                    verbose=self._verbose,
-                                                    logger=self.toplogger)
-            except Exception:
-                # If the cosmic ray library file cannot be read, fall back
-                # to using a random distribution.
-                if filename is not None:
-                    strg = "***Cosmic ray library '%s' not readable." % \
-                        filename
-                else:
-                    strg = "***Cosmic ray library is not defined."
-                strg += " Falling back to RANDOM mode."
-                self.logger.warn(strg)
-                self.cosmic_ray_env = load_cosmic_ray_random(
-                                                    cosmic_ray_mode=cr_mode,
-                                                    verbose=self._verbose,
-                                                    logger=self.toplogger)
-        else:
-            self.cosmic_ray_env = load_cosmic_ray_random(
-                                                    cosmic_ray_mode=cr_mode,
-                                                    verbose=self._verbose)
-     
-    def set_seed(self, seedvalue=None):
-        """
-        
-        Set the seed for the numpy random number generator.
-        This function can be used while testing to ensure the
-        randomised effects that follow are well defined.
-        
-        :Parameters:
-        
-        seedvalue: int, optional, default=None
-            The seed to be sent to the np.random number generator.
-            If not specified, a value of None will be sent, which
-            randomises the seed.
-            
-        """
-        np.random.seed(seedvalue)
-
-    def set_simulation_flags(self, readout_mode, qe_adjust=True,
-                             simulate_poisson_noise=True,
-                             simulate_read_noise=True,
-                             simulate_ref_pixels=True,
-                             simulate_bad_pixels=True,
-                             simulate_dark_current=True,
-                             simulate_flat_field=True,
-                             simulate_gain=True,
-                             simulate_nonlinearity=True,
-                             simulate_drifts=True,
-                             simulate_latency=True):
-        """
-        
-        Set the simulation control flags.
-        
-        """
-        if self._verbose > 1:
-            strg = "Simulation control flags:"
-            strg += "\n\tQuantum efficiency simulation turned "
-            if qe_adjust:
-                strg += "ON."
-            else:
-                strg += "OFF."
-            strg += "\n\tPoisson noise simulation turned "
-            if simulate_poisson_noise:
-                strg += "ON."
-            else:
-                strg += "OFF."
-            strg += "\n\tRead noise simulation turned "
-            if simulate_read_noise:
-                strg += "ON."
-            else:
-                strg += "OFF."
-            strg += "\n\tReference pixels simulation turned "
-            if simulate_ref_pixels:
-                strg += "ON."
-            else:
-                strg += "OFF."
-            strg += "\n\tBad pixels simulation turned "
-            if simulate_bad_pixels:
-                strg += "ON."
-            else:
-                strg += "OFF."
-            strg += "\n\tDark current simulation turned "
-            if simulate_dark_current:
-                strg += "ON."
-            else:
-                strg += "OFF."
-            strg += "\n\tFlat-field simulation turned "
-            if simulate_flat_field:
-                strg += "ON."
-            else:
-                strg += "OFF."
-            strg += "\n\tAmplifier bias and gain turned "
-            if simulate_gain:
-                strg += "ON."
-            else:
-                strg += "OFF."
-            strg += "\n\tDetector non-linearity effects turned "
-            if simulate_nonlinearity:
-                strg += "ON."
-            else:
-                strg += "OFF."
-            if 'FAST' in readout_mode:
-                strg += "\n\tDetector drift effects turned "
-                if simulate_drifts:
-                    strg += "ON."
-                else:
-                    strg += "OFF."
-                strg += "\n\tDetector latency effects turned "
-                if simulate_latency:
-                    strg += "ON."
-                else:
-                    strg += "OFF."
-            else:
-                strg += "\n\tDetector drift and latency effects not "
-                strg += "simulated for SLOW readout mode."
-                simulate_drifts = False
-                simulate_latency = False
-            self.logger.info( strg )
-        # If any of the flags have changed, delete the detector and warn
-        # the user
-        if self.simulate_poisson_noise != simulate_poisson_noise or \
-           self.simulate_read_noise != simulate_read_noise or \
-           self.simulate_ref_pixels != simulate_ref_pixels or \
-           self.simulate_bad_pixels != simulate_bad_pixels or \
-           self.simulate_dark_current != simulate_dark_current or \
-           self.simulate_flat_field != simulate_flat_field or \
-           self.simulate_gain != simulate_gain or \
-           self.simulate_nonlinearity != simulate_nonlinearity or \
-           self.simulate_drifts != simulate_drifts or \
-           self.simulate_latency != simulate_latency:
-            if self.detector is not None:
-                self.logger.warn("Simulation flags have changed. " + \
-                        "Restarting simulation with a new detector. " + \
-                        "Latent effects up to this point will be erased.")
-                del self.detector
-                self.detector = None
-        # Now change the flags
-        self.simulate_poisson_noise = simulate_poisson_noise
-        self.simulate_read_noise = simulate_read_noise
-        self.simulate_ref_pixels = simulate_ref_pixels
-        self.simulate_bad_pixels = simulate_bad_pixels
-        self.simulate_dark_current = simulate_dark_current
-        self.simulate_flat_field = simulate_flat_field
-        self.simulate_gain = simulate_gain
-        self.simulate_nonlinearity = simulate_nonlinearity
-        self.simulate_drifts = simulate_drifts
-        self.simulate_latency = simulate_latency
-        
-    def read_data(self, filename, scale=1.0 ):
-        """
-        
-        Read the detector illumination data from a file.
-                
-        :Parameters:
-     
-        filename: string
-            The name of the file to be opened.
-        scale: float, optional, default=1.0
-            An optional scale factor to apply to the intensity data.
-            This is for debugging and testing only - the input data
-            should already be scaled to photons/second/pixel.
-            
-        :Raises:
-    
-        ValueError
-            Raised if any of the parameters are out of range.
-        TypeError
-            Raised if any of the parameters are of the wrong type,
-            size or shape.
-                      
-        """
-        if not self._setup:
-            strg = "No simulation parameters defined. Please use the setup() "
-            strg += " method before defining input data."
-            raise AttributeError(strg)
-        
-        # Tidy up and prepare for new data.
-        self._prepare_for_new_data()
-
-        # Create the illumination map object and read the data from the file.        
-        self.illumination_map = MiriIlluminationModel(filename)
-        
-        # The intensity data must be at least 2-D.
-        if self.illumination_map.intensity.ndim < 2:
-            strg = "Illumination map must be at least 2-D "
-            strg += "(%d-D data provided)" % self.illumination_map.intensity.ndim
-            raise TypeError(strg)
-        
-        # The illumination map cannot be larger than the detector.
-        # Give a warning and truncate an over-sized map.
-        illum_shape = self.illumination_map.get_illumination_shape()
-        if illum_shape[0] > self._sca['ILLUMINATED_COLUMNS'] or \
-           illum_shape[1] > self._sca['ILLUMINATED_ROWS']:
-            strg = "***Illumination map of size %d x %d is too large! " % \
-                illum_shape
-            strg += "Truncating to detector size of %d x %d pixels." % \
-                (self._sca['ILLUMINATED_COLUMNS'], self._sca['ILLUMINATED_ROWS'])
-            self.logger.warn(strg)
-            self.illumination_map.truncate([self._sca['ILLUMINATED_COLUMNS'],
-                                            self._sca['ILLUMINATED_ROWS']] )
-
-        if scale is not None and scale != 1.0:
-            self.illumination_map.apply_scale(scale)
-        if self.illumination_map.meta.subarray.name and \
-           self.illumination_map.meta.subarray.name != "GENERIC":
-            self.subarray_input_str = self.illumination_map.meta.subarray.name
-        else:
-            # If the input subarray mode is undefined or GENERIC but the
-            # output subarray mode matches the input data shape, assume the
-            # input and output subarray modes are the same. Otherwise assume
-            # full frame.
-            if self.subarray is not None:
-                ishape = self.illumination_map.get_illumination_shape()
-                if (self.subarray[2] == ishape[0]) and \
-                   (self.subarray[3] == ishape[1]):
-                    self.subarray_input_str = self.subarray_str
-                    if self._verbose > 2:
-                        self.logger.info( "Input subarray mode assumed to be %s." % \
-                            self.subarray_input_str )
-                else:
-                    self.subarray_input_str = 'FULL'
-            else:
-                self.subarray_input_str = 'FULL'
-
-        # Get the subarray location and dimensions from the detector
-        # properties, or failing that attempt to parse the input subarray
-        # string into a list of 4 integers. Any blank or comma separated
-        # list is allowed, with or without surrounding brackets.
-        if self.subarray_input_str in detector_properties['SUBARRAY']:
-            self.subarray_input = \
-                detector_properties.get('SUBARRAY',self.subarray_input_str)
-        else:
-            try:
-                self.subarray_input = eval(self.subarray_input_str)
-            except Exception:
-                words = self.subarray_input_str.split()
-                try:
-                    firstrow = int(words[0].strip(','))
-                    firstcol = int(words[1].strip(','))
-                    subrows = int(words[2].strip(','))
-                    subcols = int(words[3].strip(','))
-                    self.subarray_input = (firstrow, firstcol,
-                                            subrows, subcols)
-                except Exception:
-                    strg = "Unrecognised subarray mode specified "
-                    strg += "in input file: %s" % self.subarray_input_str
-                    raise ValueError(strg)
-
-        # A subarray definition must contain exactly 4 values.
-        if isinstance(self.subarray_input, (list,tuple)) and \
-           (len(self.subarray_input) != 4):
-            strg = "Subarray mode %s declared in input file " % \
-                self.subarray_input_str
-            strg += "translates to subarray list of wrong length: %s" % \
-                self.subarray_input.__str__()
-            raise TypeError(strg)
-
-        if self._verbose > 2:
-            if self.subarray_input is None:
-                strg = "Input subarray mode assumed %s." % \
-                    self.subarray_input_str
-            else:
-                strg = "Input subarray mode is %s " % self.subarray_input_str
-                strg += "(%d %d %d %d)." % self.subarray_input
-            self.logger.info( strg )
-        
-        # Check the integrity of the subarray declared in the input data.
-        ishape = self.illumination_map.get_illumination_shape()
-        if self.subarray_input is not None:
-            # The location must be within the expected detector limits.
-            drows = self._sca['ILLUMINATED_ROWS']
-            dcols = self._sca['ILLUMINATED_COLUMNS'] + \
-                        self._sca['LEFT_COLUMNS'] + self._sca['RIGHT_COLUMNS']
-            if (self.subarray_input[0] < 1) or \
-               (self.subarray_input[0] + self.subarray_input[2] > dcols) or \
-               (self.subarray_input[1] < 1) or \
-               (self.subarray_input[1] + self.subarray_input[3] > drows):
-                strg = "Subarray mode %s declared in input file " % \
-                    self.subarray_input_str
-                strg += "translates to invalid location: %s" % \
-                    self.subarray_input.__str__()
-                raise ValueError(strg)
-            
-            # The data must have the same shape and size as the subarray.
-            if (ishape[0] != self.subarray_input[2]) or \
-               (ishape[1] != self.subarray_input[3]):
-                strg = "Subarray mode %s declared in input file " % \
-                    self.subarray_input_str
-                strg += "is incompatible with the actual data shape "
-                strg += "(%d x %d)" % ishape
-                raise ValueError(strg)
-        else:
-            # The input file is assumed full frame. Warn if the data
-            # array size might exceed the size of the calibration frames.
-            fullcolumns = self._sca['LEFT_COLUMNS'] + \
-                            self._sca['ILLUMINATED_COLUMNS'] + \
-                            self._sca['RIGHT_COLUMNS']
-            fullframe = (self._sca['ILLUMINATED_ROWS'], fullcolumns)
-            if (ishape[0] > fullframe[0]) or (ishape[1] > fullframe[1]):
-                if self.simulate_bad_pixels or self.simulate_dark_current:
-                    strg = "WARNING: Input file data shape (%d x %d) " % ishape
-                    strg += "may be too large for the bad pixel or dark "
-                    strg += "frames, which expect up to %d x %d. " % fullframe
-                    strg += "Try --nobadpixels --nodark."
-                    self.logger.warn( strg )
-                    
-        # Give a warning if the input subarray mode is smaller than the
-        # output subarray mode.
-        if self.subarray is not None:
-            oshape = (self.subarray[2], self.subarray[3])
-            if (oshape[0] > ishape[0]) or (oshape[1] > ishape[1]):
-                if self._verbose > 0:
-                    strg = "NOTE: Output subarray (%d x %d) " % oshape
-                    strg += "is larger than input array (%d x %d)." % ishape
-                    strg += " There will be some gaps in the output data."
-                    self.logger.warn( strg )
-       
-        # The previous flux data is invalid.
-        self.flux = None
-
-        # Create a new detector object matching the size of the
-        # data contained in the illumination map.
-        self._new_detector()
-
-    def set_illumination(self, illumination_map, scale=None,
-                         subarray_input=None ):
-        """
-        
-        Define the detector illumination by providing an MiriIlluminationModel
-        object directly. This function is useful when calling scasim
-        directly from Python functions that implement a pipeline.
-                
-        :Parameters:
-    
-        illumination_map: MiriIlluminationModel object
-            A MIRI illumination map object which describes the input
-            illumination.
-        scale: float, optional, default=None
-            An optional scale factor to apply to the intensity data.
-            If not provided, no scaling is applied.
-            This is for debugging and testing only - the input data
-            should already be scaled to photons/second/pixel.
-        subarray_input: string, optional
-            The subarray mode of the INPUT data. If not specified, the
-            subarray mode will be taken from the illumination map
-            metadata, and if neither are present it will be assumed
-            full frame.
-            
-        :Raises:
-    
-        AttributeError
-            Raised if simulation parameters undefined.
-        TypeError
-            Raised if the illumination map is of the wrong type,
-            size or shape.
-
-        """
-        if not self._setup:
-            strg = "No simulation parameters defined. Please use the setup() "
-            strg += " method before defining input data."
-            raise AttributeError(strg)
-
-        assert isinstance(illumination_map, MiriIlluminationModel)
-        intensity = illumination_map.intensity
-        wavelength = illumination_map.wavelength
-        
-        # The intensity data must be at least 2-D.
-        if intensity.ndim < 2:
-            strg = "Illumination map must be at least 2-D "
-            strg += "(%d-D data provided)" % intensity.ndim
-            raise TypeError(strg)
-        
-        # If the wavelength array is 1-D and the intensity array is 3-D
-        # the wavelength array needs to be reshaped into a 3-D array.
-        if illumination_map._isvalid(intensity) and \
-           illumination_map._isvalid(wavelength):
-            if len(wavelength.shape) == 1 and len(intensity.shape) > 2:
-                if self._verbose > 2:
-                    self.logger.info( "Reshaping wavelength array from 1-D to 3-D." )
-                sz1 = illumination_map.wavelength.shape[0]
-                illumination_map.wavelength.shape = [sz1, 1, 1]
-
-        # The illumination data size must be a multiple of 8 so the
-        # reference output can be reshaped successfully.
-        # The illumination map cannot be larger than the detector.
-        # Give a warning and truncate an over-sized map.
-        illum_shape = illumination_map.get_illumination_shape()
-        if (illum_shape[0] % 8 != 0) or (illum_shape[0] % 8 != 0):
-            strg = "Illumination map rows and columns must be a multiple of 8 "
-            strg += "(%d x %d data provided)" % illum_shape
-            raise TypeError(strg)
-            
-        if illum_shape[0] > self._sca['ILLUMINATED_COLUMNS'] or \
-           illum_shape[1] > self._sca['ILLUMINATED_ROWS']:
-            strg = "***Illumination map of size %d x %d is too large! " % \
-                illum_shape
-            strg += "Truncating to detector size of %d x %d pixels." % \
-                (self._sca['ILLUMINATED_COLUMNS'], self._sca['ILLUMINATED_ROWS'])
-            self.logger.warn(strg)
-            illumination_map.truncate([self._sca['ILLUMINATED_COLUMNS'],
-                                       self._sca['ILLUMINATED_ROWS']] )
-            
-        # Scale the intensity data if needed.
-        if scale is not None and scale != 1.0:
-            illumination_map.apply_scale(scale)
-
-        # Use the subarray mode supplied or get the subarray mode from
-        # the supplied metadata.
-        if subarray_input is None:
-            if hasattr(illumination_map, 'meta'):
-                if hasattr(illumination_map.meta, 'subarray'):
-                    if hasattr(illumination_map.meta.subarray, 'name'):
-                        subarray_input = illumination_map.meta.subarray.name
-        if subarray_input is not None:
-            self.subarray_input_str = str(subarray_input)
-        else:
-            # If the input subarray mode is undefined but the output subarray
-            # mode matches the input data shape, assume the input and output
-            # subarray modes are the same. Otherwise assume full frame.
-            if self.subarray is not None:
-                ishape = illumination_map.get_illumination_shape()
-                if (self.subarray[2] == ishape[0]) and \
-                   (self.subarray[3] == ishape[1]):
-                    self.subarray_input_str = self.subarray_str
-                    if self._verbose > 2:
-                        self.logger.info( "Input subarray mode assumed to be %s." % \
-                            self.subarray_input_str )
-                else:
-                    self.subarray_input_str = 'FULL'
-            else:
-                self.subarray_input_str = 'FULL'
-       
-        # Define the illumination map and subarray mode.
-        self._set_illumination_map(illumination_map, subarray_input)
-
-    def _set_illumination_map(self, illumination_map, subarray_input=None ):
-        """
-        
-        Test function to set the illumination map directly from a
-        pre-defined illumination_map object, as an alternative to
-        reading a file.
-                
-        :Parameters:
-     
-        illumination_map: IlluminationMap object
-            An illumination map to be used.
-        subarray_input: string, optional
-            The subarray mode of the INPUT data. If not specified, full
-            frame will be assumed.
-            
-        :Raises:
-    
-        ValueError
-            Raised if any of the parameters are out of range.
-         
-        """
-        # Verify the input subarray mode provided
-        if subarray_input is not None:
-            self.subarray_input_str = subarray_input
-            try:
-                self.subarray_input = \
-                    detector_properties.get('SUBARRAY', subarray_input)
-            except KeyError:
-                # N.B. This function does not attempt to parse an
-                # unrecognised input subarray string. Just report an error.
-                strg = "Unrecognised input subarray mode specified: %s" % \
-                    self.subarray_input_str
-                raise ValueError(strg)
-        else:
-            self.subarray_input_str = 'FULL'
-            self.subarray_input = None
-        
-        # Tidy up and prepare for new data.
-        self._prepare_for_new_data()
-        
-        # Set the illumination map object.        
-        self.illumination_map = illumination_map
-        
-        # The previous flux data is invalid.
-        self.flux = None
-
-        # Create a new detector object matching the size of the
-        # data contained in the illumination map.
-        self._new_detector()
-
-    def _prepare_for_new_data(self):
-        """
-        
-        Helper function to tidy up in preparation for new data.
-        
-        """            
-        # Delete any previous illumination map object
-        if self.illumination_map is not None:
-            del self.illumination_map
-            self.illumination_map = None
-            
-        # Delete any previous MIRI metadata object and begin with a fresh one.
-        if self.metadata is not None:
-            del self.metadata
-        self.metadata = Metadata(description='Metadata created by SCA simulator')
-
-    def _new_detector(self):
-        """
-        
-        Helper function to set up a detector object for new data.
-        
-        """
-        # All subarray combinations are supported.
-        #
-        # If the input data is full frame, create a new detector object
-        # matching the shape and size of the data contained in the
-        # illumination map. Otherwise create full-sized detector object
-        # into which the input subarray will be inserted.
-        if self.subarray_input is None:
-            ishape = self.illumination_map.get_illumination_shape()
-        else:
-            ishape = (self._sca['ILLUMINATED_ROWS'], \
-                      self._sca['ILLUMINATED_COLUMNS'])
-
-        # Query the filter name or band from the illumination model.
-        mirifilter = self.illumination_map.get_fits_keyword('FILTER')
-        miriband = self.illumination_map.get_fits_keyword('BAND')
-            
-        # A new detector object is only needed if the detector ID
-        # or the shape of the illumination map has changed.
-        if (self.detector is None) or (ishape != self.shape):
-            # The shape has changed.
-            self.shape = ishape
-
-            if self._verbose > 1:
-                self.logger.info( "Creating a new detector object for " + \
-                    str(self.shape[0]) + " rows x " + \
-                    str(self.shape[1]) + " columns." )
-
-            if self.simulate_ref_pixels:
-                left_columns  = self._sca['LEFT_COLUMNS']
-                right_columns = self._sca['RIGHT_COLUMNS']
-                bottom_rows   = self._sca['BOTTOM_ROWS']
-                top_rows      = self._sca['TOP_ROWS']
-            else:
-                left_columns = 0
-                right_columns = 0
-                bottom_rows = 0
-                top_rows = 0
-            well_depth = self._sca['WELL_DEPTH']
-        
-            # Clear the old detector object and create a new one.
-            if self.detector is not None:
-                del self.detector
-            if 'SLOW' in self.readout_mode:
-                readpatt = 'SLOW'
-            else:
-                readpatt = 'FAST'
-            self.detector = DetectorArray(
-                                self.detectorid,
-                                self.shape[0], self.shape[1],
-                                self.temperature,
-                                left_columns=left_columns,
-                                right_columns=right_columns,
-                                bottom_rows=bottom_rows,
-                                top_rows=top_rows,
-                                well_depth=well_depth,
-                                readpatt=readpatt, subarray=self.subarray_str,
-                                mirifilter=mirifilter, miriband=miriband,
-                                simulate_poisson_noise=self.simulate_poisson_noise,
-                                simulate_read_noise=self.simulate_read_noise,
-                                simulate_bad_pixels=self.simulate_bad_pixels,
-                                simulate_dark_current=self.simulate_dark_current,
-                                simulate_flat_field=self.simulate_flat_field,
-                                simulate_gain=self.simulate_gain,
-                                simulate_nonlinearity=self.simulate_nonlinearity,
-                                simulate_drifts=self.simulate_drifts,
-                                simulate_latency=self.simulate_latency,
-                                cdp_ftp_path=self.cdp_ftp_path,
-                                readnoise_version=self.readnoise_version,
-                                bad_pixels_version=self.bad_pixels_version,
-                                flat_field_version=self.flat_field_version,
-                                linearity_version=self.linearity_version,
-                                gain_version=self.gain_version,
-                                makeplot=self._makeplot,
-                                verbose=self._verbose,
-                                logger=self.toplogger)
-            
-        # If a new detector is not needed, but the readout mode or the
-        # output subarray mode have changed, then the calibration data
-        # needs to be updated.
-        elif (self.subarray_str != self.subarray_previous) or \
-             (self.readout_mode != self.readout_mode_previous):
-            if 'SLOW' in self.readout_mode:
-                readpatt = 'SLOW'
-            else:
-                readpatt = 'FAST'
-            self.detector.simulate_poisson_noise=self.simulate_poisson_noise
-            self.detector.simulate_read_noise=self.simulate_read_noise
-            self.detector.simulate_bad_pixels=self.simulate_bad_pixels
-            self.detector.simulate_dark_current=self.simulate_dark_current
-            self.detector.simulate_flat_field=self.simulate_flat_field
-            self.detector.simulate_gain=self.simulate_gain
-            self.detector.simulate_nonlinearity=self.simulate_nonlinearity
-            self.detector.simulate_drifts=self.simulate_drifts
-            self.detector.simulate_latency=self.simulate_latency
-            self.detector.add_calibration_data(self.detectorid,
-                    readpatt=readpatt, subarray=self.subarray_str,
-                    mirifilter=mirifilter, miriband=miriband,
-                    cdp_ftp_path=self.cdp_ftp_path,
-                    bad_pixels_version=self.bad_pixels_version,
-                    flat_field_version=self.flat_field_version,
-                    linearity_version=self.linearity_version,
-                    readnoise_version=self.readnoise_version,
-                    gain_version=self.gain_version)
-
-        self.subarray_previous = self.subarray_str
-        self.readout_mode_previous = self.readout_mode
- 
-    def read_fringe_map(self, filename):
-        """
-        
-        Read fringe map data from a file.
-                
-        :Parameters:
-     
-        filename: string
-            The name of the file to be opened.
-             
-        :Prerequisites:
-        
-        Can only be used after the detector illumination data have been
-        imported by the read_data method.
-        
-        :Raises:
-        
-        AttributeError
-            Raised if the read_data method has not been executed first.
-        
-        """
-        if self._verbose > 1:
-            self.logger.info( "Reading fringe map file: %s" % filename )
-        if self.illumination_map is None:
-            strg = "IlluminationMap object not defined - use read_data first."
-            raise AttributeError(strg)
-
-        # The fringe map must be the same shape as the illumination map
-        if self.subarray_input is None:
-            ishape = self.illumination_map.get_illumination_shape()
-        else:
-            ishape = (self._sca['ILLUMINATED_ROWS'], \
-                      self._sca['ILLUMINATED_COLUMNS'])
-
-        self.fringe_map = filename
-        fringe_model = MiriMeasuredModel( filename )
-        
-        # Get a windowed fringe map scaled so the mean value is 1.0
-        fringe_map = fringe_model.data[0:ishape[0], 0:ishape[1]]
-        fringe_mean = np.mean(fringe_map)
-        if fringe_mean > 0.0:
-            self.fringe_map_data = fringe_map / fringe_mean
-        else:
-            self.fringe_map_data = fringe_map / fringe_mean
-            
-        # The flux must be recalculated if the fringe map changes.
-        self.flux = None
-        del fringe_model
-        
-    def set_readout_mode(self, mode, inttime=None, ngroups=None, nints=None,
-                         samplesum=None):
-        """
-        
-        Defines the SCA detector readout mode and integration parameters.
-        
-        :Parameters:
-        
-        mode: string
-            Readout mode, which can be one of the following options.
-            
-            * 'SLOW' - 9 samples per readout and defaults of ngroups=10
-              and nints=1
-            * 'FAST' - 1 sample per readout and defaults of ngroups=1
-              and nints=10
-            * 'FASTINTAVG' - same as FAST but with groups of 4
-              integrations averaged to reduce data volume.
-            * 'FASTGRPAVG' - same as FAST but with groups of 4 groups
-              averaged to reduce data volume.
-              
-        inttime: float, optional
-            The integration time in seconds. This parameter also defines
-            the number of readout groups, unless ngroups is specified.
-            The integration time must be positive, as there must be at
-            least one group.
-            *NOTE: Any requested integration time will be rounded up to
-            the time resulting from the nearest whole number of groups.*
-        ngroups: int, optional
-            The number of readout groups. If None, this is derived from
-            the integration time and readout mode. If specified, this
-            parameter defines the number of groups and integration time
-            and overrides the inttime parameter. There must be at least
-            one group.
-        nints: int, optional
-            The number of integrations required. If None, the default
-            for the readout mode will be used. There must be at least
-            one integration.
-            *NOTE: nints can be safely changed without affecting the
-            readout mode.*
-        samplesum: int, optional
-            Normally None, but if specified allows samplesum to be defined
-            directly - overriding the values defined in the detector
-            properties file. This is only for testing weird readout
-            modes, since MIRI users cannot change samplesum explicitly.
-            There must be at least one sample.
-            *NOTE: Altering this value from its default will change
-            the readout mode to 'TESTnn'.*
-            
-        :Raises:
-    
-        ValueError
-            Raised if any of the parameters are out of range.
-            
-        """
-        # Define default parameters based on the readout mode.
-        self.readout_mode = mode
-        try:
-            mode_tuple = detector_properties.get('READOUT_MODE', mode)
-            self.samplesum_def = int(mode_tuple[0])
-            self.sampleskip_def = int(mode_tuple[1])
-            self.refpixsampleskip_def = int(mode_tuple[2])
-            self.nframes = int(mode_tuple[3])
-            self.groupgap = int(mode_tuple[4])
-            self.ngroups_def = int(mode_tuple[5])
-            self.nints_def = int(mode_tuple[6])
-            self.avggrps = int(mode_tuple[7])
-            self.avgints = int(mode_tuple[8])
-        except (KeyError, IndexError, TypeError, ValueError):
-            strg = "Unrecognised or badly defined readout mode: %s" % mode
-            raise ValueError(strg)
-
-        # Determine how the actual detector readout parameters are
-        # defined.
-        if ngroups is not None:
-            if int(ngroups) <= 0:
-                raise ValueError("Number of groups must be > 0")
-            # Integration time is determined by ngroups.
-            # The inttime parameter is ignored.
-            self.time_mode = 'groups_to_time'
-            self.inttime = None
-            self.inttime_req = inttime
-            # If avggrps is not 1 round the specified number of groups
-            # up to a whole multiple of avggrps.
-            if self.avggrps > 1:
-                self.ngroups = \
-                    int(np.ceil(ngroups/self.avggrps) * self.avggrps)
-            else:
-                self.ngroups = int(ngroups)
-        elif inttime is not None:
-            # ngroups is determined by the integration time.
-            self.time_mode = 'time_to_groups'
-            self.inttime = float(inttime)
-            if self.inttime <= 0.0:
-                raise ValueError("Integration time must be positive.")
-            self.inttime_req = None
-            self.ngroups = None
-        else:
-            # If neither inttime nor ngroups are specified, the defaults
-            # set by the readout mode are used.
-            self.time_mode = 'default'
-            self.inttime = None
-            self.inttime_req = None
-            self.ngroups = self.ngroups_def
-
-        # If a number of integrations has been provided use it.
-        # Otherwise use the read mode default.
-        if nints is not None:
-            if int(nints) <= 0:
-                raise ValueError("Number of integrations must be > 0")
-            # If avgints is not 1 round the specified number of integrations
-            # up to a whole multiple of avgints.
-            if self.avgints > 1:
-                self.nints = int(np.ceil(nints/self.avgints) * self.avgints)
-            else:
-                self.nints = int(nints)
-        else:
-            self.nints = self.nints_def
-
-        # Overriding nsample is for theoretical testing only
-        # and will cause the readout mode to become 'TESTnn'
-        if samplesum is None:
-            self.samplesum = self.samplesum_def
-            self.sampleskip = self.sampleskip_def
-            self.refpixsampleskip = self.refpixsampleskip_def
-        else:
-            if int(samplesum) <= 0:
-                raise ValueError("Number of samples must be > 0")
-            self.samplesum = int(samplesum)
-            if self.samplesum > 2:
-                self.sampleskip = 1
-            else:
-                self.sampleskip = 0
-            self.refpixsampleskip = self.refpixsampleskip_def
-            self.readout_mode = 'TEST%d' % self.samplesum
-            
-        # This flag will trigger a recalculation of the integration time
-        # during the next integration after a DetectorArray object has been
-        # created. (The final integration time depends on the detector
-        # frame time determined by the DetectorArray object).
-        self.inttime_calculated = False
-        
-        if self._verbose > 2:
-            strg = "Setting readout mode to %s (sampleskip=%d, samplesum=%d): " % \
-                (mode, self.sampleskip, self.samplesum)
-            if self.time_mode == 'groups_to_time':
-                strg += "\n  integration time determined from ngroups=%d" % \
-                    self.ngroups
-            elif self.time_mode == 'time_to_groups':
-                strg += "\n  ngroups determined from integration time=%.2f" % \
-                    self.inttime
-            else:
-                strg += "\n  ngroups=%d from mode default" % self.ngroups
-                
-            if nints is not None:
-                strg += " and nints specified to be %d." % self.nints
-            else:
-                strg += " and nints defaulting to %d." % self.nints
-            self.logger.info( strg )
-
-    def wait(self, elapsed_time, bgflux=0.0):
-        """
-        
-        Simulate waiting or a certain elapsed time.
-                
-        :Parameters:
-        
-        elapsed_time: float
-            The elapsed time, in seconds.
-        bgflux: float (optional)
-            A uniform background photon flux falling on the detector
-            while it is idle. This flux can affect detector persistence
-            by filling charge traps. By default there is no background
-            flux.
-            
-        :Returns:
-        
-        None.
-            
-        :Prerequisites:
-        
-        The detector readout mode and integration time should have been
-        defined with the set_readout_mode method.
-        
-        :Raises:
-        
-        AttributeError
-            Raised if the read_data method has not been executed first.
-        ValueError
-            Raised if any of the parameters are out of range.
-        
-        """
-        # A wait is not possible until a DetectorArray object
-        # has been successfully defined.
-        if self.detector is None:
-            strg = "DetectorArray object not defined - " + \
-                "use read_data or set_illumination first."
-            raise AttributeError(strg)
-
-        # Elapsed must be positive.
-        assert elapsed_time > 0.0
-
-        if self._verbose > 2:
-            self.logger.info( "Waiting for %.2f seconds." % elapsed_time )
-        
-        # Generate some cosmic ray events during this elapsed time.
-        rows = self.shape[0]
-        columns = self.shape[1]
-        pixsize = self._sca['PIXEL_SIZE']
-            
-        cosmic_ray_list = \
-            self.cosmic_ray_env.generate_events(rows, columns,
-                                                elapsed_time, pixsize)
-        # Hit the detector with the cosmic rays.
-        self.detector.hit_by_cosmic_rays(cosmic_ray_list, self.nframes)
-        del cosmic_ray_list    
-            
-        # Wait for the elapsed time.
-        self.detector.wait(elapsed_time, bgflux=bgflux)
-        self.clock_time += elapsed_time
-          
-    def integration(self, intnum, frame_time=None):
-        """
-        
-        Simulate a detector integration consisting of one or more groups
-        of readouts.
-                
-        :Parameters:
-        
-        intnum: int
-            Integration number, which determines where data are
-            stored in the simulated science data structure.
-            Must be 0 or greater.
-        frame_time: float, optional
-            The detector frame time, in seconds.
-            If specified, this parameter overrides the frame time
-            obtained from the current detector readout mode and
-            subarray. This can be used, for example, to simulate
-            the timing of full frame exposures with subarray-sized
-            data (to save memory). If None, the frame time obtained
-            from the current readout mode and subarray is used.
-            
-        :Returns:
-        
-        integration_data: array_like uint32
-            An array of integration data.
-            
-        :Prerequisites:
-        
-        Can only be used after the detector illumination data have been
-        imported by the read_data method.
-        The detector readout mode and integration time should have been
-        defined with the set_readout_mode method.
-        
-        :Raises:
-        
-        AttributeError
-            Raised if the read_data method has not been executed first.
-        ValueError
-            Raised if any of the parameters are out of range.
-        
-        """
-        # An integration is not possible until a DetectorArray object
-        # and illumination map have been successfully defined.
-        if self.illumination_map is None:
-            strg = "IlluminationMap object not defined - use read_data first."
-            raise AttributeError(strg)
-        if self.detector is None:
-            strg = "DetectorArray object not defined - use read_data first."
-            raise AttributeError(strg)
-        
-        # The integration number cannot be negative.
-        if int(intnum) < 0:
-            strg = "The integration number must be a positive integer."
-            raise ValueError(strg)
-
-        # Frame time must be positive.
-        if frame_time is not None:
-            assert frame_time > 0.0
-        
-        # Define the number of groups from the readout mode and integration
-        # time provided, unless specified explicitly. There must be at least
-        # one group.
-        if not self.inttime_calculated:
-            if self.time_mode == 'time_to_groups':
-                self.ngroups = self._time_to_groups(
-                                        self.inttime,
-                                        subarray=self.subarray,
-                                        burst_mode=self.subarray_burst_mode,
-                                        frame_time=frame_time)
-            else:
-                self.inttime = self._groups_to_time(
-                                        self.ngroups,
-                                        subarray=self.subarray,
-                                        burst_mode=self.subarray_burst_mode,
-                                        frame_time=frame_time)
-                self.inttime_req = self.inttime
-            self.inttime_calculated = True
-
-#         # Forward the readout mode to the detector.
-#         self.detector.set_readout_mode(self.samplesum, self.sampleskip,
-#                                        self.refpixsampleskip, self.nframes)
-       
-        # Get the combined illumination from the illumination map.
-        # This calculation only needs to be done once unless the
-        # illumination map or the QE measurement changes.
-        if self.flux is None:
-            if self.subarray_input is None:
-                flux = self.illumination_map.get_illumination( usefilter=self.qe )
-            else:
-                dshape = self.detector.illuminated_shape
-                location = (self.subarray_input[0], self.subarray_input[1])
-                dleft  = self._sca['LEFT_COLUMNS']
-                dright = self._sca['RIGHT_COLUMNS']                
-                flux = self.illumination_map.get_illumination_enlarged(
-                            dshape, usefilter=self.qe, location=location,
-                            leftcrop=dleft, rightcrop=dright)
-
-            # Check the amount of flux is within a sensible range.
-            # Give a warning if the flux is likely to saturate the
-            # detector. Reject any truly silly flux levels.
-            wherenan = np.where( flux == np.nan )
-            if len(wherenan[0]) > 0:
-                strg = "***Input flux array contains "
-                strg += "%d NaN values." % len(wherenan[0])
-                strg += " These will be replaced by 0.0."
-                self.logger.warn(strg)
-                flux[ wherenan ] = 0.0 
-            
-            if flux.min() < 0.0:
-                whereneg = np.where( flux < 0.0 )
-                strg = "***Input flux array contains "
-                strg += "%d negative values." % len(whereneg[0])
-                self.logger.warn(strg)
-
-            # Calculate an approximate flux that would saturate the detectors
-            # after only one frame time.
-            if frame_time is None:
-                ftime = self.detector.frame_time(
-                                        self.samplesum,
-                                        self.sampleskip,
-                                        refpixsampleskip=self.refpixsampleskip,
-                                        subarray=self.subarray,
-                                        burst_mode=self.subarray_burst_mode)
-            else:
-                ftime = frame_time
-            if ftime <= 0.0:
-                ftime = 1.0
-            saturation = self._sca['WELL_DEPTH'] / float(ftime)
-            if flux.min() > saturation:
-                # Junk data detected. All the pixels will saturate.
-                strg = "Detector illumination flux is too high "
-                strg += "(%g to %g photons/s/pixel)." % (flux.min(), flux.max())
-                strg += "\n   It will saturate ALL the detector pixels. "
-                strg += "It should be well below the first frame "
-                strg += "saturation level of %g photons/s/pixel." % \
-                    float(saturation)
-                raise ValueError(strg)
-            if flux.max() > (100.0 * saturation):
-                # Seriously saturated data detected. It needs to be
-                # truncated to prevent an overflow.
-                whereover = np.where(flux > 100.0 * saturation)
-                strg = "Detector illumination flux is too high "
-                strg += "(up to %g photons/s/pixel)." % flux.max()
-                strg += "\n   Values that would cause an overflow "
-                strg += "will be truncated at %g photons/s/pixel." % \
-                    float(saturation * 100.0)
-                self.logger.error(strg)
-                flux[whereover] = saturation * 100.0
-            if flux.max() > saturation:
-                wheresat = np.where(flux > saturation)
-                strg = "***Input flux array contains values that "
-                strg += "could saturate at least %d pixels." % \
-                    len(wheresat[0])
-                strg += "\n   Maximum flux of %g photons/s/pixel " % flux.max()
-                strg += "is greater than first frame "
-                strg += "saturation level of %g photons/s/pixel." % \
-                    float(saturation)
-                self.logger.warn(strg)
-            
-            if self.fringe_map_data is None:
-                self.flux = flux
-            else:
-                self.flux = flux * self.fringe_map_data
-            del flux
-        
-        if self._verbose > 2:
-            strg = "Flux data obtained from input file: shape=" + \
-                str(self.flux.shape) + \
-                " min=" + str(self.flux.min()) + " max=" + str(self.flux.max())
-            if self.fringe_map_data is not None:
-                strg +=" and multiplied by fringe map: shape=" + \
-                str(self.fringe_map_data.shape) + \
-                " min=" + str(self.fringe_map_data.min()) + \
-                " max=" + str(self.fringe_map_data.max())
-            self.logger.info(strg)
-        
-        # >>>
-        # >>> Reset the detector.
-        # >>> Insert an extra FRAME_RESETS resets if needed.
-        # >>>
-        extra_resets = self._sca['FRAME_RESETS']
-        if self._verbose > 4:
-            self.logger.debug( "Applying %d extra frame resets." % extra_resets )
-        nresets = 1 + extra_resets
-        if intnum == 0:
-            self.detector.reset(nresets=nresets, new_exposure=True)
-        else:
-            self.detector.reset(nresets=nresets)            
-                
-        # >>>
-        # >>> Step through the groups.        
-        # >>>
-        if self._verbose > 1:
-            if self.ngroups > 1:
-                self.logger.info( "Simulating %d groups for integration %d." % \
-                                  (self.ngroups, intnum+1) )
-            else:
-                self.logger.info( "Simulating %d group for integration %d." % \
-                                  (self.ngroups, intnum+1) )
-        for group in range(0, self.ngroups):
-            if self._verbose > 2:
-                self.logger.info( "Integration %d group %d:" % (intnum+1, group+1) )
-                
-            # The group time is the frame time x number of frames per group.
-            if frame_time is None:
-                ftime = self.detector.frame_time(
-                                        self.samplesum,
-                                        self.sampleskip,
-                                        refpixsampleskip=self.refpixsampleskip,
-                                        subarray=self.subarray,
-                                        burst_mode=self.subarray_burst_mode)
-            else:
-                ftime = frame_time
-            time = self.nframes * ftime
-            # For all but the first group, the integration includes
-            # the group gap.
-            if group > 0:
-                time += self.groupgap * ftime
-            
-            # Generate some cosmic ray events during this group of frames
-            # interval.
-            # TODO: The next few lines could be taken outside the group loop.
-            rows = self.shape[0]
-            columns = self.shape[1]
-            pixsize = self._sca['PIXEL_SIZE']
-            
-            cosmic_ray_list = \
-                self.cosmic_ray_env.generate_events(rows, columns,
-                                                    time, pixsize)
-            # Hit the detector with the cosmic rays.
-            self.detector.hit_by_cosmic_rays(cosmic_ray_list, self.nframes)
-            del cosmic_ray_list    
-            
-            # >>>
-            # >>> Integrate on the flux, read the detector and update the
-            # >>> exposure data.
-            # >>>
-            self.detector.integrate(self.flux, time, intnum=intnum)
-            total_samples = self.nframes * self.samplesum
-            if total_samples < 1:
-                total_samples = 1
-            # Assist the garbage collector by discarding the previous
-            # integration data.
-            if self.integration_data is not None:
-                del self.integration_data
-            self.integration_data = \
-                self.detector.readout(subarray=self.subarray,
-                                      total_samples=total_samples)
-            if self._makeplot and self._verbose > 7:
-                mplt.plot_image2D(self.integration_data,
-                    xlabel='Columns', ylabel='Rows', withbar=True,
-                    title='Readout for integration %d, group %d' % \
-                        (intnum,group))
-            
-            self.exposure_data.set_group(self.integration_data, group, intnum)
-
-        # Return the last set of integration data.
-        return self.integration_data
-
-    def exposure(self, nints=None, frame_time=None, start_time=None):
-        """
-        
-        Simulate a detector exposure consisting of one or more
-        integrations, each of which consists of one of more groups of
-        readouts.
-                
-        :Parameters:
-        
-        nints: int, optional
-            The number of integrations in this exposure. It must be at
-            least 1. If None, the default set by the readout mode is
-            used. The total exposure time is nints x integration time.
-        frame_time: float, optional
-            The detector frame time, in seconds.
-            If specified, this parameter overrides the frame time
-            obtained from the current detector readout mode and
-            subarray. This can be used, for example, to simulate
-            the timing of full frame exposures with subarray-sized
-            data (to save memory). If None, the frame time obtained
-            from the current readout mode and subarray is used.
-        start_time: string or float, optional
-            The required clock time of the start of the exposure (MJD days).
-            Strings other than 'NOW' are converted to floating point.
-            If set to 'NOW', the current date-time is obtained from
-            the system clock. By default, the internally stored clock
-            time is used.
-
-        :Returns:
-        
-        integration_data: array_like uint32
-            An array of data from the final integration.
-        
-        :Prerequisites:
-        
-        Can only be used after the detector illumination data have been
-        imported by the read_data method.
-        The detector readout mode and integration time should have been
-        defined with the set_readout_mode method.
-        
-        :Raises:
-        
-        AttributeError
-            Raised if the read_data method has not been executed first.
-        ValueError
-            Raised if any of the parameters are out of range.
-        
-        """
-        # An exposure is not possible until a DetectorArray object
-        # and illumination map have been successfully defined.
-        if self.illumination_map is None:
-            strg = "IlluminationMap object not defined - use read_data first."
-            raise AttributeError(strg)
-        if self.detector is None:
-            strg = "DetectorArray object not defined - use read_data first."
-            raise AttributeError(strg)
-
-        # The number of integrations must be at least 1.
-        if nints is not None:
-            if nints >= 1:
-                self.nints = int(nints)
-            else:
-                self.nints = 1
-                
-        # Frame time must be positive.
-        if frame_time is not None:
-            assert frame_time > 0.0
-
-        # Define the number of groups from the readout mode and integration
-        # time provided, unless specified explicitly. There must be at least
-        # one group.
-        if not self.inttime_calculated:
-            if self.time_mode == 'time_to_groups':
-                self.ngroups = self._time_to_groups(
-                                        self.inttime,
-                                        subarray=self.subarray,
-                                        burst_mode=self.subarray_burst_mode,
-                                        frame_time=frame_time)
-            else:
-                self.inttime = self._groups_to_time(
-                                        self.ngroups,
-                                        subarray=self.subarray,
-                                        burst_mode=self.subarray_burst_mode,
-                                        frame_time=frame_time)
-                self.inttime_req = self.inttime
-            self.inttime_calculated = True
-
-#         # Forward the readout mode to the detector.
-#         self.detector.set_readout_mode(self.samplesum, self.sampleskip,
-#                                        self.refpixsampleskip, self.nframes)
-
-        # If needed, create a new exposure data object.
-        self._new_exposure_data()
-
-        # >>>
-        # >>> Execute each integration in turn.
-        # >>>
-        if self._verbose > 1:
-            if self.nints > 1:
-                self.logger.info( "Simulating %d integrations." % self.nints )
-            else:
-                self.logger.info( "Simulating %d integration." % self.nints )
-        for intnum in range(0, self.nints):
-            self.integration(intnum, frame_time=frame_time)
-            
-        # If the DARK calibration is not averaged, it is added here.
-        if self.detector.simulate_dark_current and not self.detector.dark_averaged:
-            if self.detector.dark_map is not None:
-                self.logger.info("Adding the DARK calibration from %s" % \
-                                 self.detector.dark_map_filename)
-                try:
-                    self.exposure_data.add_dark( self.detector.dark_map,
-                                                 clipvalue=None )
-                except ValueError, e:
-                    # Catch an exception and instead issue a log message.
-                    strg = str(e)
-                    strg += ": DARK addition skipped."
-                    self.logger.error(strg)
-                    
-        # If the nonlinearity correction is done by translation table
-        # it is applied to the exposure data here.
-        if self.detector.simulate_nonlinearity and NONLINEARITY_BY_TABLE:
-            rcolumns = self.exposure_data.data.shape[3]
-            rcolmiddle = rcolumns//2
-            if self.detector.linearity_table_left is not None:
-                self.logger.info("Correcting nonlinearity from %s" % \
-                                 self.detector.linearity_filename)
-                self.exposure_data.apply_translation( \
-                    self.detector.linearity_table_left,
-                    fromcolumn=0, tocolumn=rcolmiddle )
-            if self.detector.linearity_table_right is not None:
-                self.exposure_data.apply_translation( \
-                    self.detector.linearity_table_right,
-                    fromcolumn=rcolmiddle, tocolumn=rcolumns )        
-        
-        # Copy the primary metadata from the illumination map to the
-        # exposure data and append some additional information.
-        metadata = Metadata("Metadata of simulated exposure")
-        metadata.from_data_object( self.illumination_map )
-        
-        # Import the primary metadata (but ignore the TYPE keyword)
-        for key in metadata.keys():
-            if key == 'TYPE':
-                continue # Output data will have a different TYPE
-            self.metadata[key] = metadata[key]
-        comments = metadata.get_comments()
-        for comment in comments:
-            self.metadata.add_comment(comment)
-        histories = metadata.get_history()
-        for history in histories:
-            self.metadata.add_history(history)
-
-        # Also import the INTENSITY HDU metadata (which contains
-        # World Coordinates keywords).
-        intensity_metadata = Metadata('Intensity metadata')
-        intensity_metadata.from_data_object(self.illumination_map,
-                                            hdu_name='INTENSITY')
-         
-        # Set up the primary metadata according to MIRI-UM-00004-RAL
-        simname = "MIRI SCA simulator (MiriTE %s)" % __version__
-        strg = "Processed by %s" % simname
-        if hasattr(self.metadata, 'add_history'):
-            self.metadata.add_history(strg)
-
-        # Housekeeping metadata
-        self.metadata["ORIGIN"] = "MIRI European Consortium"
-        self.metadata["TELESCOP"] = "JWST"
-        self.metadata["INSTRUME"] = "MIRI"
-        self.metadata["CREATOR"] = simname
-
-        # Cosmic ray mode
-        wordz = self.cosmic_ray_mode.split("+")
-        if len(wordz) > 1:
-            self.metadata["CRMODE"] = wordz[0]
-            self.metadata["CRVAR"] = wordz[1]
-        else:
-            self.metadata["CRMODE"] = self.cosmic_ray_mode
-        if self.cosmic_ray_mode != 'NONE':
-            self.metadata = self.cosmic_ray_env.set_metadata(self.metadata)
-        self.metadata['CRNUM'] = self.detector.cosmic_ray_count
-        self.metadata['CRNUMPIX'] = self.detector.cosmic_ray_pixel_count
-
-        # Detector properties and readout mode
-        self.metadata["READPATT"] = self.readout_mode
-        self.metadata["NSAMPLES"] = self.samplesum
-        self.metadata["SMPSKIP"] = self.sampleskip
-        self.metadata["DETROWS"] = self.shape[0]
-        self.metadata["DETCOLS"] = self.shape[1]
-        #self.metadata["ZROFRAME"] = False
-
-        # Subarray mode
-        self.metadata["SUBARRAY"] = self.subarray_str
-        (subrows, subcols) = self.detector.get_subarray_shape(self.subarray)
-        if self.subarray is not None:
-            #(namps, nref) = self._amplifier_count()
-            self.metadata["SUBSTRT1"] = self.subarray[1]
-            self.metadata["SUBSTRT2"] = self.subarray[0]
-            self.metadata["SUBSIZE1"] = subcols
-            self.metadata["SUBSIZE2"] = self.subarray[2]
-        else:
-            self.metadata["SUBSTRT1"] = 1 # 1 indexed
-            self.metadata["SUBSTRT2"] = 1 # 1 indexed
-            self.metadata["SUBSIZE1"] = subcols
-            self.metadata["SUBSIZE2"] = self.shape[0]
-        self.metadata["SUBBURST"] = self.subarray_burst_mode
-
-        # Adjust the World Coordinates metadata contained in the INTENSITY
-        # metadata, shifting the reference point to account for the
-        # reference columns and subarray mode.
-        # The first two axes of the exposure data are pixels, and the
-        # rest are groups and integrations
-        naxes = 2                        
-        if self.exposure_data is not None:
-            naxes = len(self.exposure_data.shape)
-        intensity_metadata['WCSAXES'] = naxes 
-                   
-        if 'CRPIX1' in self.metadata:
-            crpix1 = intensity_metadata['CRPIX1']
-        else:
-            crpix1 = 1
-        if self.subarray_input_str == 'FULL':
-            substrt1 = self.metadata["SUBSTRT1"]
-        else:
-            substrt1 = 1
-        if substrt1 > 1:
-            # Reference columns not included in subarrays that do not
-            # touch the left hand edge.
-            intensity_metadata['CRPIX1'] = \
-                        crpix1 + 1 - substrt1
-        else:
-            intensity_metadata['CRPIX1'] = \
-                        crpix1 + 1 - substrt1 + self.detector.left_columns
-                        
-        if 'CRPIX2' in self.metadata:
-            crpix2 = intensity_metadata['CRPIX2']
-        else:
-            crpix2 = 1
-        if self.subarray_input_str == 'FULL':
-            substrt2 = self.metadata["SUBSTRT2"]
-        else:
-            substrt2 = 1
-        intensity_metadata['CRPIX2'] = crpix2 + 1 - substrt2
-
-        # Add the extra WCS metadata which describes ramp data
-        if naxes > 2:
-            intensity_metadata['CTYPE3'] = ''
-            intensity_metadata['CUNIT3'] = 'groups'
-            intensity_metadata['CRVAL3'] = 0.0
-            intensity_metadata['CRPIX3'] = 0.0
-            intensity_metadata['CDELT3'] = 1.0
-        if naxes > 3:
-            intensity_metadata['CTYPE4'] = ''
-            intensity_metadata['CUNIT4'] = 'integrations'
-            intensity_metadata['CRVAL4'] = 0.0
-            intensity_metadata['CRPIX4'] = 0.0
-            intensity_metadata['CDELT4'] = 1.0
-
-        # Copy the detector metadata to the primary metadata.         
-        # NOTE: This function call should only happen AFTER
-        # extracting a subarray.
-        self.metadata = self.detector.set_metadata( self.metadata )
-        
-        # Define detailed exposure parameters.
-        clktime =  self.detector.clock_time()
-        clktime *= 1.0E6   # Convert from seconds to microseconds
-        if frame_time is None:
-            ftime = self.detector.frame_time(
-                                    self.samplesum,
-                                    self.sampleskip,
-                                    refpixsampleskip=self.refpixsampleskip,
-                                    subarray=self.subarray,
-                                    burst_mode=self.subarray_burst_mode)
-        else:
-            ftime = frame_time
-        gtime = ftime * self.nframes
-        self.metadata["TSAMPLE"] = clktime
-        self.metadata["TFRAME"] = ftime
-        self.metadata["TGROUP"] = gtime
-
-        self.metadata["ROWRSETS"] = self.refpixsampleskip
-        self.metadata["FRMRSETS"] = self._sca['FRAME_RESETS'] # Old keyword
-        self.metadata["NRESETS"]  = self._sca['FRAME_RESETS']  # New keyword
-                
-        # Add integration and exposure metadata keywords.
-        self.metadata["EFFINTTM"] = self.inttime
-        exptime = self.inttime * self.nints
-        reqtime = self.inttime_req * self.nints
-        self.metadata["EXPTIME"]  = exptime  # Old keyword
-        self.metadata["EFFEXPTM"] = exptime  # New keyword
-        self.metadata["REQTIME"] = reqtime
-        self.metadata["DETTEMP"] = self.temperature
-        
-        # Estimate the duration of the exposure in elapsed time.
-        # Account for the extra frame resets in between integrations
-        # and add an estimated readout time in between exposures.
-        # TODO: Improve the readout time overhead estimate.
-        extra_time = (int(self._sca['FRAME_RESETS']) * ftime * (self.nints-1))
-        extra_time += 1.0e-6 * self.metadata["SUBSIZE1"] * self.metadata["SUBSIZE2"]
-        duration = exptime + extra_time
-        self.metadata['DURATION'] = duration
-        
-        # Add the remaining exposure data keywords
-        self.metadata["NINTS"] = self.exposure_data.nints
-        self.metadata["INTAVG"] = self.exposure_data.intavg
-        self.metadata["NGROUPS"] = self.exposure_data.ngroups
-        self.metadata["NFRAMES"] = self.exposure_data.nframes
-        self.metadata["GROUPGAP"] = self.exposure_data.groupgap
-        self.metadata["GRPAVG"] = self.exposure_data.grpavg
-        self.metadata['READPATT'] = self.exposure_data.readpatt
-            
-        # Add a description of the source of the QE measurement
-        if hasattr(self.metadata, 'add_comment'):
-            if self.qe is not None:
-                comment = "QE: From " + os.path.basename(self._sca['QE_FILE'])
-                self.metadata.add_comment(comment)
-                qecm = self.qe.get_comments()
-                self.metadata.add_comment(qecm)
-            else:
-                self.metadata.add_comment("QE: No QE simulation.")
-
-        # In verbose mode, display the metadata.
-        if self._verbose > 3:
-            self.logger.debug( str(self.metadata) )
-
-        # Copy primary metadata to the exposure data FITS header.
-        for keyw in self.metadata.keys():
-            value = self.metadata[keyw]
-            try:
-                self.exposure_data.set_fits_keyword(keyw, value,
-                                                    hdu_name='PRIMARY')
-            except KeyError as e:
-                strg = "\nKeyword %s cannot be set to %s." % (keyw, str(value))
-                strg += " " + str(e)
-                strg += " Ignored."
-                self.logger.warn(strg)
-            except ValueError as e:
-                strg = "\nKeyword %s cannot be set to %s." % (keyw, str(value))
-                strg += " " + str(e)
-                strg += " Ignored."
-                self.logger.warn(strg)
-             
-        # Copy comment and history records to the exposure data FITS header.
-        comments = self.metadata.get_comments()
-        if isinstance(comments, (tuple,list)):
-            for comment in comments:
-                self.exposure_data.add_comment(str(comment))
-        else:
-            self.exposure_data.add_comment(str(comments))
-        histories = self.metadata.get_history()
-        if isinstance(histories, (tuple,list)):
-            for history in histories:
-                self.exposure_data.add_history(str(history))
-        else:
-            self.exposure_data.add_history(str(histories))
-
-        # Copy the World Coordinates metadata from the INTENSITY metadata
-        # to the exposure data FITS header.
-        # NOTE: Only the first 2 axes of the illumination model WCS
-        # parameters are relevant.
-        if 'WCSAXES' in intensity_metadata.keys():
-            wcsaxes = intensity_metadata['WCSAXES']
-        else:
-            wcsaxes = 2
-            
-        crpix = []
-        crval = []
-        ctype = []
-        cunit = []
-        cdelt = []
-        if wcsaxes > 0:
-            # Only the first 2 axes of the PC array are relevant
-            pc = np.zeros( [wcsaxes, 2] )
-            pc_defined = False
-        else:
-            pc = None
-            pc_defined = True
-        
-        for axis in range(0, wcsaxes):
-            axis1 = axis + 1
-            crpix_kw = 'CRPIX%d' % axis1
-            crval_kw = 'CRVAL%d' % axis1
-            ctype_kw = 'CTYPE%d' % axis1
-            cunit_kw = 'CUNIT%d' % axis1
-            cdelt_kw = 'CDELT%d' % axis1
-            if crpix_kw in intensity_metadata.keys():
-                crpix.append( intensity_metadata[crpix_kw] )
-            else:
-                crpix.append( 0.0 )
-            if crval_kw in intensity_metadata.keys():
-                crval.append( intensity_metadata[crval_kw] )
-            else:
-                crval.append( 0.0 )
-            if ctype_kw in intensity_metadata.keys():
-                ctype.append( intensity_metadata[ctype_kw] )
-            else:
-                ctype.append( '' )
-            if cunit_kw in intensity_metadata.keys():
-                cunit.append( intensity_metadata[cunit_kw] )
-            else:
-                cunit.append( '' )
-            if cdelt_kw in intensity_metadata.keys():
-                cdelt.append( intensity_metadata[cdelt_kw] )
-            else:
-                cdelt.append( 1.0 )
-                
-            for other in range(0, 2):
-                other1 = other + 1
-                pc_kw = 'PC%d_%d' % (axis1, other1)
-                if pc_kw in intensity_metadata.keys():
-                    pc_defined = True
-                    pc[axis,other] = intensity_metadata[pc_kw]
-
-        # If no PC values have been copied from the INTENSITY metadata
-        # leave the PC array blank.
-        if not pc_defined:
-            pc = None
-
-        # Additional, WCS-related information.
-        if 'S_REGION' in intensity_metadata.keys():
-            s_region = intensity_metadata['S_REGION']
-        else:
-            s_region = None
-        if 'WAVSTART' in intensity_metadata.keys():
-            waverange_start = intensity_metadata['WAVSTART']
-        else:
-            waverange_start = None
-        if 'WAVEND' in intensity_metadata.keys():
-            waverange_end = intensity_metadata['WAVEND']
-        else:
-            waverange_end = None
-        if 'SPORDER' in intensity_metadata.keys():
-            spectral_order = intensity_metadata['SPORDER']
-        else:
-            spectral_order = None
-        if 'V2_REF' in intensity_metadata.keys():
-            v2_ref = intensity_metadata['V2_REF']
-        else:
-            v2_ref = None
-        if 'V3_REF' in intensity_metadata.keys():
-            v3_ref = intensity_metadata['V3_REF']
-        else:
-            v3_ref = None
-        if 'VPARITY' in intensity_metadata.keys():
-            vparity = intensity_metadata['VPARITY']
-        else:
-            vparity = None
-        if 'V3I_YANG' in intensity_metadata.keys():
-            v3yangle = intensity_metadata['V3I_YANG']
-        else:
-            v3yangle = None
-        if 'RA_REF' in intensity_metadata.keys():
-            ra_ref = intensity_metadata['RA_REF']
-        else:
-            ra_ref = None
-        if 'S_REGION' in intensity_metadata.keys():
-            s_region = intensity_metadata['S_REGION']
-        else:
-            s_region = None
-        if 'DEC_REF' in intensity_metadata.keys():
-            dec_ref = intensity_metadata['DEC_REF']
-        else:
-            dec_ref = None
-        if 'ROLL_REF' in intensity_metadata.keys():
-            roll_ref = intensity_metadata['ROLL_REF']
-        else:
-            roll_ref = None
-                    
-        self.exposure_data.set_wcs_metadata(wcsaxes=wcsaxes, crpix=crpix,
-                crval=crval, ctype=ctype, cunit=cunit, cdelt=cdelt, pc=pc,
-                s_region=s_region, waverange_start=waverange_start,
-                waverange_end=waverange_end, spectral_order=spectral_order,
-                v2_ref=v2_ref, v3_ref=v3_ref, vparity=vparity,
-                v3yangle=v3yangle, ra_ref=ra_ref, dec_ref=dec_ref,
-                roll_ref=roll_ref)
-
-        # Set the exposure start and end times and update the stored clock time.
-        if start_time is None:
-            start_time = _clock_to_mjd( self.clock_time )
-        self.exposure_data.set_exposure_times( start_time=start_time)
-
-        (exposure_time, duration, start_time, mid_time, end_time) = \
-            self.exposure_data.get_exposure_times()
-        self.clock_time = _mjd_to_clock( end_time )
-        
-        # In verbose mode, display statistics for the last integration
-        # and group.
-        if self._verbose > 3:
-            self.logger.debug( self.exposure_data.statistics() )
- 
-        # Return the data from the last integration.
-        return self.integration_data
-
-    def _new_exposure_data(self):
-        """
-        
-        Helper function to set up a exposure data object for a new
-        exposure or integration.
-        
-        """     
-        # Force a new exposure data object for each exposure.
-        if self.exposure_data is not None:
-            del self.exposure_data
-            self.exposure_data = None
-        # If needed, create the object to hold the exposure data.
-        # NOTE: The output subarray mode is assumed to be fixed once
-        # the exposure data object has been created. Changing the
-        # output subarray mode will invalidate the exposure data
-        # object.
-        if self.exposure_data is None:
-            # Get exposure data size and reference output size according
-            # to the subarray mode.
-            data_shape = self.detector.get_subarray_shape(self.subarray)
-            refout_shape = self.detector.refout_shape
-
-            if self._verbose > 1:
-                self.logger.info( "Creating exposure_data with " + \
-                    str(data_shape[0]) + " rows x " + \
-                    str(data_shape[1]) + " columns plus " + \
-                    str(self.ngroups) + " groups and " + \
-                    str(self.nints) + " ints." )
-
-            # The exposure data model used depends on the choice of
-            # output file format.
-            if self.fileformat.upper() == 'STSCI':
-                # Convert the bad pixel mask into a PIXELDQ array.
-                if self.detector.bad_pixels is not None and self.include_pixeldq:
-                    new_dq = np.zeros_like( self.detector.bad_pixels )
-                    # TODO: This is a fixed mapping which might change.
-                    # See "https://confluence.stsci.edu/display/JWSTPWG/JWST+Calibration+Reference+Files%3A+File+Formats+for+the+Build+6+Pipeline"
-                    # DO_NOT_USE, DEAD, HOT, UNRELIABLE_SLOPE, RC, NON_SCIENCE
-                    oldflags = (1,    2,    4,        8,    16, 512)
-                    newflags = (1, 1024, 2048, 16777216, 16384, 512)
-                    for oldfl, newfl in zip(oldflags, newflags):
-                        testmask = self.detector.bad_pixels & oldfl
-                        where = np.where(testmask != 0)
-                        new_dq[where] = new_dq[where] | newfl           
-
-                    # If needed, extract a subarray from the bad pixel mask.
-                    # Note that subarray rows and columns start at 1 but
-                    # numpy array indices start at 0.
-                    if self.subarray is not None:
-                        r1 = int(self.subarray[0]) - 1
-                        c1 = int(self.subarray[1]) - 1
-                        r2 = r1 + data_shape[0]
-                        c2 = c1 + data_shape[1]
-                        window_dq = new_dq[r1:r2, c1:c2]
-                    else:
-                        window_dq = new_dq
-                else:
-                    # Either there is no bad pixel mask or the PIXELDQ array
-                    # is not to be saved.
-                    new_dq = None
-                    window_dq = None 
- 
-                self.exposure_data = MiriExposureModel(
-                                        data_shape[0],
-                                        data_shape[1],
-                                        self.ngroups, self.nints,
-                                        self.readout_mode,
-                                        refout_shape[0],
-                                        refout_shape[1],
-                                        pixeldq=window_dq,
-                                        grpavg=self.avggrps,
-                                        intavg=self.avgints,
-                                        nframes=self.nframes,
-                                        groupgap=self.groupgap,
-                                        include_pixeldq=self.include_pixeldq,
-                                        include_groupdq=self.include_groupdq)
-                # Initialise the metadata from the illumination model,
-                # but do not copy the data units or data type information.
-                if self.illumination_map is not None:
-                    self.exposure_data.copy_metadata(self.illumination_map,
-                                                     ignore=['units', 'type'])
-                # Define the correct data units
-                if self.simulate_gain:
-                    self.exposure_data.meta.data.units = 'DN'
-                    self.exposure_data.meta.refout.units = 'DN'
-                else:
-                    self.exposure_data.meta.data.units = 'electrons'
-                    self.exposure_data.meta.refout.units = 'electrons'
-# UNNECESSARY. ALREADY DEFINED IN CONSTRUCTOR AND COPIED TO METADATA IN EXPOSURE()
-#                 # Ensure the exposure parameters are included in the metadata
-#                 self.exposure_data.meta.exposure.nints = self.nints
-#                 self.exposure_data.meta.exposure.ngroups = self.ngroups
-#                 self.exposure_data.meta.exposure.nframes = self.nframes
-#                 self.exposure_data.meta.exposure.groupgap = self.groupgap
-#                 self.exposure_data.meta.exposure.groups_averaged = self.avggrps
-#                 self.exposure_data.meta.exposure.integrations_averaged = self.avgints
-                
-                # Define the exposure type (if not already given)
-                if not self.exposure_data.meta.exposure.type:
-                    self.exposure_data.set_exposure_type(self.detectorid,
-                            filter=None, subarray=self.subarray_str)
-            else:
-                self.exposure_data = ExposureData(
-                                        data_shape[0], data_shape[1],
-                                        self.ngroups, self.nints,
-                                        self.readout_mode,
-                                        grpavg=self.avggrps,
-                                        intavg=self.avgints,
-                                        nframes=self.nframes,
-                                        groupgap=self.groupgap)
-                # Define the correct data units
-                if self.simulate_gain:
-                    self.exposure_data.set_fits_keyword('BUNIT', 'DN')
-                else:
-                    self.exposure_data.set_fits_keyword('BUNIT', 'electrons')
-
-    def clear_exposure_data(self):
-        """
-        
-        Explicitly clear the exposure data contained within the object.
-        Use this function to reduce memory usage when the data object
-        returned by simulate_pipe() is no longer required.
-        
-        :Parameters:
-        
-        None
-        
-        :Returns:
-        
-        None
-        
-        """     
-        # Delete the exposure data if it exists.
-        if self.exposure_data is not None:
-            del self.exposure_data
-            self.exposure_data = None
-    
-    def _groups_to_time(self, ngroups, subarray=None, burst_mode=True,
-                        frame_time=None):
-        """
-        
-        Convert a number of groups to an integration time.
-        
-        """
-        # Define the integration time from the frame time, frames per group
-        # and number of groups provided. There must be at least one group.
-        # If there are 2 or more groups and a non-zero group gap, the
-        # time taken for the dropped frames must be added to the
-        # integration time.
-        if frame_time is None:
-            ftime = self.detector.frame_time(
-                                    self.samplesum,
-                                    self.sampleskip,
-                                    refpixsampleskip=self.refpixsampleskip,
-                                    subarray=self.subarray,
-                                    burst_mode=self.subarray_burst_mode)
-        else:
-            ftime = frame_time
-        if ngroups > 1:
-            time = ftime * int(ngroups) * self.nframes
-            if self.groupgap > 0:
-                time += ftime * self.groupgap * (int(ngroups)-1)
-        else:
-            time = ftime * self.nframes
-
-        if self._verbose > 2:
-            if subarray is None:
-                substr = 'FULL'
-            else:
-                substr = subarray
-            if burst_mode:
-                burststr = " (burst mode)"
-            else:
-                burststr = ""
-            strg = "samplesum=%d, sampleskip=%d and subarray=%s%s gives frame time=%.3fs; " % \
-                (self.samplesum, self.sampleskip, substr, burststr, ftime)
-            strg += "ngroups=%d nframes=%d groupgap=%d " % \
-                (ngroups, self.nframes, self.groupgap)
-            strg += "gives an integration time of %.2fs." % time
-            self.logger.info( strg )
-                
-        return time
-
-    def _time_to_groups(self, time, subarray=None, burst_mode=False,
-                        frame_time=None):
-        """
-        
-        Convert an integration time to number of groups.
-        
-        """
-        # Preserve the requested integration time.
-        self.inttime_req = float(time)
-        # Define the number of groups from the readout mode and integration
-        # time provided, rounding the number of groups up so the integration
-        # time is at least the amount specified. If avggrps is not 1 the
-        # number is also rounded up to the nearest whole multiple of avggrps.
-        # There must be at least one group.
-        if frame_time is None:
-            ftime = self.detector.frame_time(
-                                    self.samplesum,
-                                    self.sampleskip,
-                                    refpixsampleskip=self.refpixsampleskip,
-                                    subarray=self.subarray,
-                                    burst_mode=self.subarray_burst_mode)
-        else:
-            ftime = frame_time
-        gtime = ftime * self.nframes
-        dtime = ftime * self.groupgap
-        ngroups = int(np.ceil((self.inttime_req+dtime) / (gtime+dtime)))
-        if ngroups < 1:
-            ngroups = 1
-        if self.avggrps > 1:
-            ngroups = int(np.ceil(ngroups/self.avggrps) * self.avggrps)
-        if ngroups < 2:
-            self.groupgap = 0
-            dtime = 0.0
-            
-        # Record the actual integration time.
-        self.inttime = (ngroups * gtime) + ((ngroups-1) * dtime)
-            
-        if self._verbose > 2:
-            if subarray is None:
-                substr = 'FULL'
-            else:
-                substr = subarray
-            if burst_mode:
-                burststr = " (burst mode)"
-            else:
-                burststr = ""
-            strg = "samplesum=%d, sampleskip=%d and subarray=%s%s gives frame time=%.3fs; " % \
-                (self.samplesum, self.sampleskip, substr, burststr, ftime)
-            strg +=" Integration time of %.2fs with nframes=%d groupgap=%d " % \
-                (time, self.nframes, self.groupgap)
-            if ngroups > 1:
-                strg += "converts to %d groups." % ngroups
-            else:
-                strg += "converts to %d group." % ngroups
-            self.logger.info( strg )
-                
-        return ngroups
-
-    def get_exposure_times(self):
-        """
-        
-        Return the exposure time metadata to the caller
-        
-        :Returns:
-        
-        (exposure_time, duration, start_time, mid_time, end_time): tuple of 5 floats
-            The exposure time in seconds, clock duration in seconds, exposure
-            start time, mid time and end time in MJD days. Undefined values are
-            returned None.
-       
-        """
-        # There must be some exposure data containing the end time.
-        if self.exposure_data is None:
-            strg = "Exposure data not defined - " + \
-                "use integration or exposure first."
-            raise AttributeError(strg)
-        
-        return self.exposure_data.get_exposure_times()
-          
-    def write_data(self, filename, datashape='hypercube', overwrite=False):
-        """
-        
-        Write the simulated data to a given output FITS file.
-        
-        :Parameters:
-        
-        filename: string
-            The name of the file to be created.
-        datashape: string, optional, default='hypercube'
-            The SCI data shape to be written.
-            
-            * 'hypercube' - write the SCI data to a 4 dimensional FITS
-              image with separate columns x rows x groups x integrations
-              dimensions.
-            * 'cube' - append the groups and integrations to make a
-              3-dimensional FITS image with columns x rows x (groups and
-              integrations) dimensions.
-            * 'slope' - combine the groups and integrations with a crude
-              straight line fit to make slope data, contained in a
-              2-dimensional FITS image with columns x rows dimensions.
-
-        overwrite: bool, optional, default=False
-            Parameter passed to pyfits.HDUlist.writeto
-            
-        :Prerequisites:
-        
-        Can only be used after the exposure data have been generated by
-        the integration or exposure methods.
-        
-        :Raises:
-        
-        AttributeError
-            Raised if no exposure data exists.
-        
-        """
-        # There must be some exposure data to write out.
-        if self.exposure_data is None:
-            strg = "Exposure data not defined - " + \
-                "use integration or exposure first."
-            raise AttributeError(strg)
-
-        # Write the exposure data to the given output file with the given
-        # file format and shape.
-        if self.fileformat.upper() == 'STSCI':
-            if datashape == 'cube' or datashape == 'CUBE':
-                # The exposure data must be crunched down into a cube.
-                cube_data = self.exposure_data.cube_data()
-                if self.include_pixeldq:
-                    cube_model = MiriMeasuredModel(data=cube_data,
-                                            dq=self.exposure_data.pixeldq)
-                else:
-                    cube_model = MiriMeasuredModel(data=cube_data)
-                # Copy the metadata.
-                cube_model.copy_metadata(self.exposure_data)
-                # The new exposure data has only 3 WCS aces
-                cube_model.meta.wcsinfo.wcsaxes = 3
-                # Write the cube data to the given output file.
-                cube_model.save(filename, overwrite=overwrite)
-                # Tidy up the temporary cube model.
-                del cube_data, cube_model
-            elif datashape == 'slope' or datashape == 'SLOPE':
-                # The exposure data must be straight-line fitted to make slope data.
-                slope_data = self.exposure_data.slope_data(diff_only=True)
-                if self.include_pixeldq:
-                    slope_model = MiriMeasuredModel(data=slope_data,
-                                            dq=self.exposure_data.pixeldq)
-                else:
-                    slope_model = MiriMeasuredModel(data=slope_data)
-
-                # Copy the metadata.
-                # TODO: This does not copy the simulation metadata because it
-                # is not present the the MiriMeasuredModel schema.
-                slope_model.copy_metadata(self.exposure_data)
-                # The new slope data has only 2 WCS aces
-                cube_model.meta.wcsinfo.wcsaxes = 2
-                 # Write the cube data to the given output file.
-                slope_model.save(filename, overwrite=overwrite)
-                # Tidy up the temporary cube model.
-                del slope_data, slope_model
-            else:
-                # Leave the data in hypercube format.         
-                # Write the exposure data to the given output file.
-                self.exposure_data.save(filename, overwrite=overwrite)
-        else:
-            self.exposure_data.save(filename, fileformat=self.fileformat,
-                                    datashape=datashape, overwrite=overwrite)
-        
-        # Delete the exposure data object so a new one can be created
-        # next time an exposure is started.
-        del self.exposure_data
-        self.exposure_data = None
-        
-    def __str__(self):
-        """
-        
-        Returns a string describing the SensorChipAssembly object.
-        
-        """
-        strg = "SensorChipAssembly: Detector ID %s, name %s." % \
-            (self._sca["SCA_ID"], self._sca["DETECTOR"])
-        strg += "\n" + self.readout_mode_str(prefix='  ')
-        strg += "\n" + self.temperature_str(prefix='  ')
-        strg += "\n" + self.cosmic_ray_str(prefix='  ')
-        if self.detector is not None and self._verbose > 2:
-            strg += "\n" + self.detector.__str__()
-        return strg
-    
-    def readout_mode_str(self, prefix=''):
-        """
-        
-        Returns a string describing the readout mode.
-        
-        """
-        strg = prefix + "Detector readout mode is " + \
-            "%s (samplesum=%d, sampleskip=%d, nframe=%d, groupgap=%s) " % \
-            (self.readout_mode, self.samplesum, self.sampleskip,
-             self.nframes, self.groupgap)
-        strg += "\n%swith %d integrations " % (prefix, self.nints)
-        
-        if self.time_mode == 'groups_to_time':
-            strg += "and ngroups=%d defined explicitly." % self.ngroups
-        elif self.time_mode == 'time_to_groups':
-            if self.ngroups is None:
-                strg += "and ngroups to be defined from the " + \
-                    "integration time of %.2f seconds." % self.inttime
-            else:
-                strg += "ngroups=%d defined from the " % self.ngroups
-                strg += "integration time of %.2f seconds." % self.inttime        
-        else:
-            strg += "and ngroups=%d defined by default." % self.ngroups
-
-        if self.subarray is None:
-            strg += "\n%sDetector subarray mode is %s." % \
-                (prefix, self.subarray_str)
-        else:
-            strg += "\n%sDetector subarray mode is %s " % \
-                (prefix, self.subarray_str)
-            strg += "(%d %d %d %d)." % self.subarray
-        return strg
-
-    def simulate_files(self, inputfile, outputfile, detectorid, scale=1.0,
-            fringemap=None, readout_mode=None, subarray=None, burst_mode=True,
-            frame_time=None, inttime=None, ngroups=None, nints=None,
-            start_time=None, wait_time=0.0, temperature=None,
-            cosmic_ray_mode=None, fileformat='STScI',
-            datashape='hypercube', include_pixeldq=True, include_groupdq=False,
-            overwrite=False, qe_adjust=True, simulate_poisson_noise=True,
-            simulate_read_noise=True, simulate_ref_pixels=True,
-            simulate_bad_pixels=True, simulate_dark_current=True,
-            simulate_flat_field=True, simulate_gain=True,
-            simulate_nonlinearity=True, simulate_drifts=True,
-            simulate_latency=True, cdp_ftp_path=SIM_CDP_FTP_PATH,
-            readnoise_version='', bad_pixels_version='',
-            flat_field_version='', linearity_version='', gain_version='',
-            makeplot=False, seedvalue=None, verbose=2):
-        """
-    
-        Runs the MIRI SCA simulator on the given input file, generating the
-        given output file.
-                 
-        :Parameters:
-    
-        inputfile: string or list of strings
-            If a string, the name of the FITS file containing detector
-            illumination data (normally created by another MIRI simulator).
-            If a list of strings, a list of files to be processed.
-        outputfile: string or list of strings
-            If a string, the name of the output file to contain the
-            simulated SCA data.
-            If a list, the 
-        detectorid: string
-            Detector ID, identifying a particular detector.
-            The MIRI instrument has three detectors: 'MIRIMAGE',
-            'MIRIFULONG' and 'MIRIFUSHORT'. (These correspond to the imager
-            and the long and short wavelength arms of the MRS respectively.)
-        scale: float, optional, default=1.0
-            An optional scale factor to apply to the intensity data.
-            This is for debugging and testing only - the input data
-            should already be scaled to photons/second/pixel.
-        fringemap: string, optional
-            The name of a file containing a fringe map to be used to
-            modulate the input illumination. If not specified, no fringe
-            map will be used. 
-        readout_mode: string, optional
-            Readout mode, which can be one of the following common options:
-        
-            * 'SLOW' - 10 samples per readout and defaults of ngroups=10
-               nints=1.
-            * 'FAST' - 1 sample per readout and defaults of ngroups=1 and
-              nints=10.
-            * 'FASTINTAVG' - same as FAST but with groups of 4 integrations
-              averaged.
-            * 'FASTGRPAVG' - same as FAST but with groups of 4 groups
-              averaged.
-          
-            The following unusual options are also available for testing:
-        
-            * 'FASTGRPGAP' - a non-MIRI mode similar to FAST mode but with
-              4 frames per group and a gap of 8 frames between each group.
-            * 'SLOWINTAVG' - same as SLOW but with groups of 4 integrations
-              averaged and default ngroups=1.
-            * 'SLOWGRPAVG' - same as SLOW but with groups of 4 groups
-              averaged and default ngroups=4.
-            * 'SLOWGRPGAP' - a non-MIRI mode similar to SLOW mode but with
-              4 frames per group and a gap of 8 frames between each group.
-          
-            If this parameter is not explicitly given it will be obtained
-            from the FITS header of the input file. Failing that, it will
-            be obtained from the detector properties default.
-        subarray: string, optional
-            Detector subarray mode for output. This can be one 'FULL',
-            'MASK1550', 'MASK1140', 'MASK1065', 'MASKLYOT', 'BRIGHTSKY',
-            'SUB256', 'SUB128', 'SUB64' or 'SLITLESSPRISM', etc. 'FULL' is
-            full-frame and the other modes read out portions of the detector
-            as described in the MIRI Operational Concept Document.
-            The simulator can also accept the other subarray modes defined
-            in detector_properties.py for test purposes.
-            If this parameter is not explicitly given it will be obtained
-            from the FITS header of the input file (unless the input data
-            specifies a non-standard subarray). Failing that, it will be
-            obtained from the detector properties default (FULL).
-        frame_time: float, optional
-            The detector frame time, in seconds.
-            If specified, this parameter overrides the frame time obtained
-            from the detector readout mode and subarray. This can be
-            used, for example, to simulate the timing of full frame
-            exposures with subarray-sized data (to save memory). If None,
-            the frame time obtained from the current readout mode and
-            subarray is used.
-        inttime: float, optional
-            The integration time in seconds to be simulated. This parameter
-            will be ignored if ngroups is provided as well.
-            *NOTE: Any requested integration time will be rounded up to
-            the time resulting from the nearest whole number of groups.*
-        ngroups: int, optional
-            The number of readout groups. If None, this is derived from
-            the integration time and readout mode. Otherwise the parameter
-            overrides the integration time and sets the number of groups
-            directly. There must be at least one group.
-        nints: int, optional
-            The number of integrations per exposure. It must be at least 1.
-            If None, the default set by the readout mode is used.
-            The total exposure time is nints x inttime.
-        start_time: string or float, optional
-            The required clock time of the start of the exposure (MJD days).
-            Strings other than 'NOW' are converted to floating point.
-            If set to 'NOW', the current date-time is obtained from
-            the system clock. By default, the internally stored clock
-            time is used.
-        wait_time: float, optional
-            The wait time in seconds that has elapsed since the previous
-            exposure. The default is 0.0 seconds.
-        temperature: float, optional, default=detector target temperature
-            The temperature of the detector, which will determine the dark
-            current and readout noise.
-        cosmic_ray_mode: string, optional, default=cosmic ray properties
-            The cosmic ray environment mode to be simulated. Available
-            modes are:
-        
-            * 'NONE' - No cosmic rays.
-            * 'SOLAR_MIN' - Solar minimum
-            * 'SOLAR_MAX' - Solar maximum
-            * 'SOLAR_FLARE' - Solar flare (worst case scenario)
-
-            If this parameter is not explicitly given it will be obtained
-            from the FITS header of the input file. Failing that, it will
-            be obtained from the cosmic ray properties default.
-        fileformat: string, optional, default='STScI'
-            The kind of file format to be written.
-            
-            * 'STScI' - use the STScI level 1 model for the JWST
-              DMS pipeline.
-            * 'FITSWriter' - emulate the format written by the FITSWriter
-              during MIRI VM, FM and CV tests and read by the DHAS.
-              
-        datashape: string, optional, default='hypercube'
-            The SCI data shape to be written.
-            
-            * 'hypercube' - write the SCI data to a 4 dimensional FITS image
-              with separate columns x rows x groups x integrations
-              dimensions.
-            * 'cube' - append the groups and integrations to make a 3
-              dimensional FITS image with columns x rows x (groups and
-              integrations) dimensions.
-            * 'slope' - combine the groups and integrations with a crude
-              straight line fit to make slope data, contained in a
-              2-dimensional FITS image with columns x rows dimensions.
-          
-        include_pixeldq: boolean, optional, default=True
-            A flag that may be used to switch on the inclusion of the
-            PIXELDQ data array in the output exposure data.
-            By default, this array is included (and contains the bad pixel
-            mask used to generate the simulated data).
-        include_groupdq: boolean, optional, default=False
-            A flag that may be used to switch on the inclusion of the
-            GROUPDQ data array in the output exposure data.
-            By default, this array is not included.
-        overwrite: bool, optional, default=False
-            Parameter passed to pyfits.HDUlist.writeto
-        qe_adjust: boolean, optional, default=True
-            A flag that may be used to switch off quantum efficiency
-            adjustment (for example to observe what effects in a simulation
-            are caused by QE). *NOTE: When QE adjustment is turned off,
-            the input illumination is assumed to be in electrons/second.*
-        simulate_poisson_noise: boolean, optional, default=True
-            A flag that may be used to switch off Poisson noise (for example
-            to observe what effects in a simulation are caused by Poisson
-            noise).
-        simulate_read_noise: boolean, optional, default=True
-            A flag that may be used to switch off read noise (for example
-            to observe what effects in a simulation are caused by read
-            noise).
-        simulate_ref_pixels: boolean, optional, default=True
-            A flag that may be used to switch off the inclusion of reference
-            pixels in the data. 
-        simulate_bad_pixels: boolean, optional, default=True
-            A flag that may be used to switch off the inclusion of bad
-            pixels in the data, even if a bad pixel map containing bad pixels
-            is specified in the detector properties.
-        simulate_dark_current: boolean, optional, default=True
-            A flag that may be used to switch off the addition of dark
-            current (for example to observe what effects in a simulation are
-            caused by dark current).
-        simulate_flat_field: boolean, optional, default=True
-            A flag that may be used to switch off the simulation of the pixel
-            flat-field (for example to observe the effect of quantum
-            efficiency in isolation).
-        simulate_gain: boolean, optional, default=True
-            A flag that may be used to switch off the bias and gain effects.
-            *Note that when this flag is False the ratio of DNs to electrons
-            is exactly 1.0*
-        simulate_nonlinearity: boolean, optional, default=True
-            A flag that may be used to switch off non-linearity effects
-            (for example to experiment with jump detection on perfectly
-            linear data).
-        simulate_drifts: boolean, optional, default=True
-            A flag that may be used to switch off the simulation of
-            detector drifts, such as the zeropoint drift.
-        simulate_latency: boolean, optional, default=True
-            A flag that may be used to switch off the simulation of
-            detector latency and persistence effects.
-        cdp_ftp_path: str, optional, default=None
-            If specified, a list of folders (or folders) on the SFTP host
-            where the MIRI CDPs are held to be searched, consisting of a
-            list of folder names separated by a ":" delimiter.
-            Examples: 'CDP', 'CDPSIM', 'CDPSIM:CDP:CDPTMP'
-            If not specified, the default CDP repository at Leuven is used.
-        readnoise_version: string, optional, default=''
-            A specific readnoise CDP version number of the form 'x.y.z'.
-        bad_pixels_version: string, optional, default=''
-            A specific bad pixel mask CDP version number of the form 'x.y.z'.
-        flat_field_version: string, optional, default=''
-            A specific pixel flat-field CDP version number of the form 'x.y.z'.
-        linearity_version: string, optional, default=''
-            A specific nonlinearity CDP version number of the form 'x.y.z'.
-        gain_version: string, optional, default=''
-            A specific gain CDP version number of the form 'x.y.z'.
-        makeplot: boolean, optional, default=False
-            Plotting flag. Activates plotting of data when True.
-        seedvalue: int, optional, default=None
-            The seed to be sent to the np.random number generator before
-            generating the test data.
-            If not specified, a value of None will be sent, which
-            randomises the seed.
-        verbose: int, optional, default=2
-            Verbosity level. Activates print statements when non-zero.
-        
-            * 0 - no output at all except for error messages
-            * 1 - warnings and errors only
-            * 2 - normal output
-            * 3, 4, 5 - additional commentary
-            * 6, 7, 8 - extra debugging information
-        
-        :Raises:
-    
-        ValueError
-            Raised if any of the simulation parameters are out of range.
-            Also raised if the value of a parameter is invalid or
-            inappropriate.
-        TypeError
-            Raised if any of the simulation parameters are of the
-            wrong type, size or shape.
-        KeyError
-            Raised if any of the simulation parameters do not contain
-            a recognised keyword.
-        IndexError
-            Raised if an attempt is made to access beyond the bounds of
-            the data.
-        IOError
-            Raised if a file cannot be read, interpreted or written.
-        ImportError
-            A delayed ImportError is raised if there is an attempt to use
-            an optional library (such as matplotlib) which is not
-            available. The software fails immediately if a compulsory
-            library is not available.
-        AttributeError
-            Raised if simulation methods are executed in the wrong order,
-            meaning that a necessary attribute is missing. A programming
-            error.
-        
-        """
-        if verbose > 1:
-            _report_sca_parameters(inputfile, outputfile, detectorid,
-                                   readout_mode, fringemap,
-                                   fileformat, datashape, qe_adjust,
-                                   simulate_poisson_noise, simulate_read_noise,
-                                   simulate_ref_pixels, simulate_bad_pixels,
-                                   simulate_dark_current, simulate_flat_field,
-                                   simulate_gain, simulate_nonlinearity,
-                                   simulate_drifts, simulate_latency,
-                                   cdp_ftp_path,
-                                   readnoise_version, bad_pixels_version,
-                                   flat_field_version, linearity_version,
-                                   gain_version,
-                                   logger=self.logger)
-
-        # Set the seed for the np.random function.
-        np.random.seed(seedvalue)
-
-        # Extract the properties of the particular sensor chip assembly
-        # being simulated.
-        try:
-            fpm = detector_properties.get('DETECTORS_DICT', str(detectorid))
-        except KeyError:
-            strg = "%s is not a known detector ID." % str(detectorid)
-            raise KeyError(strg)
-
-        # The simulation may be applied either to a single file or a list of
-        # files. If a single file name has been specified, convert it to a list.
-        if not isinstance(inputfile, (tuple,list)):
-            inputfile = [inputfile]
-            outputfile = [outputfile]
-        
-        # If any of these arguments are explicitly set to None they need
-        # to be defaulted. The default values are either extracted from
-        # the FITS header of the (first) input file or, if not found, set
-        # to a fixed default.
-        firstfile = inputfile[0]
-        header = get_file_header(firstfile)
-        (readout_mode, subarray, frame_time, temperature, cosmic_ray_mode) = \
-            _get_parameter_defaults(fpm, header, readout_mode, subarray,
-                                    frame_time, temperature, cosmic_ray_mode,
-                                    verbose=verbose, logger=self.logger)
-    
-        # Set up the required detector parameters.
-        self.setup(detectorid, readout_mode=readout_mode, subarray=subarray,
-              burst_mode=burst_mode, inttime=inttime, ngroups=ngroups,
-              nints=nints, temperature=temperature,
-              cosmic_ray_mode=cosmic_ray_mode, fileformat=fileformat,
-              include_pixeldq=include_pixeldq, include_groupdq=include_groupdq,
-              qe_adjust=qe_adjust,
-              simulate_poisson_noise=simulate_poisson_noise,
-              simulate_read_noise=simulate_read_noise,
-              simulate_ref_pixels=simulate_ref_pixels,
-              simulate_bad_pixels=simulate_bad_pixels,
-              simulate_dark_current=simulate_dark_current,
-              simulate_flat_field=simulate_flat_field,
-              simulate_gain=simulate_gain,
-              simulate_nonlinearity=simulate_nonlinearity,
-              simulate_drifts=simulate_drifts,
-              simulate_latency=simulate_latency,
-              cdp_ftp_path=cdp_ftp_path,
-              readnoise_version=readnoise_version,
-              bad_pixels_version=bad_pixels_version,
-              flat_field_version=flat_field_version, 
-              linearity_version=linearity_version, 
-              gain_version=gain_version,
-              makeplot=makeplot, verbose=verbose)
-        for ii in range(0, len(inputfile)):
-            infile = inputfile[ii]
-            outfile = outputfile[ii]
-            if verbose > 1:
-                separator = "Exposure %d:" % (ii+1)
-                if outfile:
-                    self.logger.info( "\n%s %s --> %s" % (separator, infile, outfile) )
-                else:
-                    self.logger.info( "\n%s %s --> (no output file)" % (separator, infile) )
-
-            # Read the detector illumination from the given FITS file,
-            # scaling if it required.
-            self.read_data(infile, scale=scale)
-    
-            # Read the fringe map if a name has been provided.
-            if fringemap is not None and fringemap:
-                self.read_fringe_map(fringemap, ftype='FITS')
-
-            # Wait for the given elapsed time.
-            if wait_time > 0.0:
-                self.wait(wait_time)
-
-            # Simulate an exposure and return some simulated data.
-            simulated_data = self.exposure(frame_time=frame_time,
-                                           start_time=start_time)
-    
-            # Report the exposure times.
-            if verbose > 1:
-                (exposure_time, duration, start_time, mid_time, end_time) = \
-                    self.get_exposure_times()
-                strg = "Exposure time %.2fs (duration %.2fs) " % \
-                    (exposure_time, duration)
-                if verbose > 2:
-                    strg += "started at %.2f and finished at %.2f" % \
-                        (start_time, end_time)
-                self.logger.info( strg )
-    
-            # Plot the simulated data if requested.
-            if makeplot:
-                strg = "Simulated exposure data from %s" % inputfile
-                self.plot(description=strg)
-                if verbose > 3:
-                    # Development and testing - plot a ramp for the central pixel
-                    strg2 = "\n%s" % inputfile
-                    self.plot_ramp(simulated_data.shape[0]/2,
-                                  simulated_data.shape[1]/2, strg2)
-
-            if outfile:
-                # Write the results to a data cube or level 1 FITS file.
-                if verbose > 1:
-                    if fileformat == 'FITSWriter':
-                        self.logger.info(
-                            "Writing FITSWriter fileformat FITS file: " + \
-                            outfile )
-                    elif fileformat == 'STSCI' or fileformat == 'STScI':
-                        strg = "Writing level 1 FITS file matching STScI ramp data model"
-                        if self.include_pixeldq:
-                            strg += " +PIXELDQ"
-                        if self.include_groupdq:
-                            strg += " +GROUPDQ"
-                        strg += ": "
-                        strg += outfile
-                        self.logger.info(strg)
-                    else:
-                        self.logger.info(
-                            "Writing OLD FORMAT level 1 FITS file: " + outfile )
-                self.write_data(outfile, datashape=datashape, overwrite=overwrite)
-
-    def simulate_pipe(self, illumination_map, scale=1.0,
-                      fringemap=None, readout_mode=None, subarray=None,
-                      burst_mode=True, frame_time=None,
-                      inttime=None, ngroups=None, nints=None,
-                      start_time=None, wait_time=0.0, temperature=None,
-                      cosmic_ray_mode=None, include_pixeldq=True,
-                      include_groupdq=False, overwrite=False, qe_adjust=True,
-                      simulate_poisson_noise=True, simulate_read_noise=True,
-                      simulate_ref_pixels=True, simulate_bad_pixels=True,
-                      simulate_dark_current=True, simulate_flat_field=True,
-                      simulate_gain=True, simulate_nonlinearity=True,
-                      simulate_drifts=True, simulate_latency=True,
-                      cdp_ftp_path=SIM_CDP_FTP_PATH,
-                      readnoise_version='', bad_pixels_version='',
-                      flat_field_version='', linearity_version='',
-                      gain_version='',
-                      makeplot=False, seedvalue=None, verbose=2):
-        """
-    
-        Runs the MIRI SCA simulator on the given MiriIluminationModel
-        and returns a MiriExposureModel
-        This is an alternative to the file-based method, simulate_files(),
-        which can be used by pipeline code which needs to convert one
-        data model into another.
-        
-        NOTE: The clear_exposure_data() method can be used to delete
-        the internal reference to the exposure data and save memory in
-        between simulations.
-        
-        :Caveats:
-        
-        It is possible to create a MiriIlluminationModel object of any
-        size and shape and give it to this function, and it is common to
-        test the simulation using small datasets. Please note the following
-        caveats when giving SCASim arbitrary-sized illumination arrays or
-        arbitrary parameter settings:
-        
-           * If you give SCASim an illumination array of arbitrary size and
-             a subarray mode of 'FULL', SCASim will create a detector with
-             the same number of pixels as the illumination array. If you
-             specify a particular subarray mode, the input array must either
-             be full-sized (1024x1024) or be exactly the same size as the
-             named subarray.
-           * The frame time of the detector readout depends on the number
-             of pixels simulated - the smaller the detector the faster the
-             frame time. The frame time also depends on whether reference
-             pixels are included (by setting the simulate_ref_pixels flag).
-             Therefore, to make accurate timing tests or flux tests, you
-             need to provide a full-sized array (1024x1024) and use
-             simulate_ref_pixels=True. Be aware that the setting of the
-             qe_adjust flag will affect the measured flux level.
-           * Some simulation steps (bad pixels, dark current, pixel
-             flat-field, and gain) use MIRI calibration data products (CDPs).
-             Results are unpredictable if the CDP has been defined for a
-             different-sized detector than the one being simulated. If in
-             doubt, ensure the input array is full-size or sized according
-             to a named subarray mode.
-                 
-        :Parameters:
-    
-        illumination_map: MiriIlluminationModel object
-            A MIRI illumination map object which describes the input
-            illumination.
-        scale: float, optional, default=1.0
-            An optional scale factor to apply to the intensity data.
-            This is for debugging and testing only - the input data
-            should already be scaled to photons/second/pixel.
-        fringemap: string, optional
-            The name of a file containing a fringe map to be used to
-            modulate the input illumination. If not specified, no fringe
-            map will be used. 
-        readout_mode: string, optional
-            Readout mode, which can be one of the following common options:
-
-            * 'SLOW' - 10 samples per readout and defaults of ngroups=10
-              and nints=1.
-            * 'FAST' - 1 sample per readout and defaults of ngroups=1 and
-              nints=10.
-            * 'FASTINTAVG' - same as FAST but with groups of 4 integrations
-              averaged.
-            * 'FASTGRPAVG' - same as FAST but with groups of 4 groups
-              averaged.
-          
-            The following unusual options are also available for testing:
-        
-            * 'FASTGRPGAP' - a non-MIRI mode similar to FAST mode but with
-              4 frames per group and a gap of 8 frames between each group.
-            * 'SLOWINTAVG' - same as SLOW but with groups of 4 integrations
-              averaged and default ngroups=1.
-            * 'SLOWGRPAVG' - same as SLOW but with groups of 4 groups
-              averaged and default ngroups=4.
-            * 'SLOWGRPGAP' - a non-MIRI mode similar to SLOW mode but with
-              4 frames per group and a gap of 8 frames between each group.
-        
-            If this parameter is not explicitly given it will be obtained
-            from the FITS header of the input file. Failing that, it will
-            be obtained from the detector properties default.
-        subarray: string, optional
-            Detector subarray mode for output. This can be one 'FULL',
-            'MASK1550', 'MASK1140', 'MASK1065', 'MASKLYOT', 'BRIGHTSKY',
-            'SUB256', 'SUB128', 'SUB64' or 'SLITLESSPRISM', etc. 'FULL' is
-            full-frame and the other modes read out portions of the detector
-            as described in the MIRI Operational Concept Document.
-            The simulator can also accept the other subarray modes defined
-            in detector_properties.py for test purposes.
-            If this parameter is not explicitly given it will be obtained
-            from the FITS header of the input file (unless the input data
-            specifies a non-standard subarray). Failing that, it will be
-            obtained from the detector properties default (FULL).
-        frame_time: float, optional
-            The detector frame time, in seconds.
-            If specified, this parameter overrides the frame time obtained
-            from the detector readout mode and subarray. This can be
-            used, for example, to simulate the timing of full frame
-            exposures with subarray-sized data (to save memory). If None,
-            the frame time obtained from the current readout mode and
-            subarray is used.
-        inttime: float, optional
-            The integration time in seconds to be simulated. This parameter
-            will be ignored if ngroups is provided as well.
-            *NOTE: Any requested integration time will be rounded up to
-            the time resulting from the nearest whole number of groups.*
-        ngroups: int, optional
-            The number of readout groups. If None, this is derived from
-            the integration time and readout mode. Otherwise the parameter
-            overrides the integration time and sets the number of groups
-            directly. There must be at least one group.
-        nints: int, optional
-            The number of integrations per exposure. It must be at least 1.
-            If None, the default set by the readout mode is used.
-            The total exposure time is nints x inttime.
-        start_time: string or float, optional
-            The required clock time of the start of the exposure (MJD days).
-            Strings other than 'NOW' are converted to floating point.
-            If set to 'NOW', the current date-time is obtained from
-            the system clock. By default, the internally stored clock
-            time is used.
-        wait_time: float, optional
-            The wait time in seconds that has elapsed since the previous
-            exposure. The default is 0.0 seconds.
-        temperature: float, optional, default=detector target temperature
-            The temperature of the detector, which will determine the dark
-            current and readout noise.
-        cosmic_ray_mode: string, optional
-            The cosmic ray environment mode to be simulated. Available
-            modes are:
-        
-            * 'NONE' - No cosmic rays.
-            * 'SOLAR_MIN' - Solar minimum
-            * 'SOLAR_MAX' - Solar maximum
-            * 'SOLAR_FLARE' - Solar flare (worst case scenario)
-
-            If this parameter is not explicitly given it will be obtained
-            from the FITS header of the input file. Failing that, it will
-            be obtained from the cosmic ray properties default.
-        include_pixeldq: boolean, optional, default=True
-            A flag that may be used to switch on the inclusion of the
-            PIXELDQ data array in the output exposure data.
-            By default, this array is included (and contains the bad pixel
-            mask used to generate the simulated data).
-        include_groupdq: boolean, optional, default=False
-            A flag that may be used to switch on the inclusion of the
-            GROUPDQ data array in the output exposure data.
-            By default, this array is not included.
-        qe_adjust: boolean, optional, default=True
-            A flag that may be used to switch off quantum efficiency
-            adjustment (for example to observe what effects in a simulation
-            are caused by QE). *NOTE: When QE adjustment is turned off,
-            the input illumination is assumed to be in electrons/second.*
-        simulate_poisson_noise: boolean, optional, default=True
-            A flag that may be used to switch off Poisson noise (for example
-            to observe what effects in a simulation are caused by Poisson
-            noise).
-        simulate_read_noise: boolean, optional, default=True
-            A flag that may be used to switch off read noise (for example
-            to observe what effects in a simulation are caused by read
-            noise).
-        simulate_ref_pixels: boolean, optional, default=True
-            A flag that may be used to switch off the inclusion of reference
-            pixels in the data. 
-        simulate_bad_pixels: boolean, optional, default=True
-            A flag that may be used to switch off the inclusion of bad
-            pixels in the data, even if a bad pixel map containing bad pixels
-            is specified in the detector properties.
-        simulate_dark_current: boolean, optional, default=True
-            A flag that may be used to switch off the addition of dark
-            current (for example to observe what effects in a simulation are
-            caused by dark current).
-        simulate_flat_field: boolean, optional, default=True
-            A flag that may be used to switch off the simulation of the pixel
-            flat-field (for example to observe the effect of quantum
-            efficiency in isolation).
-        simulate_gain: boolean, optional, default=True
-            A flag that may be used to switch off the bias and gain effects.
-            *Note that when this flag is False the ratio of DNs to electrons
-            is exactly 1.0*
-        simulate_nonlinearity: boolean, optional, default=True
-            A flag that may be used to switch off non-linearity effects
-            (for example to experiment with jump detection on perfectly
-            linear data).
-        simulate_drifts: boolean, optional, default=True
-            A flag that may be used to switch off the simulation of
-            detector drifts, such as the zeropoint drift.
-        simulate_latency: boolean, optional, default=True
-            A flag that may be used to switch off the simulation of
-            detector latency and persistence effects.
-        cdp_ftp_path: str, optional, default=None
-            If specified, a list of folders (or folders) on the SFTP host
-            where the MIRI CDPs are held to be searched, consisting of a
-            list of folder names separated by a ":" delimiter.
-            Examples: 'CDP', 'CDPSIM', 'CDPSIM:CDP:CDPTMP'
-            If not specified, the default CDP repository at Leuven is used.
-        cdp_ftp_path: str, optional, default=None
-            If specified, a list of folders (or folders) on the SFTP host
-            where the MIRI CDPs are held to be searched, consisting of a
-            list of folder names separated by a ":" delimiter.
-            Examples: 'CDP', 'CDPSIM', 'CDPSIM:CDP:CDPTMP'
-            If not specified, the default CDP repository at Leuven is used.
-        readnoise_version: string, optional, default=''
-            A specific readnoise CDP version number of the form 'x.y.z'.
-        bad_pixels_version: string, optional, default=''
-            A specific bad pixel mask CDP version number of the form 'x.y.z'.
-        flat_field_version: string, optional, default=''
-            A specific pixel flat-field CDP version number of the form 'x.y.z'.
-        linearity_version: string, optional, default=''
-            A specific nonlinearity CDP version number of the form 'x.y.z'.
-        gain_version: string, optional, default=''
-            A specific gain CDP version number of the form 'x.y.z'.
-        makeplot: boolean, optional, default=False
-            Plotting flag. Activates plotting of data when True.
-        seedvalue: int, optional, default=None
-            The seed to be sent to the np.random number generator before
-            generating the test data.
-            If not specified, a value of None will be sent, which
-            randomises the seed.
-        verbose: int, optional, default=2
-            Verbosity level. Activates print statements when non-zero.
-        
-            * 0 - no output at all except for error messages
-            * 1 - warnings and errors only
-            * 2 - normal output
-            * 3, 4, 5 - additional commentary
-            * 6, 7, 8 - extra debugging information
-    
-        :Returns:
-    
-        exposure_map: MiriExposureModel
-            A MIRI exposure data model containing the simulated data.
-    
-        :Raises:
-    
-        ValueError
-            Raised if any of the simulation parameters are out of range.
-            Also raised if the value of a parameter is invalid or
-            inappropriate.
-        TypeError
-            Raised if any of the simulation parameters are of the
-            wrong type, size or shape.
-        KeyError
-            Raised if any of the simulation parameters do not contain
-            a recognised keyword.
-        IndexError
-            Raised if an attempt is made to access beyond the bounds of
-            the data.
-        IOError
-            Raised if a file cannot be read, interpreted or written.
-        ImportError
-            A delayed ImportError is raised if there is an attempt to use
-            an optional library (such as matplotlib) which is not
-            available. The software fails immediately if a compulsory
-            library is not available.
-        AttributeError
-            Raised if simulation methods are executed in the wrong order,
-            meaning that a necessary attribute is missing. A programming
-            error.
-        
-        """
-        if verbose > 1:
-            _report_sca_parameters(illumination_map, '', '', '', fringemap,
-                               '', '', qe_adjust,
-                               simulate_poisson_noise, simulate_read_noise,
-                               simulate_ref_pixels, simulate_bad_pixels,
-                               simulate_dark_current, simulate_flat_field,
-                               simulate_gain, simulate_nonlinearity,
-                               simulate_drifts, simulate_latency,
-                               cdp_ftp_path,
-                               readnoise_version, bad_pixels_version,
-                               flat_field_version, linearity_version,
-                               gain_version,
-                               logger=self.logger)
-
-        # Set the seed for the np.random function.
-        np.random.seed(seedvalue)
-
-        # Extract the properties of the particular sensor chip assembly
-        # being simulated.
-        detectorid = illumination_map.meta.instrument.detector
-        try:
-            fpm = detector_properties.get('DETECTORS_DICT', str(detectorid))
-        except KeyError:
-            strg = "%s is not a known detector ID." % str(detectorid)
-            raise KeyError(strg)
-
-        # Get the metadata from the given data model
-        description = 'Metadata extracted from %s' % illumination_map.get_title()
-        metadata = Metadata(description)
-        #intensity_metadata = Metadata('Intensity metadata')
-        #wavelength_metadata = Metadata('Wavelength metadata')
-        metadata.from_data_object(illumination_map, hdu_name='PRIMARY')
-        #intensity_metadata.from_data_object(illumination_map,
-        #                                    hdu_name='INTENSITY')
-        #wavelength_metadata.from_data_object(illumination_map,
-        #                                     hdu_name='WAVELENGTH')
-
-        # If any of these arguments are explicitly set to None they need
-        # to be defaulted. The default values are either extracted from
-        # the metadata contained in the data object or, if not found, set
-        # to a fixed default.
-        (readout_mode, subarray, frame_time, temperature, cosmic_ray_mode) = \
-            _get_parameter_defaults(fpm, metadata, readout_mode, subarray,
-                                    frame_time, temperature, cosmic_ray_mode,
-                                    verbose=verbose, logger=self.logger)
-
-        # Set up the required detector parameters.
-        self.setup(detectorid, readout_mode=readout_mode, subarray=subarray,
-            burst_mode=burst_mode, inttime=inttime, ngroups=ngroups,
-            nints=nints, temperature=temperature,
-            cosmic_ray_mode=cosmic_ray_mode,
-            include_pixeldq=include_pixeldq, include_groupdq=include_groupdq,
-            qe_adjust=qe_adjust,
-            simulate_poisson_noise=simulate_poisson_noise,
-            simulate_read_noise=simulate_read_noise,
-            simulate_ref_pixels=simulate_ref_pixels,
-            simulate_bad_pixels=simulate_bad_pixels,
-            simulate_dark_current=simulate_dark_current,
-            simulate_flat_field=simulate_flat_field,
-            simulate_gain=simulate_gain,
-            simulate_nonlinearity=simulate_nonlinearity,
-            simulate_drifts=simulate_drifts,
-            simulate_latency=simulate_latency,
-            cdp_ftp_path=cdp_ftp_path,
-            readnoise_version=readnoise_version,
-            bad_pixels_version=bad_pixels_version,
-            flat_field_version=flat_field_version, 
-            linearity_version=linearity_version, 
-            gain_version=gain_version,
-            makeplot=makeplot, verbose=verbose)
-   
-        # Set up the illumination data from illumination map object.
-        self.set_illumination(illumination_map, scale=scale)    
-        # Read the fringe map if a name has been provided.
-        if fringemap is not None and fringemap:
-            self.read_fringe_map(fringemap, ftype='FITS')
-
-        # Wait for the given elapsed time.
-        if wait_time > 0.0:
-            self.wait(wait_time)
-    
-        # Simulate an exposure and return some simulated data.
-        simulated_data = self.exposure(frame_time=frame_time,
-                                       start_time=start_time)
-
-        # Report the exposure times.
-        if verbose > 1:
-            (exposure_time, duration, start_time, mid_time, end_time) = \
-                self.get_exposure_times()
-            strg = "Exposure time %.2fs (duration %.2fs) " % (exposure_time,
-                                                          duration)
-            if verbose > 2:
-                strg += "started at %.2f and finished at %.2f" % \
-                    (start_time, end_time)
-            self.logger.info( strg )
-    
-        # Plot the simulated data if requested.
-        if makeplot:
-            strg = "Simulated exposure data"
-            self.plot(description=strg)
-            if verbose > 3:
-                # Development and testing - plot a ramp for the central pixel
-                self.plot_ramp(simulated_data.shape[0]/2,
-                               simulated_data.shape[1]/2)
-
-        # Return the exposure data model.
-        exposure_data = self.exposure_data
-        return exposure_data
-   
-    def temperature_str(self, prefix=''):
-        """
-        
-        Returns a string describing the detector temperature
-        
-        """
-        strg = "%sDetector temperature = %.2f K " % (prefix, self.temperature)
-        strg += "(which affects dark current and read noise)."
-        return strg
-    
-    def cosmic_ray_str(self, prefix=''):
-        """
-        
-        Returns a string describing the cosmic ray environment.
-        
-        """
-        wordz = self.cosmic_ray_mode.split('+')
-        if len(wordz) > 1:
-            strg = "%sCosmic ray environment is %s (%s variant)." % \
-                (prefix, wordz[0], wordz[1])
-        else:
-            strg = "%sCosmic ray environment is %s." % \
-                (prefix, self.cosmic_ray_mode)
-        return strg
-
-    def plot(self, description=''):
-        """
-        
-        Plot the simulated science data. Each set of integration data
-        is plotted in a separate pyplot figure and the image read out
-        from each group is plotted in a separate subplot.
-        
-        :Parameters:
-        
-        description: string, optional
-            Additional description to be shown on the plot, if required.
-            
-        :Requires:
-        
-        matplotlib.pyplot
-    
-        ImportError
-            Raised if the matplotlib plotting library is not available.
-            
-        """
-        # There must be some exposure data to write out.
-        if self.exposure_data is None:
-            strg = "Exposure data not defined - " + \
-                "use integration or exposure first."
-            raise AttributeError(strg)
-        
-        # Plot the exposure data.
-        self.exposure_data.plot(description=description)
-
-    def plot_ramp(self, row, column, description='', frame_time=None,
-                  show_ints=False):
-        """
-        
-        Plot a ramp of signal vs integration and group at a particular
-        row,column of the simulated data.
-        
-        :Parameters:
-        
-        row: int
-            The row at which the ramp is to be plotted.
-        column: int
-            The column at which the ramp is to be plotted.
-        description: string, optional
-            Additional description to be shown on the plot, if required.
-        frame_time: float, optional
-            The detector frame time, in seconds.
-            If specified, this parameter allows the frame time obtained
-            from the detector properties to be overridden. This can be
-            used, for example, to simulate the timing of full frame
-            data with a subarray. If None, the frame time obtained from
-            the detector properties for the current subarray and readout
-            mode is used.
-        show_ints: boolean, optional, default=False
-            Set to True to distinguish the ramps belonging to different
-            integrations. Only works when a single row and column is
-            specified.
-            
-        """
-        # There must be some exposure data to write out.
-        if self.exposure_data is None:
-            strg = "Exposure data not defined "
-            strg += "- use integration or exposure first."
-            raise AttributeError(strg)
-        
-        # Plot the exposure ramp.
-        (exp, elapsed) = self.detector.exposure_time(
-                                        self.nints,
-                                        self.ngroups,
-                                        self.samplesum,
-                                        self.sampleskip,
-                                        refpixsampleskip=self.refpixsampleskip,
-                                        nframes=self.nframes,
-                                        groupgap=self.groupgap,
-                                        subarray=self.subarray,
-                                        burst_mode=self.subarray_burst_mode,
-                                        frame_time=frame_time)
-        stime = elapsed / (self.nints * self.ngroups)
-        self.exposure_data.plot_ramp(row, column, stime=stime,
-                                     tunit='seconds', show_ints=show_ints,
-                                     description=description)
-
-@six.add_metaclass(Singleton)
-class SensorChipAssembly1(SensorChipAssembly):
-    # Only one instance of this class is allowed to exist.
-    """
-
-    Class Sensor Chip Assembly - Simulates the behaviour of the MIRI
-    detectors. The class converts detector illumination data (typically
-    provided in a FITS file generated by another MIRI simulator and read
-    by the read_data method) and generates simulated detector data,
-    which may be written to a FITSWriter or level 1 FITS file by the
-    write_data method.
-    
-    Singleton instance 1
-
-    :Parameters:
-    
-    See setup method.   
-                
-    """
-    def __init__(self, logger=LOGGER):
-        """
-         
-        Constructor for class SensorChipAssembly1.
-         
-        :Parameters:
-         
-        None. The class is a singleton and the constructor is only called once.
-         
-        """
-        super(SensorChipAssembly1, self).__init__(logger=logger)
-
-# Only one instance of this class is allowed to exist.
-@six.add_metaclass(Singleton)
-class SensorChipAssembly2(SensorChipAssembly):
-    """
-
-    Class Sensor Chip Assembly - Simulates the behaviour of the MIRI
-    detectors. The class converts detector illumination data (typically
-    provided in a FITS file generated by another MIRI simulator and read
-    by the read_data method) and generates simulated detector data,
-    which may be written to a FITSWriter or level 1 FITS file by the
-    write_data method.
-    
-    Singleton instance 2
-
-    :Parameters:
-    
-    See setup method.   
-                
-    """
-    def __init__(self, logger=LOGGER):
-        """
-         
-        Constructor for class SensorChipAssembly2.
-         
-        :Parameters:
-         
-        None. The class is a singleton and the constructor is only called once.
-         
-        """
-        super(SensorChipAssembly2, self).__init__(logger=logger)
-
-
-# Only one instance of this class is allowed to exist.
-@six.add_metaclass(Singleton)
-class SensorChipAssembly3(SensorChipAssembly):
-    """
-
-    Class Sensor Chip Assembly - Simulates the behaviour of the MIRI
-    detectors. The class converts detector illumination data (typically
-    provided in a FITS file generated by another MIRI simulator and read
-    by the read_data method) and generates simulated detector data,
-    which may be written to a FITSWriter or level 1 FITS file by the
-    write_data method.
-    
-    Singleton instance 3
-
-    :Parameters:
-    
-    See setup method.   
-                
-    """
-    def __init__(self, logger=LOGGER):
-        """
-         
-        Constructor for class SensorChipAssembly3.
-         
-        :Parameters:
-         
-        None. The class is a singleton and the constructor is only called once.
-         
-        """
-        super(SensorChipAssembly3, self).__init__(logger=logger)
-
-#
-# Public simulator functions
-#
-def simulate_sca(inputfile, outputfile, detectorid, scale=1.0, fringemap=None,
-                 readout_mode=None, subarray=None, burst_mode=True,
-                 frame_time=None, inttime=None, ngroups=None, nints=None,
-                 start_time=None, wait_time=0.0, temperature=None,
-                 cosmic_ray_mode=None, fileformat='STScI',
-                 datashape='hypercube', include_pixeldq=True,
-                 include_groupdq=False, overwrite=False, qe_adjust=True,
-                 simulate_poisson_noise=True, simulate_read_noise=True,
-                 simulate_ref_pixels=True, simulate_bad_pixels=True,
-                 simulate_dark_current=True, simulate_flat_field=True,
-                 simulate_gain=True, simulate_nonlinearity=True,
-                 simulate_drifts=True, simulate_latency=True,
-                 cdp_ftp_path=SIM_CDP_FTP_PATH,
-                 readnoise_version='', bad_pixels_version='',
-                 flat_field_version='', linearity_version='', gain_version='',
-                 makeplot=False, seedvalue=None, verbose=2, logger=LOGGER):
-    """
-    
-    Runs the MIRI SCA simulator on the given input file, generating the
-    given output file.
-                 
-    :Parameters:
-    
-    inputfile: string
-        The name of the FITS file containing detector illumination data
-        (normally created by another MIRI simulator).
-    outputfile: string
-        The name of the FITSWriter or level 1 FITS file to contain the
-        simulated SCA data.
-    detectorid: string
-        Detector ID, identifying a particular detector.
-        The MIRI instrument has three detectors: 'MIRIMAGE',
-        'MIRIFULONG' and 'MIRIFUSHORT'. (These correspond to the imager
-        and the long and short wavelength arms of the MRS respectively.)
-    scale: float, optional, default=1.0
-        An optional scale factor to apply to the intensity data.
-        This is for debugging and testing only - the input data
-        should already be scaled to photons/second/pixel.
-    fringemap: string, optional
-        The name of a file containing a fringe map to be used to
-        modulate the input illumination. If not specified, no fringe
-        map will be used. 
-    readout_mode: string, optional
-        Readout mode, which can be one of the following common options:
-        
-        * 'SLOW' - 10 samples per readout and defaults of ngroups=10
-          and nints=1.
-        * 'FAST' - 1 sample per readout and defaults of ngroups=1 and
-          nints=10.
-        * 'FASTINTAVG' - same as FAST but with groups of 4 integrations
-          averaged.
-        * 'FASTGRPAVG' - same as FAST but with groups of 4 groups
-          averaged.
-          
-        The following unusual options are also available for testing:
-        
-        * 'FASTGRPGAP' - a non-MIRI mode similar to FAST mode but with
-          4 frames per group and a gap of 8 frames between each group.
-        * 'SLOWINTAVG' - same as SLOW but with groups of 4 integrations
-          averaged and default ngroups=1.
-        * 'SLOWGRPAVG' - same as SLOW but with groups of 4 groups
-          averaged and default ngroups=4.
-        * 'SLOWGRPGAP' - a non-MIRI mode similar to SLOW mode but with
-          4 frames per group and a gap of 8 frames between each group.
-          
-        If this parameter is not explicitly given it will be obtained
-        from the FITS header of the input file. Failing that, it will
-        be obtained from the detector properties default.
-    subarray: string, optional
-        Detector subarray mode for output. This can be one 'FULL',
-        'MASK1550', 'MASK1140', 'MASK1065', 'MASKLYOT', 'BRIGHTSKY',
-        'SUB256', 'SUB128', 'SUB64' or 'SLITLESSPRISM', etc. 'FULL' is
-        full-frame and the other modes read out portions of the detector
-        as described in the MIRI Operational Concept Document.
-        The simulator can also accept the other subarray modes defined
-        in detector_properties.py for test purposes.
-        If this parameter is not explicitly given it will be obtained
-        from the FITS header of the input file (unless the input data
-        specifies a non-standard subarray). Failing that, it will be
-        obtained from the detector properties default (FULL).
-    frame_time: float, optional
-        The detector frame time, in seconds.
-        If specified, this parameter overrides the frame time obtained
-        from the detector readout mode and subarray. This can be
-        used, for example, to simulate the timing of full frame
-        exposures with subarray-sized data (to save memory). If None,
-        the frame time obtained from the current readout mode and
-        subarray is used.
-    inttime: float, optional
-        The integration time in seconds to be simulated. This parameter
-        will be ignored if ngroups is provided as well.
-        *NOTE: Any requested integration time will be rounded up to
-        the time resulting from the nearest whole number of groups.*
-    ngroups: int, optional
-        The number of readout groups. If None, this is derived from
-        the integration time and readout mode. Otherwise the parameter
-        overrides the integration time and sets the number of groups
-        directly. There must be at least one group.
-    nints: int, optional
-        The number of integrations per exposure. It must be at least 1.
-        If None, the default set by the readout mode is used.
-        The total exposure time is nints x inttime.
-    start_time: string or float, optional
-        The required clock time of the start of the exposure (MJD days).
-        Strings other than 'NOW' are converted to floating point.
-        If set to 'NOW', the current date-time is obtained from
-        the system clock. By default, the internally stored clock
-        time is used.
-    wait_time: float, optional
-        The wait time in seconds that has elapsed since the previous
-        exposure. The default is 0.0 seconds.
-    temperature: float, optional, default=detector target temperature
-        The temperature of the detector, which will determine the dark
-        current and readout noise.
-    cosmic_ray_mode: string, optional, default=cosmic ray properties
-        The cosmic ray environment mode to be simulated. Available
-        modes are:
-        
-        * 'NONE' - No cosmic rays.
-        * 'SOLAR_MIN' - Solar minimum
-        * 'SOLAR_MAX' - Solar maximum
-        * 'SOLAR_FLARE' - Solar flare (worst case scenario)
-
-        If this parameter is not explicitly given it will be obtained
-        from the FITS header of the input file. Failing that, it will
-        be obtained from the cosmic ray properties default.
-    fileformat: string, optional, default='STScI'
-        The kind of file format to be written.
-            
-        * 'STScI' - use the STScI level 1 model for the JWST
-          DMS pipeline.
-        * 'FITSWriter' - emulate the format written by the FITSWriter
-          during MIRI VM, FM and CV tests and read by the DHAS.
-              
-    datashape: string, optional, default='hypercube'
-        The SCI data shape to be written.
-            
-        * 'hypercube' - write the SCI data to a 4 dimensional FITS image
-          with separate columns x rows x groups x integrations
-          dimensions.
-        * 'cube' - append the groups and integrations to make a 3
-          dimensional FITS image with columns x rows x (groups and
-          integrations) dimensions.
-          
-    include_pixeldq: boolean, optional, default=True
-        A flag that may be used to switch on the inclusion of the
-        PIXELDQ data array in the output exposure data.
-        By default, this array is included (and contains the bad pixel
-        mask used to generate the simulated data).
-    include_groupdq: boolean, optional, default=False
-        A flag that may be used to switch on the inclusion of the
-        GROUPDQ data array in the output exposure data.
-        By default, this array is not included.
-    overwrite: bool, optional, default=False
-        Parameter passed to pyfits.HDUlist.writeto
-    qe_adjust: boolean, optional, default=True
-        A flag that may be used to switch off quantum efficiency
-        adjustment (for example to observe what effects in a simulation
-        are caused by QE). *NOTE: When QE adjustment is turned off,
-            the input illumination is assumed to be in electrons/second.*
-    simulate_poisson_noise: boolean, optional, default=True
-        A flag that may be used to switch off Poisson noise (for example
-        to observe what effects in a simulation are caused by Poisson
-        noise).
-    simulate_read_noise: boolean, optional, default=True
-        A flag that may be used to switch off read noise (for example
-        to observe what effects in a simulation are caused by read
-        noise).
-    simulate_ref_pixels: boolean, optional, default=True
-        A flag that may be used to switch off the inclusion of reference
-        pixels in the data. 
-    simulate_bad_pixels: boolean, optional, default=True
-        A flag that may be used to switch off the inclusion of bad
-        pixels in the data, even if a bad pixel map containing bad pixels
-        is specified in the detector properties.
-    simulate_dark_current: boolean, optional, default=True
-        A flag that may be used to switch off the addition of dark
-        current (for example to observe what effects in a simulation are
-        caused by dark current).
-    simulate_flat_field: boolean, optional, default=True
-        A flag that may be used to switch off the simulation of the pixel
-        flat-field (for example to observe the effect of quantum
-        efficiency in isolation).
-    simulate_gain: boolean, optional, default=True
-        A flag that may be used to switch off the bias and gain effects.
-        *Note that when this flag is False the ratio of DNs to electrons
-        is exactly 1.0*
-    simulate_nonlinearity: boolean, optional, default=True
-        A flag that may be used to switch off non-linearity effects
-        (for example to experiment with jump detection on perfectly
-        linear data).
-    simulate_drifts: boolean, optional, default=True
-        A flag that may be used to switch off the simulation of
-        detector drifts, such as the zeropoint drift.
-    simulate_latency: boolean, optional, default=True
-        A flag that may be used to switch off the simulation of
-        detector latency and persistence effects.
-    cdp_ftp_path: str, optional, default=None
-        If specified, a list of folders (or folders) on the SFTP host
-        where the MIRI CDPs are held to be searched, consisting of a
-        list of folder names separated by a ":" delimiter.
-        Examples: 'CDP', 'CDPSIM', 'CDPSIM:CDP:CDPTMP'
-        If not specified, the default CDP repository at Leuven is used.
-    readnoise_version: string, optional, default=''
-        A specific readnoise CDP version number of the form 'x.y.z'.
-    bad_pixels_version: string, optional, default=''
-        A specific bad pixel mask CDP version number of the form 'x.y.z'.
-    flat_field_version: string, optional, default=''
-        A specific pixel flat-field CDP version number of the form 'x.y.z'.
-    linearity_version: string, optional, default=''
-        A specific nonlinearity CDP version number of the form 'x.y.z'.
-    gain_version: string, optional, default=''
-        A specific gain CDP version number of the form 'x.y.z'.
-    makeplot: boolean, optional, default=False
-        Plotting flag. Activates plotting of data when True.
-    seedvalue: int, optional, default=None
-        The seed to be sent to the np.random number generator before
-        generating the test data.
-        If not specified, a value of None will be sent, which
-        randomises the seed.
-    verbose: int, optional, default=2
-        Verbosity level. Activates print statements when non-zero.
-        
-        * 0 - no output at all except for error messages
-        * 1 - warnings and errors only
-        * 2 - normal output
-        * 3, 4, 5 - additional commentary
-        * 6, 7, 8 - extra debugging information
-
-    logger: Logger object (optional)
-        A Python logger to handle the I/O. This parameter can be used
-        by a caller to direct the output to a different logger, if
-        the default defined by this module is not suitable.
-        
-    :Raises:
-    
-    ValueError
-        Raised if any of the simulation parameters are out of range.
-        Also raised if the value of a parameter is invalid or
-        inappropriate.
-    TypeError
-        Raised if any of the simulation parameters are of the
-        wrong type, size or shape.
-    KeyError
-        Raised if any of the simulation parameters do not contain
-        a recognised keyword.
-    IndexError
-        Raised if an attempt is made to access beyond the bounds of
-        the data.
-    IOError
-        Raised if a file cannot be read, interpreted or written.
-    ImportError
-        A delayed ImportError is raised if there is an attempt to use
-        an optional library (such as matplotlib) which is not
-        available. The software fails immediately if a compulsory
-        library is not available.
-    AttributeError
-        Raised if simulation methods are executed in the wrong order,
-        meaning that a necessary attribute is missing. A programming
-        error.
-        
-    """
-    strg = "\nsimulate_sca function is now deprecated. "
-    strg += "Please use the SensorChipAssembly.simulate_files() class method."
-    logger.warn(strg)
-    # Create an sca object and then run the simuation.
-    sca = SensorChipAssembly1()
-    sca.simulate_files(inputfile, outputfile, detectorid, scale=scale,
-        fringemap=fringemap, readout_mode=readout_mode, subarray=subarray,
-        burst_mode=burst_mode,
-        frame_time=frame_time, inttime=inttime, ngroups=ngroups, nints=nints,
-        start_time=start_time, wait_time=wait_time, temperature=temperature,
-        cosmic_ray_mode=cosmic_ray_mode, fileformat=fileformat,
-        datashape=datashape, include_pixeldq=include_pixeldq,
-        include_groupdq=include_groupdq, overwrite=overwrite, qe_adjust=qe_adjust,
-        simulate_poisson_noise=simulate_poisson_noise,
-        simulate_read_noise=simulate_read_noise,
-        simulate_ref_pixels=simulate_ref_pixels,
-        simulate_bad_pixels=simulate_bad_pixels,
-        simulate_dark_current=simulate_dark_current,
-        simulate_flat_field=simulate_flat_field,
-        simulate_gain=simulate_gain,
-        simulate_nonlinearity=simulate_nonlinearity,
-        simulate_drifts=simulate_drifts,
-        simulate_latency=simulate_latency,
-        cdp_ftp_path=cdp_ftp_path,
-        readnoise_version=readnoise_version,
-        bad_pixels_version=bad_pixels_version,
-        flat_field_version=flat_field_version, 
-        linearity_version=linearity_version, 
-        gain_version=gain_version,
-        makeplot=makeplot, seedvalue=seedvalue, verbose=verbose)
-
-def simulate_sca_list(inputfile, outputfile, detectorid, scale=1.0,
-                      fringemap=None,
-                      readout_mode=None, subarray=None, burst_mode=True,
-                      frame_time=None, inttime=None, ngroups=None, nints=None,
-                      start_time=None, wait_time=0.0, temperature=None,
-                      cosmic_ray_mode=None, fileformat='STScI', 
-                      datashape='hypercube', overwrite=False,
-                      include_pixeldq=True, include_groupdq=False,
-                      qe_adjust=True,
-                      simulate_poisson_noise=True, simulate_read_noise=True,
-                      simulate_ref_pixels=True, simulate_bad_pixels=True,
-                      simulate_dark_current=True, simulate_flat_field=True,
-                      simulate_gain=True, simulate_nonlinearity=True,
-                      simulate_drifts=True, simulate_latency=True,
-                      cdp_ftp_path=SIM_CDP_FTP_PATH,
-                      readnoise_version='', bad_pixels_version='',
-                      flat_field_version='', linearity_version='',
-                      gain_version='',
-                      makeplot=False, seedvalue=None, verbose=2, logger=LOGGER):
-    """
-    
-    Runs the MIRI SCA simulator on the given list of input files,
-    generating the given list of output files. Persistence effects
-    are simulated between one exposure and the next.
-                 
-    :Parameters:
-    
-    inputfile: string or list of strings
-        The name of the FITS file containing detector illumination data
-        (normally created by another MIRI simulator).
-    outputfile: string or list of strings
-        The name of the FITSWriter or level 1 FITS file to contain the
-        simulated SCA data. If an entry in the list is empty, no file
-        will be written.
-    detectorid: string
-        The detector ID, identifying a particular detector.
-        The MIRI instrument has three detectors: 'MIRIMAGE',
-        'MIRIFULONG' and 'MIRIFUSHORT'. (These correspond to the imager
-        and the long and short wavelength arms of the MRS respectively.)
-    scale: float, optional, default=1.0
-        An optional scale factor to apply to the intensity data.
-        This is for debugging and testing only - the input data
-        should already be scaled to photons/second/pixel.
-    fringemap: string, optional
-        The name of a file containing a fringe map to be used to
-        modulate the input illumination. If not specified, no fringe
-        map will be used. 
-    readout_mode: string, optional
-        Readout mode, which can be one of the following common options:
-        
-        * 'SLOW' - 10 samples per readout and defaults of ngroups=10
-          and nints=1.
-        * 'FAST' - 1 sample per readout and defaults of ngroups=1 and
-          nints=10.
-        * 'FASTINTAVG' - same as FAST but with groups of 4 integrations
-          averaged.
-        * 'FASTGRPAVG' - same as FAST but with groups of 4 groups
-          averaged.
-          
-        The following unusual options are also available for testing:
-        
-        * 'FASTGRPGAP' - a non-MIRI mode similar to FAST mode but with
-          4 frames per group and a gap of 8 frames between each group.
-        * 'SLOWINTAVG' - same as SLOW but with groups of 4 integrations
-          averaged and default ngroups=1.
-        * 'SLOWGRPAVG' - same as SLOW but with groups of 4 groups
-          averaged and default ngroups=4.
-        * 'SLOWGRPGAP' - a non-MIRI mode similar to SLOW mode but with
-          4 frames per group and a gap of 8 frames between each group.
-          
-        If this parameter is not explicitly given it will be obtained
-        from the FITS header of the input file. Failing that, it will
-        be obtained from the detector properties default.
-    subarray: string, optional
-        Detector subarray mode for output. This can be one 'FULL',
-        'MASK1550', 'MASK1140', 'MASK1065', 'MASKLYOT', 'BRIGHTSKY',
-        'SUB256', 'SUB128', 'SUB64' or 'SLITLESSPRISM', etc. 'FULL' is
-        full-frame and the other modes read out portions of the detector
-        as described in the MIRI Operational Concept Document.
-        The simulator can also accept the other subarray modes defined
-        in detector_properties.py for test purposes.
-        If this parameter is not explicitly given it will be obtained
-        from the FITS header of the input file (unless the input data
-        specifies a non-standard subarray). Failing that, it will be
-        obtained from the detector properties default (FULL).
-    frame_time: float, optional
-        The detector frame time, in seconds.
-        If specified, this parameter overrides the frame time obtained
-        from the detector readout mode and subarray. This can be
-        used, for example, to simulate the timing of full frame
-        exposures with subarray-sized data (to save memory). If None,
-        the frame time obtained from the current readout mode and
-        subarray is used.
-    inttime: float, optional
-        The integration time in seconds to be simulated. This parameter
-        will be ignored if ngroups is provided as well.
-        *NOTE: Any requested integration time will be rounded up to
-        the time resulting from the nearest whole number of groups.*
-    ngroups: int, optional
-        The number of readout groups. If None, this is derived from
-        the integration time and readout mode. Otherwise the parameter
-        overrides the integration time and sets the number of groups
-        directly. There must be at least one group.
-    nints: int, optional
-        The number of integrations per exposure. It must be at least 1.
-        If None, the default set by the readout mode is used.
-        The total exposure time is nints x inttime.
-    start_time: string or float, optional
-        The required clock time of the start of the first exposure (MJD days).
-        Strings other than 'NOW' are converted to floating point.
-        If set to 'NOW', the current date-time is obtained from
-        the system clock. By default, the internally stored clock
-        time is used.
-    wait_time: float, optional
-        The wait time in seconds elapsed in between exposures.
-        The default is 0.0 seconds.
-    temperature: float, optional, default=detector target temperature
-        The temperature of the detector, which will determine the dark
-        current and readout noise.
-    cosmic_ray_mode: string, optional, default=cosmic ray properties
-        The cosmic ray environment mode to be simulated. Available
-        modes are:
-        
-        * 'NONE' - No cosmic rays.
-        * 'SOLAR_MIN' - Solar minimum
-        * 'SOLAR_MAX' - Solar maximum
-        * 'SOLAR_FLARE' - Solar flare (worst case scenario)
-
-        If this parameter is not explicitly given it will be obtained
-        from the FITS header of the input file. Failing that, it will
-        be obtained from the cosmic ray properties default.
-    fileformat: string, optional, default='STScI'
-        The kind of file format to be written.
-            
-        * 'STScI' - use the STScI level 1 model for the JWST
-          DMS pipeline.
-        * 'FITSWriter' - emulate the format written by the FITSWriter
-          during MIRI VM, FM and CV tests and read by the DHAS.
-              
-    datashape: string, optional, default='hypercube'
-        The SCI data shape to be written.
-            
-        * 'hypercube' - write the SCI data to a 4 dimensional FITS image
-          with separate columns x rows x groups x integrations
-          dimensions.
-        * 'cube' - append the groups and integrations to make a 3
-          dimensional FITS image with columns x rows x (groups and
-          integrations) dimensions.
-          
-    include_pixeldq: boolean, optional, default=True
-        A flag that may be used to switch on the inclusion of the
-        PIXELDQ data array in the output exposure data.
-        By default, this array is included (and contains the bad pixel
-        mask used to generate the simulated data).
-    include_groupdq: boolean, optional, default=False
-        A flag that may be used to switch on the inclusion of the
-        GROUPDQ data array in the output exposure data.
-        By default, this array is not included.
-    overwrite: bool, optional, default=False
-        Parameter passed to pyfits.HDUlist.writeto
-    qe_adjust: boolean, optional, default=True
-        A flag that may be used to switch off quantum efficiency
-        adjustment (for example to observe what effects in a simulation
-        are caused by QE). *NOTE: When QE adjustment is turned off,
-            the input illumination is assumed to be in electrons/second.*
-    simulate_poisson_noise: boolean, optional, default=True
-        A flag that may be used to switch off Poisson noise (for example
-        to observe what effects in a simulation are caused by Poisson
-        noise).
-    simulate_read_noise: boolean, optional, default=True
-        A flag that may be used to switch off read noise (for example
-        to observe what effects in a simulation are caused by read
-        noise).
-    simulate_ref_pixels: boolean, optional, default=True
-        A flag that may be used to switch off the inclusion of reference
-        pixels in the data. 
-    simulate_bad_pixels: boolean, optional, default=True
-        A flag that may be used to switch off the inclusion of bad
-        pixels in the data, even if a bad pixel map containing bad pixels
-        is specified in the detector properties.
-    simulate_dark_current: boolean, optional, default=True
-        A flag that may be used to switch off the addition of dark
-        current (for example to observe what effects in a simulation are
-        caused by dark current).
-    simulate_flat_field: boolean, optional, default=True
-        A flag that may be used to switch off the simulation of the pixel
-        flat-field (for example to observe the effect of quantum
-        efficiency in isolation).
-    simulate_gain: boolean, optional, default=True
-        A flag that may be used to switch off the bias and gain effects.
-        *Note that when this flag is False the ratio of DNs to electrons
-        is exactly 1.0*
-    simulate_nonlinearity: boolean, optional, default=True
-        A flag that may be used to switch off non-linearity effects
-        (for example to experiment with jump detection on perfectly
-        linear data).
-    simulate_drifts: boolean, optional, default=True
-        A flag that may be used to switch off the simulation of
-        detector drifts, such as the zeropoint drift.
-    simulate_latency: boolean, optional, default=True
-        A flag that may be used to switch off the simulation of
-        detector latency and persistence effects.
-    cdp_ftp_path: str, optional, default=None
-        If specified, a list of folders (or folders) on the SFTP host
-        where the MIRI CDPs are held to be searched, consisting of a
-        list of folder names separated by a ":" delimiter.
-        Examples: 'CDP', 'CDPSIM', 'CDPSIM:CDP:CDPTMP'
-        If not specified, the default CDP repository at Leuven is used.
-    readnoise_version: string, optional, default=''
-        A specific readnoise CDP version number of the form 'x.y.z'.
-    bad_pixels_version: string, optional, default=''
-        A specific bad pixel mask CDP version number of the form 'x.y.z'.
-    flat_field_version: string, optional, default=''
-        A specific pixel flat-field CDP version number of the form 'x.y.z'.
-    linearity_version: string, optional, default=''
-        A specific nonlinearity CDP version number of the form 'x.y.z'.
-    gain_version: string, optional, default=''
-        A specific gain CDP version number of the form 'x.y.z'.
-    makeplot: boolean, optional, default=False
-        Plotting flag. Activates plotting of data when True.
-    seedvalue: int, optional, default=None
-        The seed to be sent to the np.random number generator before
-        generating the test data.
-        If not specified, a value of None will be sent, which
-        randomises the seed.
-    verbose: int, optional, default=2
-        Verbosity level. Activates print statements when non-zero.
-        
-        * 0 - no output at all except for error messages
-        * 1 - warnings and errors only
-        * 2 - normal output
-        * 3, 4, 5 - additional commentary
-        * 6, 7, 8 - extra debugging information
-
-    logger: Logger object (optional)
-        A Python logger to handle the I/O. This parameter can be used
-        by a caller to direct the output to a different logger, if
-        the default defined by this module is not suitable.
-         
-    :Raises:
-    
-    ValueError
-        Raised if any of the simulation parameters are out of range.
-        Also raised if the value of a parameter is invalid or
-        inappropriate.
-    TypeError
-        Raised if any of the simulation parameters are of the
-        wrong type, size or shape.
-    KeyError
-        Raised if any of the simulation parameters do not contain
-        a recognised keyword.
-    IndexError
-        Raised if an attempt is made to access beyond the bounds of
-        the data.
-    IOError
-        Raised if a file cannot be read, interpreted or written.
-    ImportError
-        A delayed ImportError is raised if there is an attempt to use
-        an optional library (such as matplotlib) which is not
-        available. The software fails immediately if a compulsory
-        library is not available.
-    AttributeError
-        Raised if simulation methods are executed in the wrong order,
-        meaning that a necessary attribute is missing. A programming
-        error.
-        
-    """
-    strg = "\nsimulate_sca_list function is now deprecated. "
-    strg += "Please use the SensorChipAssembly.simulate_files() class method."
-    logger.warn(strg)
-    # Create an sca object and then run the simuation.
-    sca = SensorChipAssembly1()
-    sca.simulate_files(inputfile, outputfile, detectorid, scale=scale,
-        fringemap=fringemap, readout_mode=readout_mode, subarray=subarray,
-        burst_mode=burst_mode,
-        frame_time=frame_time, inttime=inttime, ngroups=ngroups, nints=nints,
-        start_time=start_time, wait_time=wait_time, temperature=temperature,
-        cosmic_ray_mode=cosmic_ray_mode, fileformat=fileformat,
-        datashape=datashape, overwrite=overwrite, include_pixeldq=include_pixeldq,
-        include_groupdq=include_groupdq, qe_adjust=qe_adjust,
-        simulate_poisson_noise=simulate_poisson_noise,
-        simulate_read_noise=simulate_read_noise,
-        simulate_ref_pixels=simulate_ref_pixels,
-        simulate_bad_pixels=simulate_bad_pixels,
-        simulate_dark_current=simulate_dark_current,
-        simulate_flat_field=simulate_flat_field,
-        simulate_gain=simulate_gain,
-        simulate_nonlinearity=simulate_nonlinearity,
-        simulate_drifts=simulate_drifts,
-        simulate_latency=simulate_latency,
-        cdp_ftp_path=cdp_ftp_path,
-        readnoise_version=readnoise_version,
-        bad_pixels_version=bad_pixels_version,
-        flat_field_version=flat_field_version, 
-        linearity_version=linearity_version, 
-        gain_version=gain_version,
-        makeplot=makeplot, seedvalue=seedvalue, verbose=verbose)
-   
-def simulate_sca_pipeline(illumination_map, scale=1.0,
-                          fringemap=None, readout_mode=None, subarray=None,
-                          burst_mode=True, frame_time=None,
-                          inttime=None, ngroups=None, nints=None,
-                          start_time=None, wait_time=0.0, temperature=None,
-                          cosmic_ray_mode=None, overwrite=False,
-                          include_pixeldq=True, include_groupdq=False,
-                          qe_adjust=True,
-                          simulate_poisson_noise=True, simulate_read_noise=True,
-                          simulate_ref_pixels=True, simulate_bad_pixels=True,
-                          simulate_dark_current=True, simulate_flat_field=True,
-                          simulate_gain=True, simulate_nonlinearity=True,
-                          simulate_drifts=True, simulate_latency=True,
-                          cdp_ftp_path=SIM_CDP_FTP_PATH,
-                          readnoise_version='', bad_pixels_version='',
-                          flat_field_version='', linearity_version='',
-                          gain_version='',
-                          makeplot=False, seedvalue=None, verbose=2,
-                          logger=LOGGER):
-    """
-    
-    Runs the MIRI SCA simulator on the given MiriIluminationModel
-    and returns a MiriExposureModel
-    This is an alternative to the file-based functions simulate_sca()
-    and simulate_sca_list(), which can be used by pipeline code which
-    needs to convert one data model into another.
-
-        
-    NOTE: The clear_exposure_data() method can be used to delete
-    the internal reference to the exposure data and save memory in
-    between simulations.
-                 
-    :Parameters:
-    
-    illumination_map: MiriIlluminationModel object
-        A MIRI illumination map object which describes the input
-        illumination.
-    scale: float, optional, default=1.0
-        An optional scale factor to apply to the intensity data.
-        This is for debugging and testing only - the input data
-        should already be scaled to photons/second/pixel.
-    fringemap: string, optional
-        The name of a file containing a fringe map to be used to
-        modulate the input illumination. If not specified, no fringe
-        map will be used. 
-    readout_mode: string, optional
-        Readout mode, which can be one of the following common options:
-        
-        * 'SLOW' - 10 samples per readout and defaults of ngroups=10
-          and nints=1.
-        * 'FAST' - 1 sample per readout and defaults of ngroups=1 and
-          nints=10.
-        * 'FASTINTAVG' - same as FAST but with groups of 4 integrations
-          averaged.
-        * 'FASTGRPAVG' - same as FAST but with groups of 4 groups
-          averaged.
-          
-        The following unusual options are also available for testing:
-        
-        * 'FASTGRPGAP' - a non-MIRI mode similar to FAST mode but with
-          4 frames per group and a gap of 8 frames between each group.
-        * 'SLOWINTAVG' - same as SLOW but with groups of 4 integrations
-          averaged and default ngroups=1.
-        * 'SLOWGRPAVG' - same as SLOW but with groups of 4 groups
-          averaged and default ngroups=4.
-        * 'SLOWGRPGAP' - a non-MIRI mode similar to SLOW mode but with
-          4 frames per group and a gap of 8 frames between each group.
-        
-        If this parameter is not explicitly given it will be obtained
-        from the FITS header of the input file. Failing that, it will
-        be obtained from the detector properties default.
-    subarray: string, optional
-        Detector subarray mode for output. This can be one 'FULL',
-        'MASK1550', 'MASK1140', 'MASK1065', 'MASKLYOT', 'BRIGHTSKY',
-        'SUB256', 'SUB128', 'SUB64' or 'SLITLESSPRISM', etc. 'FULL' is
-        full-frame and the other modes read out portions of the detector
-        as described in the MIRI Operational Concept Document.
-        The simulator can also accept the other subarray modes defined
-        in detector_properties.py for test purposes.
-        If this parameter is not explicitly given it will be obtained
-        from the FITS header of the input file (unless the input data
-        specifies a non-standard subarray). Failing that, it will be
-        obtained from the detector properties default (FULL).
-    frame_time: float, optional
-        The detector frame time, in seconds.
-        If specified, this parameter overrides the frame time obtained
-        from the detector readout mode and subarray. This can be
-        used, for example, to simulate the timing of full frame
-        exposures with subarray-sized data (to save memory). If None,
-        the frame time obtained from the current readout mode and
-        subarray is used.
-    inttime: float, optional
-        The integration time in seconds to be simulated. This parameter
-        will be ignored if ngroups is provided as well.
-        *NOTE: Any requested integration time will be rounded up to
-        the time resulting from the nearest whole number of groups.*
-    ngroups: int, optional
-        The number of readout groups. If None, this is derived from
-        the integration time and readout mode. Otherwise the parameter
-        overrides the integration time and sets the number of groups
-        directly. There must be at least one group.
-    nints: int, optional
-        The number of integrations per exposure. It must be at least 1.
-        If None, the default set by the readout mode is used.
-        The total exposure time is nints x inttime.
-    start_time: string or float, optional
-        The required clock time of the start of the exposure (MJD days).
-        Strings other than 'NOW' are converted to floating point.
-        If set to 'NOW', the current date-time is obtained from
-        the system clock. By default, the internally stored clock
-        time is used.
-    wait_time: float, optional
-        The wait time in seconds that has elapsed since the previous
-        exposure. The default is 0.0 seconds.
-    temperature: float, optional, default=detector target temperature
-        The temperature of the detector, which will determine the dark
-        current and readout noise.
-    cosmic_ray_mode: string, optional
-        The cosmic ray environment mode to be simulated. Available
-        modes are:
-        
-        * 'NONE' - No cosmic rays.
-        * 'SOLAR_MIN' - Solar minimum
-        * 'SOLAR_MAX' - Solar maximum
-        * 'SOLAR_FLARE' - Solar flare (worst case scenario)
-
-        If this parameter is not explicitly given it will be obtained
-        from the FITS header of the input file. Failing that, it will
-        be obtained from the cosmic ray properties default.
-    include_pixeldq: boolean, optional, default=True
-        A flag that may be used to switch on the inclusion of the
-        PIXELDQ data array in the output exposure data.
-        By default, this array is included (and contains the bad pixel
-        mask used to generate the simulated data).
-    include_groupdq: boolean, optional, default=False
-        A flag that may be used to switch on the inclusion of the
-        GROUPDQ data array in the output exposure data.
-        By default, this array is not included.
-    qe_adjust: boolean, optional, default=True
-        A flag that may be used to switch off quantum efficiency
-        adjustment (for example to observe what effects in a simulation
-        are caused by QE). *NOTE: When QE adjustment is turned off,
-        the input illumination is assumed to be in electrons/second.*
-    simulate_poisson_noise: boolean, optional, default=True
-        A flag that may be used to switch off Poisson noise (for example
-        to observe what effects in a simulation are caused by Poisson
-        noise).
-    simulate_read_noise: boolean, optional, default=True
-        A flag that may be used to switch off read noise (for example
-        to observe what effects in a simulation are caused by read
-        noise).
-    simulate_ref_pixels: boolean, optional, default=True
-        A flag that may be used to switch off the inclusion of reference
-        pixels in the data. 
-    simulate_bad_pixels: boolean, optional, default=True
-        A flag that may be used to switch off the inclusion of bad
-        pixels in the data, even if a bad pixel map containing bad pixels
-        is specified in the detector properties.
-    simulate_dark_current: boolean, optional, default=True
-        A flag that may be used to switch off the addition of dark
-        current (for example to observe what effects in a simulation are
-        caused by dark current).
-    simulate_flat_field: boolean, optional, default=True
-        A flag that may be used to switch off the simulation of the pixel
-        flat-field (for example to observe the effect of quantum
-        efficiency in isolation).
-    simulate_gain: boolean, optional, default=True
-        A flag that may be used to switch off the bias and gain effects.
-        *Note that when this flag is False the ratio of DNs to electrons
-        is exactly 1.0*
-    simulate_nonlinearity: boolean, optional, default=True
-        A flag that may be used to switch off non-linearity effects
-        (for example to experiment with jump detection on perfectly
-        linear data).
-    simulate_drifts: boolean, optional, default=True
-        A flag that may be used to switch off the simulation of
-        detector drifts, such as the zeropoint drift.
-    simulate_latency: boolean, optional, default=True
-        A flag that may be used to switch off the simulation of
-        detector latency and persistence effects.
-    cdp_ftp_path: str, optional, default=None
-        If specified, a list of folders (or folders) on the SFTP host
-        where the MIRI CDPs are held to be searched, consisting of a
-        list of folder names separated by a ":" delimiter.
-        Examples: 'CDP', 'CDPSIM', 'CDPSIM:CDP:CDPTMP'
-        If not specified, the default CDP repository at Leuven is used.
-    readnoise_version: string, optional, default=''
-        A specific readnoise CDP version number of the form 'x.y.z'.
-    bad_pixels_version: string, optional, default=''
-        A specific bad pixel mask CDP version number of the form 'x.y.z'.
-    flat_field_version: string, optional, default=''
-        A specific pixel flat-field CDP version number of the form 'x.y.z'.
-    linearity_version: string, optional, default=''
-        A specific nonlinearity CDP version number of the form 'x.y.z'.
-    gain_version: string, optional, default=''
-        A specific gain CDP version number of the form 'x.y.z'.
-    makeplot: boolean, optional, default=False
-        Plotting flag. Activates plotting of data when True.
-    seedvalue: int, optional, default=None
-        The seed to be sent to the np.random number generator before
-        generating the test data.
-        If not specified, a value of None will be sent, which
-        randomises the seed.
-    verbose: int, optional, default=2
-        Verbosity level. Activates print statements when non-zero.
-        
-        * 0 - no output at all except for error messages
-        * 1 - warnings and errors only
-        * 2 - normal output
-        * 3, 4, 5 - additional commentary
-        * 6, 7, 8 - extra debugging information
-
-    logger: Logger object (optional)
-        A Python logger to handle the I/O. This parameter can be used
-        by a caller to direct the output to a different logger, if
-        the default defined by this module is not suitable.
-     
-    :Returns:
-    
-    exposure_map: MiriExposureModel
-        A MIRI exposure data model containing the simulated data.
-    
-    :Raises:
-    
-    ValueError
-        Raised if any of the simulation parameters are out of range.
-        Also raised if the value of a parameter is invalid or
-        inappropriate.
-    TypeError
-        Raised if any of the simulation parameters are of the
-        wrong type, size or shape.
-    KeyError
-        Raised if any of the simulation parameters do not contain
-        a recognised keyword.
-    IndexError
-        Raised if an attempt is made to access beyond the bounds of
-        the data.
-    IOError
-        Raised if a file cannot be read, interpreted or written.
-    ImportError
-        A delayed ImportError is raised if there is an attempt to use
-        an optional library (such as matplotlib) which is not
-        available. The software fails immediately if a compulsory
-        library is not available.
-    AttributeError
-        Raised if simulation methods are executed in the wrong order,
-        meaning that a necessary attribute is missing. A programming
-        error.
-        
-    """
-    strg = "\nsimulate_sca_pipeline function is now deprecated. "
-    strg += "Please use the SensorChipAssembly.simulate_pipe() class method."
-    logger.warn(strg)
-    # Create an sca object and then run the simuation.
-    sca = SensorChipAssembly1()
-    exposure_data = sca.simulate_pipe(illumination_map, scale=scale,
-        fringemap=fringemap, readout_mode=readout_mode, subarray=subarray,
-        burst_mode=burst_mode,
-        frame_time=frame_time, inttime=inttime, ngroups=ngroups, nints=nints,
-        start_time=start_time, wait_time=wait_time, temperature=temperature,
-        cosmic_ray_mode=cosmic_ray_mode, fileformat=fileformat,
-        datashape=datashape, overwrite=overwrite, include_pixeldq=include_pixeldq,
-        include_groupdq=include_groupdq, qe_adjust=qe_adjust,
-        simulate_poisson_noise=simulate_poisson_noise,
-        simulate_read_noise=simulate_read_noise,
-        simulate_ref_pixels=simulate_ref_pixels,
-        simulate_bad_pixels=simulate_bad_pixels,
-        simulate_dark_current=simulate_dark_current,
-        simulate_flat_field=simulate_flat_field,
-        simulate_gain=simulate_gain,
-        simulate_nonlinearity=simulate_nonlinearity,
-        simulate_drifts=simulate_drifts,
-        simulate_latency=simulate_latency,
-        cdp_ftp_path=cdp_ftp_path,
-        readnoise_version=readnoise_version,
-        bad_pixels_version=bad_pixels_version,
-        flat_field_version=flat_field_version, 
-        linearity_version=linearity_version, 
-        gain_version=gain_version,
-        makeplot=makeplot, seedvalue=seedvalue, verbose=verbose)
-    return exposure_data
-
-
-#
-# The following code is for development and testing only. It will run
-# a few ad-hoc tests exercising the code. A more formal set of unit tests
-# may be found in the scasim/tests/test_sensor_chip_assembly module.
-# However, the tests here are made in verbose mode and include more file
-# I/O and plotting than the unit tests, so they show what is happening
-# in more detail.
-#
-if __name__ == '__main__':
-    print( "Testing the Sensor Chip Assembly class" )
-    
-    import random
-    random.seed()
-    
-    test_input_file_name  = './data/SCATestHorseHead1024.fits'
-#     test_input_file_name  = './data/SCATestInput80x64.fits'
-#    test_input_file_name  = './data/DoesNotExist.fits'
-    test_output_stub = './data/SCATestOutput'
-
-    # Which tests to run?
-    TEST_MODELS = True
-    TEST_BANDS = True
-    TEST_SUBARRAYS = True
-    TEST_READOUTS = True
-    
-    # Which simulations to include?
-    QE_ADJUST = True,
-    SIMULATE_POISSON_NOISE = True
-    SIMULATE_READ_NOISE = True
-    SIMULATE_REF_PIXELS = True
-    SIMULATE_BAD_PIXELS = True
-    SIMULATE_DARK_CURRENT = True
-    SIMULATE_FLAT_FIELD = True
-    SIMULATE_GAIN = True
-    SIMULATE_NONLINEARITY = True
-    SIMULATE_DRIFTS = True
-    SIMULATE_LATENCY = True
-    
-    # MODIFY THESE TWO VARIABLES TO CONTROL THE DEGREE OF INTERACTION
-    VERBOSE = 1
-    PLOTTING = False
-    INCLUDE_PIXELDQ = True
-
-    if TEST_MODELS:
-        # ------------------------------------------------------------------
-        # Test a simulation with the intensity array defined directly.
-        print("\nTesting simulate_pipe from data ...\n" + (50 * "*"))
-        list1 = (100000,0,100000,0,100000,0,100000,0,100000,0,100000,0,100000,0,100000,0)
-        list2 = (list1,list1,list1,list1,list1,list1,list1,list1,list1,list1,list1,list1,list1,list1,list1,list1)
-        a = np.array(list2)
-         
-        # The correct way to invoke SCASim from a data array is now to convert
-        # that data array into a data model and use simulate_pipe
-        illumination_map = MiriIlluminationModel(intensity=a)
-        illumination_map.set_instrument_metadata('MIRIFULONG')
-        illumination_map.set_wcs_metadata(wcsaxes=2, cunit=['pixels','pixels'])
-        if VERBOSE > 1:
-            print( illumination_map )
-        sca = SensorChipAssembly3()
-        exposure_map = sca.simulate_pipe(illumination_map, scale=10.0,
-                            readout_mode='SLOW', nints=1, ngroups=10,
-                            start_time=42.0, makeplot=PLOTTING,
-                            cosmic_ray_mode='NONE',
-                            include_pixeldq=INCLUDE_PIXELDQ, qe_adjust=QE_ADJUST,
-                            simulate_poisson_noise=SIMULATE_POISSON_NOISE,
-                            simulate_read_noise=SIMULATE_READ_NOISE,
-                            simulate_ref_pixels=SIMULATE_REF_PIXELS,
-                            simulate_bad_pixels=SIMULATE_BAD_PIXELS,
-                            simulate_dark_current=SIMULATE_DARK_CURRENT,
-                            simulate_flat_field=SIMULATE_FLAT_FIELD,
-                            simulate_gain=SIMULATE_GAIN,
-                            simulate_nonlinearity=SIMULATE_NONLINEARITY,
-                            simulate_drifts=SIMULATE_DRIFTS,
-                            simulate_latency=SIMULATE_LATENCY,      
-                            verbose=VERBOSE)
-        if VERBOSE > 1:
-            print( exposure_map )
-            (exposure_time, duration, start_time, mid_time, end_time) = \
-                exposure_map.get_exposure_times()
-            print("Exposure time %.2f, duration %.2f, start %.2f, end %.2f" % \
-                (exposure_time, duration, start_time, end_time))
-        exposure_map.save('./data/SCATestOutputFromData.fits', overwrite=True)
-      
-        # ------------------------------------------------------------------
-        # Test a simulation with an intensity model to be
-        # converted to an exposure model.
-        print("\nTesting simulate_pipe from file...\n" + (50 * "*"))
-        illumination_map = MiriIlluminationModel(test_input_file_name)
-        illumination_map.set_instrument_metadata('MIRIFUSHORT')
-        illumination_map.set_wcs_metadata(wcsaxes=2, cunit=['pixels','pixels'])
-        if VERBOSE > 1:
-            print( illumination_map )
-        exposure_map = sca.simulate_pipe(illumination_map, scale=10.0,
-                            readout_mode='SLOW', nints=1, ngroups=10,
-                            makeplot=PLOTTING, cosmic_ray_mode='NONE',
-                            include_pixeldq=INCLUDE_PIXELDQ,
-                            qe_adjust=QE_ADJUST,
-                            simulate_poisson_noise=SIMULATE_POISSON_NOISE,
-                            simulate_read_noise=SIMULATE_READ_NOISE,
-                            simulate_ref_pixels=SIMULATE_REF_PIXELS,
-                            simulate_bad_pixels=SIMULATE_BAD_PIXELS,
-                            simulate_dark_current=SIMULATE_DARK_CURRENT,
-                            simulate_flat_field=SIMULATE_FLAT_FIELD,
-                            simulate_gain=SIMULATE_GAIN,
-                            simulate_nonlinearity=SIMULATE_NONLINEARITY,
-                            simulate_drifts=SIMULATE_DRIFTS,
-                            verbose=VERBOSE)
-        if VERBOSE > 1:
-            print( exposure_map )
-            (exposure_time, duration, start_time, mid_time, end_time) = \
-                exposure_map.get_exposure_times()
-            print("Exposure time %.2f, duration %.2f, start %.2f, end %.2f" % \
-                (exposure_time, duration, start_time, end_time))
-        exposure_map.save('./data/SCATestOutputFromObject.fits', overwrite=True)
-        # Remove the internal reference to the exposure data
-        sca.clear_exposure_data()
-        del illumination_map, exposure_map
-
-    if TEST_BANDS:
-        # ------------------------------------------------------------------
-        print("\nTesting simulate_pipe with all MRS bands...\n" + (50 * "*"))
-        mode = 'SLOW'
-        ngroups = 4
-        del sca
-        sca = SensorChipAssembly2()
-        ii = 1
-        # Shuffle the list of subarrays so it is tested each time in a random order.
-        # Although the final ordering is random, always start with a full frame test
-        # for convenience of testing.
-        for detector in ['MIRIFUSHORT', 'MIRIFULONG']:
-            for band in ['SHORT', 'MEDIUM', 'LONG']:
-                print( "MRS %s band %s." % (detector, band) )
-                test_output_file_name = "%s_%s_%s_%d.fits" % \
-                        (test_output_stub, detector, band, ii)
-                illumination_map = MiriIlluminationModel(test_input_file_name)
-                illumination_map.set_instrument_metadata(detector, band=band)
-                illumination_map.set_wcs_metadata(wcsaxes=2, cunit=['pixels','pixels'])
-                if VERBOSE > 1:
-                    print( illumination_map )
-                exposure_map = sca.simulate_pipe(illumination_map, scale=10.0,
-                        readout_mode=mode, ngroups=ngroups, nints=1, start_time='NOW',
-                        cosmic_ray_mode='SOLAR_MIN', makeplot=PLOTTING,
-                        include_pixeldq=INCLUDE_PIXELDQ, qe_adjust=QE_ADJUST,
-                        simulate_poisson_noise=SIMULATE_POISSON_NOISE,
-                        simulate_read_noise=SIMULATE_READ_NOISE,
-                        simulate_ref_pixels=SIMULATE_REF_PIXELS,
-                        simulate_bad_pixels=SIMULATE_BAD_PIXELS,
-                        simulate_dark_current=SIMULATE_DARK_CURRENT,
-                        simulate_flat_field=SIMULATE_FLAT_FIELD,
-                        simulate_gain=SIMULATE_GAIN,
-                        simulate_nonlinearity=SIMULATE_NONLINEARITY,
-                        simulate_drifts=SIMULATE_DRIFTS,
-                        verbose=VERBOSE)
-                if VERBOSE > 1:
-                    print( exposure_map )
-                    (exposure_time, duration, start_time, mid_time, end_time) = \
-                        exposure_map.get_exposure_times()
-                    print("Exposure time %.2f, duration %.2f, start %.2f, end %.2f" % \
-                        (exposure_time, duration, start_time, end_time))
-                exposure_map.save(test_output_file_name, overwrite=True)
-                # Remove the internal reference to the exposure data
-                sca.clear_exposure_data()
-                del illumination_map, exposure_map
-                ii += 1
-
-    if TEST_SUBARRAYS:
-        # ------------------------------------------------------------------
-        print("\nTesting simulate_pipe with all subarray outputs...\n" + (50 * "*"))
-        mode = 'FAST'
-        ngroups = 16
-        del sca
-        sca = SensorChipAssembly3()
-        ii = 1
-        # Shuffle the list of subarrays so it is tested each time in a random order.
-        # Although the final ordering is random, always start with a full frame test
-        # for convenience of testing.
-        random_list = list(detector_properties['STANDARD_SUBARRAYS'])
-        random.shuffle(random_list)
-        random_list = ['FULL'] + random_list
-        for subarray in random_list:
-            print( "Subarray mode FULL->%s." % subarray )
-            test_output_file_name = "%s_%s_%d.fits" % \
-                    (test_output_stub, subarray, ii)
-            illumination_map = MiriIlluminationModel(test_input_file_name)
-            illumination_map.set_instrument_metadata('MIRIMAGE')
-            illumination_map.set_wcs_metadata(wcsaxes=2, cunit=['pixels','pixels'])
-            if VERBOSE > 1:
-                print( illumination_map )
-            exposure_map = sca.simulate_pipe(illumination_map, scale=10.0,
-                    readout_mode=mode, subarray=subarray,
-                    ngroups=ngroups, nints=1, start_time='NOW',
-                    cosmic_ray_mode='SOLAR_MIN', makeplot=PLOTTING,
-                    include_pixeldq=INCLUDE_PIXELDQ,  qe_adjust=QE_ADJUST,
-                    simulate_poisson_noise=SIMULATE_POISSON_NOISE,
-                    simulate_read_noise=SIMULATE_READ_NOISE,
-                    simulate_ref_pixels=SIMULATE_REF_PIXELS,
-                    simulate_bad_pixels=SIMULATE_BAD_PIXELS,
-                    simulate_dark_current=SIMULATE_DARK_CURRENT,
-                    simulate_flat_field=SIMULATE_FLAT_FIELD,
-                    simulate_gain=SIMULATE_GAIN,
-                    simulate_nonlinearity=SIMULATE_NONLINEARITY,
-                    simulate_drifts=SIMULATE_DRIFTS,
-                    verbose=VERBOSE)
-            if VERBOSE > 1:
-                print( exposure_map )
-                (exposure_time, duration, start_time, mid_time, end_time) = \
-                    exposure_map.get_exposure_times()
-                print("Exposure time %.2f, duration %.2f, start %.2f, end %.2f" % \
-                    (exposure_time, duration, start_time, end_time))
-            exposure_map.save(test_output_file_name, overwrite=True)
-            # Remove the internal reference to the exposure data
-            sca.clear_exposure_data()
-            del illumination_map, exposure_map
-            ii += 1
-    
-        # ------------------------------------------------------------------
-        print("\nTesting simulate_pipe with all subarray inputs...\n" + (50 * "*"))
-        mode = 'FAST'
-        ngroups = 16
-        # Shuffle the list of subarrays so it is tested each time in a random order.
-        # Although the final ordering is random, always start with a full frame test
-        # for convenience of testing.
-        random_list = list(detector_properties['STANDARD_SUBARRAYS'])
-        random.shuffle(random_list)
-        random_list = ['FULL'] + random_list
-        for subarray in random_list:
-            print( "Subarray mode %s->FULL." % subarray )
-            test_output_file_name = "%s_%s_FULL_%d.fits" % \
-                    (test_output_stub, subarray, ii)
-            subproperties = detector_properties.get('SUBARRAY', subarray)
-            if subproperties is not None:
-                # Simulate a flat illumination the same size and shape as
-                # the subarray.
-                subshape = [ subproperties[-2], subproperties[-1] ]
-                intensity = 200.0 * np.ones( subshape )
-                illumination_map = MiriIlluminationModel(intensity=intensity)
-                illumination_map.set_instrument_metadata('MIRIMAGE')
-                illumination_map.set_subarray_metadata( subarray )
-                illumination_map.set_wcs_metadata(wcsaxes=2, cunit=['pixels','pixels'])
-                if VERBOSE > 1:
-                    print( illumination_map )
-                # Place the subarray onto a FULL frame simulation.
-                # Turn off flat-field simulation to prevent the subarray
-                # being masked by the flat-field.
-                exposure_map = sca.simulate_pipe(illumination_map, scale=10.0,
-                        readout_mode=mode, subarray='FULL', ngroups=ngroups,
-                        nints=1, cosmic_ray_mode='SOLAR_MIN', 
-                        makeplot=PLOTTING, include_pixeldq=INCLUDE_PIXELDQ,
-                        qe_adjust=False,
-                        simulate_poisson_noise=SIMULATE_POISSON_NOISE,
-                        simulate_read_noise=SIMULATE_READ_NOISE,
-                        simulate_ref_pixels=SIMULATE_REF_PIXELS,
-                        simulate_bad_pixels=SIMULATE_BAD_PIXELS,
-                        simulate_dark_current=SIMULATE_DARK_CURRENT,
-                        simulate_flat_field=False,
-                        simulate_gain=SIMULATE_GAIN,
-                        simulate_nonlinearity=SIMULATE_NONLINEARITY,
-                        simulate_drifts=SIMULATE_DRIFTS,
-                        verbose=VERBOSE)
-                if VERBOSE > 1:
-                    print( exposure_map )
-                    (exposure_time, duration, start_time, mid_time, end_time) = \
-                        exposure_map.get_exposure_times()
-                    print("Exposure time %.2f, duration %.2f, start %.2f, end %.2f" % \
-                        (exposure_time, duration, start_time, end_time))
-                exposure_map.save(test_output_file_name, overwrite=True)
-                # Remove the internal reference to the exposure data
-                sca.clear_exposure_data()
-                del illumination_map, exposure_map
-                ii += 1
-
-    if TEST_READOUTS:
-        # ------------------------------------------------------------------
-        # Try all possible readout modes
-        mode = 'SLOW'
-        inttime = 60.0
-        print("\nTesting simulate_files with all readout modes...\n" + (50 * "*"))
-        for mode in detector_properties['READOUT_MODE'].keys():    
-            # Use a longer integration time for SLOW mode.
-            if mode == 'SLOW':
-                inttime = 60.0
-            else:
-                inttime = 10.0
-                
-            # Case 1: Specify the integration time and let the simulator
-            # calculate the number of groups.
-            print( "Readout mode %s with time --> ngroups." % mode )
-            test_output_file_name = "%s_%s_TIME.fits" % (test_output_stub, mode)
-            sca.simulate_files(test_input_file_name, test_output_file_name,
-                    'MIRIFULONG', scale=10.0, readout_mode=mode, subarray='FULL',
-                    inttime=inttime, nints=1, cosmic_ray_mode='SOLAR_MIN',
-                    fileformat='STScI', datashape='hypercube',
-                    include_pixeldq=INCLUDE_PIXELDQ, overwrite=True,
-                    qe_adjust=QE_ADJUST,
-                    simulate_poisson_noise=SIMULATE_POISSON_NOISE,
-                    simulate_read_noise=SIMULATE_READ_NOISE,
-                    simulate_ref_pixels=SIMULATE_REF_PIXELS,
-                    simulate_bad_pixels=SIMULATE_BAD_PIXELS,
-                    simulate_dark_current=SIMULATE_DARK_CURRENT,
-                    simulate_flat_field=SIMULATE_FLAT_FIELD,
-                    simulate_gain=SIMULATE_GAIN,
-                    simulate_nonlinearity=SIMULATE_NONLINEARITY,
-                    simulate_drifts=SIMULATE_DRIFTS,
-#                     fileformat='FITSWriter', datashape='hypercube',
-                    makeplot=PLOTTING, verbose=VERBOSE )
-            
-            # Case 2: Specify the number of groups and let the simulator
-            # calculate the integration time.
-            print( "Readout mode %s with ngroups --> time." % mode )
-            test_output_file_name = "%s_%s_GROUPS.fits" % (test_output_stub, mode)
-            sca.simulate_files(test_input_file_name, test_output_file_name,
-                    'MIRIFUSHORT', scale=10.0, readout_mode=mode, ngroups=8, nints=2,
-                    cosmic_ray_mode='SOLAR_MIN',
-                    fileformat='STScI', datashape='hypercube',
-                    include_pixeldq=INCLUDE_PIXELDQ, overwrite=True,
-                    qe_adjust=QE_ADJUST,
-                    simulate_poisson_noise=SIMULATE_POISSON_NOISE,
-                    simulate_read_noise=SIMULATE_READ_NOISE,
-                    simulate_ref_pixels=SIMULATE_REF_PIXELS,
-                    simulate_bad_pixels=SIMULATE_BAD_PIXELS,
-                    simulate_dark_current=SIMULATE_DARK_CURRENT,
-                    simulate_flat_field=SIMULATE_FLAT_FIELD,
-                    simulate_gain=SIMULATE_GAIN,
-                    simulate_nonlinearity=SIMULATE_NONLINEARITY,
-                    simulate_drifts=SIMULATE_DRIFTS,
-#                     fileformat='FITSWriter', datashape='hypercube',
-                    makeplot=PLOTTING, verbose=VERBOSE )
-    del sca
-
-    print( "Test finished." )
-=======
 #!/usr/bin/env python
 
 """
@@ -10751,5 +5393,4 @@
                     makeplot=PLOTTING, verbose=VERBOSE )
     del sca
 
-    print( "Test finished." )
->>>>>>> 58b9dd40
+    print( "Test finished." )