--- conflicted
+++ resolved
@@ -1,2447 +1,3 @@
-<<<<<<< HEAD
-#!/usr/bin/env python
-
-"""
-
-Module poisson_integrator - Contains the PoissonIntegrator and
-ImperfectIntegrator classes.
-
-PoissonIntegrator is a general purpose class representing an integrator,
-such as a detector, which accumulates counts as a function of time. The
-current count can be sampled non-destructively at any time, but the
-reading obtained is subject to Poisson noise, depending on how many counts
-have accumulated since the last reading. The class simulates reset,
-integrate and readout functions.
-
-ImperfectIntegrator is based on PoissonIntegrator but also simulates
-imperfections, such as persistence, latency and zero-point drifts.
-
-These general purpose classes are not specific to any simulator, although
-ImperfectIntegrator implements the detector latency and zero-point drift
-effects simulated by SCASim.
-
-:History:
-18 Jun 2010: Created.
-28 Jun 2010: Reworked to recommended Python syntax standards.
-05 Jul 2010: Removed superfluous print statement.
-14 Jul 2010: Used the more efficient scipy.stats.poisson.rvs
-             function instead of np.random.poisson and removed
-             the limit parameter, which is no longer needed.
-             Renamed from PoissionIntegrator to PoissonIntegrator
-             (typo).
-21 Jul 2010: Added plotting methods.
-02 Aug 2010: Removed superflous blank lines and underlines from
-             print output.
-06 Aug 2010: Documentation formatting problems corrected.
-03 Sep 2010: Added leak function.
-06 Sep 2010: Added bad pixel mask.
-14 Sep 2010: Added flag to turn Poisson noise on and off.
-30 Sep 2010: Added a persistence factor as a class variable.
-11 Oct 2010: Corrected bug in check for non-zero expected count.
-15 Nov 2010: Bad pixels count removed from FITS header. Now added
-             by caller.
-16 Nov 2010: Added function to set the random number generator seed,
-             for testing.
-22 Nov 2010: Pass in the good pixel value rather than hard-coding it.
-26 Jan 2010: get_header function replaced by get_poisson_noise_flag
-             function.
-04 Mar 2011: Documentation tweaks to resolve bad formatting.
-22 Mar 2011: Plotting functions modified to use matplotlib figures
-             and axes more flexibly (unfortunately the colorbar
-             function doesn't work properly).
-25 Mar 2011: Persistence function expanded so that a linear factor or
-             polynomial can both be used.
-29 Mar 2011: Check for very high counts that can no longer be stored
-             as an integer.
-01 Apr 2011: Documentation formatting problems corrected.
-14 Jul 2011: Use of exceptions made more consistent and documented.
-23 Sep 2011: Development and testing code now includes an example
-             of how to demonstrate persistence in the integrator.
-             Extreme levels of flux will now only cause an
-             exception in the integrate() function if a saturation
-             level has not been defined.
-             Ability to choose whether to plot the data as a matrix
-             or as an image.
-29 Sep 2011: Added the ability to preflash the integerator when created,
-             to allow persistence effects to be checked.
-05 Oct 2011: Persistence coefficients in testing section imported from
-             detector_properties.py.
-20 Oct 2011: Destructor added to remove large objects.
-15 Nov 2011: _MAXINT defined from sys.maxint. _MAXEXPECTED reduced to
-             avoid an integer overflow from scipy.stats.poisson.
-11 Jan 2012: Renamed symbol to avoid potential name clash: sum-->esum
-28 Mar 2012: BUG DISCOVERED! matplotlib import crashes Python 2.7 when
-             combined with the detector_properties import. Reason unknown.
-             Worked around by commenting out the offending code.
-02 Apr 2012: Corrected segmentation fault caused by numpy =/ operator.
-             Better work around for matplotlib problem. Plotting disabled
-             under Windows until the problem has been solved.
-10 Apr 2012: matplotlib problem solved. It was caused by duplicate entries
-             in the PYTHONPATH.
-21 May 2012: Plotting modified to use the miriplot utilities.
-15 Nov 2012: Moved to top level simulator package.
-05 Jun 2013: Allow the bad pixel mask to be cleared as well as defined.
-23 Apr 2014: Changed the terminology to match common MIRI usage (e.g.
-             an "integration" includes an interval between resets, not
-             a fragment of that interval). Removed redundant methods.
-             ImperfectIntegrator class added to separate effects
-             due to other than Poisson statistics.
-07 May 2014: Experimental version with a first implementation of the
-             zeropoint drift and slope latency effects.
-08 May 2014: Additional drift effects added using the "trapped charge"
-             effect suggested by Dan and Rene.
-05 Jun 2014: Simulations matching the JPL 3 test results implemented.
-             Two latency effects are now implemented - a slow effect
-             using an algorithm similar to Dan and Rene's, and a fast
-             effect using an algorithm similar to Alistair's.
-             STILL UNDER DEVELOPMENT.
-06 Jun 2014: Change decay parameter from a number to timescale in seconds.
-17 Jun 2014: Improved memory management. Changed verbosity definitions.
-             Removed the old "preflash" latency implementation.
-19 Jun 2014: Simplified the zeropoint drift function and parameterised
-             the drift with time. Remodelled the persistence function so
-             it operates on the signal above the zero level and therefore
-             doesn't interfere with the zeropoint drift.
-             Changed bad pixel mask from uint8 to uint16.
-25 Jun 2014: set_linearity method added. Tests run in main section
-             adjusted and documented.
-01 Jul 2014: Corrected amplifier gain.
-03 Sep 2015: Corrected bug in application of bad pixel mask.
-08 Sep 2015: Made compatible with Python 3.
-08 Oct 2015: Comparison between unequal types corrected in __str__ method.
-10 Nov 2015: Added more explicit data type conversions and removed +=
-             and *= operators to work around a numpy type-casting problem
-             on a Mac.
-04 Dec 2015: Added a logger. Renamed from poisson_integrator to integrators.
-12 Feb 2016: Expected count rounded to avoid problems with extreme floating
-             point values. Zero or negative values are replaced by 1.
-10 Mar 2016: Bad pixel simulation moved to Detector object. set_pedestal
-             function added, so the integrator can be programmed to count
-             from a pre-defined zero level.
-11 Mar 2016: Return of the numpy type-casting problem on a Mac. Explicitly
-             typed the pedestal array to be the same type as expected_count
-             and removed the += operator.
-23 Mar 2016: Filter out NaNs from expected count array before they trigger
-             a problem in the poisson.rvs function.
-05 May 2016: Linearity renamed sensitivity to avoid confusion with the
-             coefficients in the linearity CDP.
-15 Jul 2016: Additional debugging.
-02 Nov 2016: Test with parameters obtained from detector properties by
-             default.
-14 Feb 2017: Corrected bug in Poisson noise calculation. The zeropoint level
-             was being included in the calculation and incorrectly boosting
-             the noise. The zeropoint is now kept separate until readout.
-21 Apr 2017: Restored the plot_polynomial function and added plot_corrected.
-27 Jul 2017: Added an option to the wait() method to simulate a non-zero
-             background flux.
-26 Oct 2017: Take into account the correlation between samples when calculating
-             Poisson noise.
-01 Nov 2017: Limit the extrapolation of zero point drift by applying a maximum
-             clock time.
-14 Dec 2017: Adjust Poisson noise calculation to be based on last readout,
-             not on last expected value.
-04 Jan 2018: Corrected mistake which caused the zeropoint to be added to
-             every frame during Poisson noise calculation. Last readout
-             should be with respect to the zeropoint. Some variables
-             renamed to better names.
-22 May 2018: Do not sample the Poisson function multiple times when reading
-             out quickly. The number of particles remains the same (Bug 439).
-             Rounding of extreme values changed from 4 to 6 decimal places.
-
-@author: Steven Beard (UKATC)
-
-"""
-# For consistency, import the same Python V3 features as the STScI data model.
-from __future__ import absolute_import, unicode_literals, division, print_function
-
-# Python logging facility
-import logging
-logging.basicConfig(level=logging.INFO) # Default level is informational output 
-LOGGER = logging.getLogger("miri.simulators") # Get a default logger
-
-from copy import deepcopy
-import math
-import sys
-import scipy.stats
-import numpy as np
-
-# The maximum allowable signed integer value. This is the largest particle
-# count which can be read from a Poisson integrator. The bucket size
-# will be set to this value if not specified.
-_MAXINT = sys.maxint
-
-# The maximum level size of the expected count before the scipy.stats.poisson
-# function overflows. It must be significantly less than _MAXINT to prevent
-# an overflowing value being randomly generated.
-# TODO: This is an arbitrary level set by trial and error. Can it be more exact?
-_MAXEXPECTED = _MAXINT - (100L * math.sqrt(_MAXINT))
-
-# The maximum clock time for which the slow zeropoint drift is valid.
-# The detector is assumed to settle after this time has elapsed.
-_MAXCLOCK = 100000.0
-
-def linear_regression(x, y):
-    """
-    
-    Linear regression function. Fit an intercept and a slope
-    to a set of x,y coordinates
-    
-    """
-    matrix = np.vstack( [x, np.ones_like(x)] ).T
-    slope, intercept = np.linalg.lstsq(matrix,y)[0]
-    return (slope, intercept)
-
-
-class PoissonIntegrator(object):
-    """
-    
-    Class PoissonIntegrator - Simulates the behaviour of a particle
-    counting detector in which the actual number of particles (be they
-    photons or electrons, etc...) detected varies with the expected
-    number according to Poisson statistics.
-    
-    This class simulates a perfect integrator.
-                 
-    :Parameters:
-    
-    rows: int
-        The number of detector rows. Must be at least 1.
-    columns: int
-        The number of detector columns. Must be at least 1.
-    particle: string, optional, default="photon"
-        The name of the particles being counted.
-    time_unit: string, optional, default="seconds"
-        The unit of time measurement.
-    bucket_size: int, optional, default=None
-        The maximum number of particles that may be counted.
-        If None there is no limit.
-    simulate_poisson_noise: boolean, optional, default=True
-        A flag that may be used to switch off Poisson noise (for
-        example to observe what effects in a simulation are caused
-        by Poisson noise).
-    verbose: int, optional, default=2
-        Verbosity level. Activates print statements when non-zero.
-        
-        * 0 - no output at all except for error messages
-        * 1 - warnings and errors only
-        * 2 - normal output
-        * 3, 4, 5 - additional commentary
-        * 6, 7, 8 - extra debugging information
-
-    logger: Logger object (optional)
-        A Python logger to handle the I/O. This parameter can be used
-        by a caller to direct the output to a different logger, if
-        the default defined by this module is not suitable.
-        
-    :Raises:
-    
-    ValueError
-        Raised if any of the initialisation parameters are out of range.
-        
-    :Attributes:
-    
-    shape: tuple of 2 ints
-        The shape of the integrator array.
-    particle: string
-        The name of the particle/charge being counted (e.g. "photon" or
-        "electron").
-    time_unit: string
-        The name of the time unit in which integration durations are
-        measured.
-    bucket_size: int
-        The maximum number of paricles/charges that can be accumulated
-        within any element. The element saturates when the bucket size
-        is reached.
-    expected_count: float array
-        The particles/charges accumulated within the elements of the
-        integrator at the current time.
-    last_count: float array
-        The expected count of the integrator when last sampled.
-    last_readout: int array
-        The reading obtained from the integrator when the expected_count
-        was last sampled.
-    flux: float array
-        The last flux on which the integrator was integrated.
-    nints: int
-        The number of integrations executed since the PoissonIntegrator
-        object was created, or since a new exposure was started.
-        An integration is defined as the period between resets.
-        An integration consists of one or more integration periods.
-        The count may be sampled many times during an integration, and
-        a graph of count against time typically looks like a ramp whose
-        slope depends on the input flux.
-    nperiods: int
-        The number of integration periods executed since the beginning
-        of the integration. An integration period is a period of
-        time during which the counter is integrated on a flux. Normally,
-        the counter is read out at the end of the integration flagment.
-    readings: int
-        The number of readings made since the beginning of the integration.
-        Normally, this will be the same as the number of integration
-        periods, but there is nothing to stop the counter being integrated
-        more than once in between readings, or being read out more than once
-        after an integration period. The latter strategy can be used to
-        make a group of readings to reduce read noise.
-    nperiods_at_readout: int
-        The number of integration periods executed before the last
-        readout.
-    exposure: float
-        The total exposure time for the current integration, i.e. the
-        total accumulated integration time since the last reset.
-    
-    """
-
-    def __init__(self, rows, columns, particle="photon", time_unit="seconds",
-                 bucket_size=None, simulate_poisson_noise=True, verbose=1,
-                 logger=LOGGER):
-        """
-        
-        Constructor for class PoissonIntegrator.
-        
-        Parameters: See class doc string.
-        
-        """
-        self.toplogger = logger
-        self.logger = logger.getChild("integrators")
-        self.verbose = int(verbose)
-        if self.verbose > 3:
-            self.logger.setLevel(logging.DEBUG)
-            self.logger.debug("+++" + str(self.__class__.__name__) + \
-                " object created with rows=" + str(rows) + \
-                " columns=" + str(columns) + \
-                " bucket_size=" + str(bucket_size))
-
-        # The Poisson integrator must have a sensible size.
-        if int(rows) <= 0 or int(columns) <= 0:
-            strg = "The Poisson integrator must have a non-zero size."
-            raise ValueError(strg)
-        
-        # Define the fundamental properties of the integrator: its shape,
-        # units and bucket depth.
-        self.shape = (int(rows), int(columns))
-        self.particle = particle
-        self.time_unit = time_unit
-        self.bucket_size = bucket_size
-        self.pedestal = None
-                
-        # All the internal counters are initialised to zero.
-        # NOTE: The expected count is maintained in a floating point
-        # array which is truncated to integer when read out.
-        self.zeropoint = np.zeros(self.shape)
-        self.expected_count = np.zeros(self.shape)
-        self.last_count = np.zeros(self.shape)
-        self.last_readout = np.zeros(self.shape, dtype=np.uint32)
-        self.flux = np.zeros(self.shape)
-        self.nperiods = 0    # Number of integration periods since reset.
-        self.nints = 0       # Number of integrations since creation or new exposure.
-        self.readings = 0    # Number of readings/groups since reset.
-        self.nperiods_at_readout = 0
-        self.exposure_time = 0.0  # Exposure time since reset.
-        self.clock_time = 0.0     # Clock time since switch on.
-        self.time_at_reset = 0.0  # Clock time at last reset
-        
-        # This flag controls whether Poisson noise is simulated
-        self.simulate_poisson_noise = simulate_poisson_noise
-        if not simulate_poisson_noise and self.verbose > 0:
-            self.logger.info("NOTE: Poisson noise is turned off.")
-    
-    def __del__(self):
-        """
-        
-        Destructor for class PoissonIntegrator.
-                
-        """
-        # Explicitly delete large objects created by this class.
-        # Exceptions are ignored, since not all the objects here
-        # will exist if the destructor is called as a result of
-        # an exception.
-        try:
-            # Objects created in the constructor
-            del self.flux
-            del self.last_readout
-            del self.last_count
-            del self.expected_count
-            del self.zeropoint
-        except Exception:
-            pass
-    
-    def get_title(self, description=''):
-        """
-        
-        Get a string giving a title for the measurements.
-        
-        :Parameters:
-        
-        description: string, optional
-            A description to be added to the title, if required. 
-        add_comment: bool, optional
-            Set to True if the comment string (if present) should
-            be added to the title. The default is False.
-        
-        :Returns:
-        
-        title: string
-            A title string
-        
-        """
-        strg = "Expected %s count" % self.particle
-        if description:
-            strg += " %s" % description
-        return strg
-    
-    def get_counts(self):
-        """
-        
-        Get a copy of the array containing the number of particles counted.
-        This can be used to preserve a record of a previous exposure
-        before an integrator object is deleted.
-        
-        :Returns:
-        
-        count: nparray (int)
-            The number of particles counted so far.
-
-        """
-        # Use a deepcopy to ensure the count is preserved even
-        # when this integrator object is destroyed.
-        return deepcopy(self.expected_count)
-
-    def set_seed(self, seedvalue=None):
-        """
-        
-        Set the seed for the numpy random number generator.
-        This function can be used while testing to ensure the
-        Poisson noise generated subsequently is well defined.
-        
-        :Parameters:
-        
-        seedvalue: int, optional, default=None
-            The seed to be sent to the np.random number generator.
-            If not specified, a value of None will be sent, which
-            randomises the seed.
-            
-        """
-        np.random.seed(seedvalue)
-        
-    def _apply_zeropoint(self, data, nresets=1):
-        """
-        
-        Apply the zero point function to a set of data.
-        The perfect integrator has a zero point of exactly zero.
-        
-        """
-        # Data are zeroed perfectly.
-        return data * 0.0
-
-    def _apply_integrator(self, data, flux, time):
-        """
-        
-        Apply an integrator function to the data.
-        This is a perfectly linear integrator.
-        
-        """
-        if self.verbose > 6:
-            self.logger.debug("+++Perfect integrator")
-        newdata = data + (flux * float(time)) # Linear sensitivity
-                
-        # Check that the count is not going to come anywhere near
-        # overflowing (which causes problems later for the Poisson
-        # noise calculation).
-        if newdata.max() > _MAXEXPECTED:
-            toobig = np.where(newdata > _MAXEXPECTED)
-            newdata[toobig] = _MAXEXPECTED
-        return newdata
- 
-    def set_pedestal(self, pedestal):
-        """
-        
-        Set a pedestal level which acts as the ultimate zero point
-        for the integrator. All resets and integrations start from
-        this level. By default, the pedestal is zero.
-        
-        :Parameters:
-        
-        pedestal: array-like
-            If provided, a pedestal level which is added to the count
-            after the reset. Must be the same size and shape as the
-            The array must have the same size and shape as the integrator. 
-        
-        """
-        if pedestal is not None:
-            pedestal = np.asarray(pedestal, dtype=self.expected_count.dtype)
-            if pedestal.shape[0] == self.shape[0] and \
-               pedestal.shape[1] == self.shape[1]:
-                self.pedestal = pedestal
-            else:
-                strg = "Pedestal array has the wrong size (%d x %d). " % \
-                    pedestal.shape
-                strg += "It should be %d x %d." % self.shape
-                raise TypeError(strg)
-        else:
-            self.pedestal = None
-
-    def reset(self, nresets=1, new_exposure=False):
-        """
-        
-        Reset the integrator. All internal counters are reset to the
-        pedestal level (normally zero), although persistence and
-        zeropoint drift might leave a residual signal.
-        
-        :Parameters:
-        
-        nresets: int (optional)
-            The number of resets to be applied. (This only makes
-            a difference when there are persistence effects.)
-            By default there will be one reset.
-        new_exposure: bool (optional)
-            Set True if this reset begins a new exposure (and the
-            integration count needs to be reset).
-            By default this is False.
-        
-        """
-        if self.verbose > 5:
-            self.logger.debug("+++Reset " + str(nresets) + \
-                              " times. New exposure=" + str(new_exposure))
-        # Update the integration number
-        if new_exposure:
-            self.nints = 1      # Reset the integration count
-        else:
-            self.nints += 1     # Increment the integration count
-        # Reset integration counters
-        self.nperiods = 0
-        self.readings = 0
-        self.nperiods_at_readout = 0
-
-        # Apply the zeropoint function, depending on the number of
-        # resets requested.
-        signal = self.zeropoint + self.expected_count
-        self.zeropoint = self._apply_zeropoint(signal, nresets=nresets)
-        if self.pedestal is not None:
-            self.zeropoint = self.zeropoint + self.pedestal
-        self.expected_count = self.expected_count * 0.0
-        self.last_count = self.last_count * 0.0
-
-        # Reset exposure time and last readout memory, and set the
-        # clock time measured at reset.
-        self.exposure_time = 0.0
-        self.last_readout = self.last_readout * 0
-        self.time_at_reset = self.clock_time
-
-    def integrate(self, flux, time):
-        """
-        
-        Integrate on a particle flux for a certain length of time.
-        Calling this method adds one integration period.
-        
-        :Parameters:
-        
-        flux: array_like
-            Photon flux array in particles per time unit. flux must
-            either be None (indicating an integration on nothing) or be
-            the same shape and size as the photon counter. The array must
-            contain positive values - any negative values are treated as
-            if they are zero.
-        time: float
-            The integration time in time units. It must not be negative.
-            
-        :Raises:
-    
-        ValueError
-            Raised if the photon flux is too large.
-        TypeError
-            Raised if any of the parameters are of the wrong type,
-            size or shape.
-            
-        """
-        if self.verbose > 5:
-            self.logger.debug("+++Integrate for " + str(time) + " " + str(self.time_unit))
-        # The integration time must always be positive.
-        if time < 0.0:
-            raise ValueError("Integration time must be positive")
-        
-        # The clock time is always incremented.
-        self.clock_time += float(time)
-        
-        # A flux array set to None implies an integration on nothing.
-        # If a flux array is provided, it must be the same size and shape as
-        # the internal counter array or be capable of being broadcast by
-        # numpy onto this array. Anything else will raise an exception.
-        #
-        if flux is not None:
-            # The integration period count and exposure time are increased
-            # whenever there is an integration on flux.
-            self.nperiods += 1
-            self.exposure_time += float(time)
-            
-            # Make sure that the given flux is a numpy array (otherwise the
-            # flux.shape attribute will not be defined and the shape test will
-            # fail).
-            self.flux = np.asarray(flux)
-            if self.flux.shape == self.shape:      
-                # The input flux array must always be positive.
-                # Replace negative values with zero.
-                arenegative = np.where(flux < 0.0)
-                self.flux[arenegative] = 0.0
-       
-                # Apply the integrator function
-                self.expected_count = \
-                    self._apply_integrator(self.expected_count, self.flux, time)
-
-                if self.verbose > 3:
-                    strg = "Expected count after integration: "
-                    strg += "min=%.2f to max=%.2f." % \
-                        (self.expected_count.min(), self.expected_count.max())
-                    self.logger.debug( strg )
-            else:
-                # Faulty flux array given - raise an exception.
-                strg = "Input flux array has the wrong shape: ("
-                for ii in self.flux.shape:
-                    strg += "%d " % ii
-                strg += ") instead of ("
-                for ii in self.shape:
-                    strg += "%d " % ii
-                strg += ")"
-                raise TypeError(strg)
-
-    def wait(self, time, bgflux=0.0):
-        """
-        
-        Pause for a certain length of time without integrating.
-        
-        :Parameters:
-        
-        time: float
-            The wait time in time units. It must not be negative.
-        bgflux: float (optional)
-            A uniform background photon flux falling on the integrator
-            while it is idle. This flux can affect detector persistence
-            by filling charge traps. By default there is no background
-            flux.
-            
-        :Raises:
-    
-        ValueError
-            Raised if the time is negative.
-        TypeError
-            Raised if any of the parameters are of the wrong type,
-            size or shape.
-            
-        """
-        if self.verbose > 5:
-            self.logger.debug("+++Wait for " + str(time) + " " + str(self.time_unit))
-        # The integration time must always be positive.
-        if time < 0.0:
-            raise ValueError("Wait time must be positive")
-
-        # The clock time is always incremented.
-        self.clock_time += float(time)
-
-        if bgflux > 0.001:
-            # Integrate the counter on the background flux.
-            # TODO: Improve this simulation.
-            self.expected_count = \
-                self._apply_integrator(self.expected_count, bgflux, time)
-        
-    def readout(self, nsamples=1):
-        """
-        
-        Read the signal stored within the integrator and apply Poisson
-        noise (if switched on).
-        
-        :Parameters:
-        
-        nsamples: int, optional, default=1
-            The number of samples from the Poisson distribution.
-                
-        :Returns:
-        
-        readout_array: array_like
-            The latest count as read out (with Poisson noise).
-            
-        """
-        if self.verbose > 5:
-            self.logger.debug("+++Readout " + str(self.readings+1) + \
-                              " with " + str(nsamples) + " samples.")
-        if int(nsamples) <= 0:
-            strg = "Number of samples must be at least 1."
-            raise ValueError(strg)
-        
-        # Simulate Poisson noise when the poisson_noise flag is True,
-        if self.simulate_poisson_noise:
-            # When the Poisson integrator is read out, the expected number of
-            # particles is turned into an actual number of particles by making
-            # one or more samples from the Poisson distribution. The Poisson
-            # noise will be reduced in cases where more than one sample is made.
-            # Note that scipy.stats.poisson.rvs will report an exception if
-            # any of the expected counts are zero or negative, so these are
-            # filtered out. The function also fails with a domain error if it
-            # encounters very small negative floating point values. These are
-            # removed by rounding the expected count.
-            if self.verbose > 5:
-                strg = "Readout %d: Expected count is %g to %g" % \
-                    (self.readings+1, self.expected_count.min(), \
-                     self.expected_count.max())
-                self.logger.debug(strg)
-            # Round extreme values.
-            rounded_diff = np.around(self.expected_count-self.last_count, 6)
-            # Filter out zero, negative or bad values.
-            where_zero = np.where(rounded_diff <= 0)
-            if where_zero:
-                rounded_diff[where_zero] = 1
-            where_nan = np.where(np.isnan(rounded_diff))
-            if where_nan:
-                rounded_diff[where_nan] = 1
-            try:
-                # Take a random sample from the Poisson distribution.
-                read_diff = scipy.stats.poisson.rvs(rounded_diff)
-# The following code was making an incorrect assumption. Both the expected
-# number of particles and actual number of particles remain the same when
-# multiple reads are made in very quick succession.
-#                 # If required, take more samples and average.
-#                 if nsamples > 1:
-#                     for ii in range(1, nsamples):
-#                         read_diff = read_diff + \
-#                             scipy.stats.poisson.rvs(rounded_diff)
-#                     read_diff = read_diff / float(nsamples)
-            except ValueError, e:
-                strg = "Poisson rvs error. Difference array:\n"
-                strg += str(rounded_diff)
-                strg += "\n" + str(e)
-                raise ValueError(strg)
-            # Put the zero values back to zero.
-            if where_zero:
-                read_diff[where_zero] = 0
-            readout_array = self.zeropoint + self.last_readout + read_diff
-        else:
-            readout_array = self.zeropoint + self.expected_count
-        
-        # The latest readout cannot be less than the previous readout or
-        # (if specified) larger than the defined bucket size.
-        if self.bucket_size is None:
-            maxread = _MAXINT
-        else:
-            maxread = self.bucket_size
-        readout_array = np.clip(readout_array, 0.0, maxread)
-        
-        # Remember the last expected count
-        self.last_count = deepcopy(self.expected_count)
-        
-        # Increment the reading/group counter and save the last readout.
-        # NOTE: The last readout is measured from the zeropoint.
-        self.readings += 1
-        self.last_readout = readout_array.astype(np.uint32) - self.zeropoint
-        self.nperiods_at_readout = self.nperiods
-        
-        if self.verbose > 5:
-            min = np.min( readout_array )
-            max = np.max( readout_array )
-            mean = np.mean( readout_array )
-            self.logger.debug("   min=%.1f, max=%.1f, mean=%.1f" % (min, max, mean))
-        
-        # Return the readout converted to int to make a discrete count.
-        return readout_array.astype(np.uint32)
- 
-    def __str__(self):
-        """
-        
-        Return a string describing a PoissonIntegator object.
-        
-        """
-        strg = "%s: %s counter of %d rows x %d columns" % \
-            (self.__class__.__name__, self.particle.title(),
-             self.shape[0], self.shape[1])
-        if self.bucket_size is not None:
-            strg += " with a bucket size of %d" % self.bucket_size
-        strg += '.'
-        strg += "\n    Clock time since creation/switch-on: %.1f %s" % \
-            (self.clock_time, self.time_unit)
-        if self.time_unit == 'seconds' or self.time_unit == 's':
-            strg += " (%.2f mins)." % (self.clock_time / 60.0)
-        else:
-            strg += "."
-        
-        strg += "\n    There have been "
-        if self.nperiods <= 0:
-            strg += "no integration periods since the last reset."
-        else:
-            strg += "%d integration periods totalling %.1f %s" % \
-                (self.nperiods, self.exposure_time, self.time_unit)
-            elapsed_time = self.clock_time - self.time_at_reset
-            if abs(elapsed_time - self.exposure_time) > 0.001:
-                strg += " (%.1f %s elapsed)" % \
-                    (elapsed_time, self.time_unit)
-            strg += " since the last reset."
-            strg += "\n    The zero point ranges from %d to %d %ss." % \
-                (self.zeropoint.min(), self.zeropoint.max(), \
-                 self.particle)
-            strg += "\n    The expected count ranges from %d to %d %ss." % \
-                (self.expected_count.min(), self.expected_count.max(), \
-                 self.particle)
-            if self.nperiods_at_readout <= 0:
-                strg += "\n    There have been no readouts."
-            else:
-                strg += "\n    Reading %d (above zeropoint) after integration period %d " \
-                    "obtained %d to %d %ss." % \
-                    (self.readings, self.nperiods_at_readout, \
-                     self.last_readout.min(), self.last_readout.max(), \
-                     self.particle)
-        return strg
-    
-    def plot(self, plotfig=None, plotaxis=None, datatype='image',
-             withbar=True, title=None, description=''):
-        """
-        
-        Plot the counter array. The subplot and show parameters
-        allow more than one plot to be displayed within one plotting
-        area (pyplot axis).
-        
-        :Parameters:
-          
-        plotfig: matplotlib figure object
-            Figure on which to add the plot.
-        plotaxis: matplotlib axis object
-            Axis on which to add the plot.
-            If an axis is provided, the plot will be created within that
-            axis. Providing an axis allows the caller to control exactly
-            where a plot appears within a figure.
-            If an axis is not provided, a new one will be created filling
-            a new figure.
-        datatype: string, optional
-            The type of data being displayed: 'matrix' or 'image'.
-            'matrix' is better for displaying an array (with square
-            pixel boundaries) and 'image' is better for displaying
-            a smoothly interpolated image. The default is 'image'.
-        withbar: bool, optional
-            Set to False to suppress the colour bar. The default is True.
-        title: string, optional
-            Optional title for the plot. The default is a string
-            describing the PoissonIntegrator object.
-            Note: If too much text is written on a plot it may
-            overlap with other labels; especially when applied to
-            subplots.
-        description: string, optional
-            Additional description to be shown on the plot, if required.
-
-        :Requires:
-        
-        miri.tools.miriplot
-        matplotlib.pyplot
-            
-        """
-        # Import the miri.tools plotting module.
-        import miri.tools.miriplot as mplt
-        # Create a new figure to contain the plot (larger than default size).
-        if title is None:
-            title = self.get_title(description=description)
-        elif description:
-            title += "\n%s" % description
-
-        signal = self.zeropoint + self.expected_count
-        mplt.plot_image(signal, plotfig=plotfig, plotaxis=plotaxis,
-                        datatype=datatype, withbar=withbar,
-                        xlabel=None, ylabel=None, title=title)
-
-
-class ImperfectIntegrator(PoissonIntegrator):
-    """
-    
-    Class ImperfectIntegrator - Simulates the behaviour of a particle
-    counting detector in which the actual number of particles (be they
-    photons or electrons, etc...) detected varies with the expected
-    number according to Poisson statistics.
-    
-    The integrator is not perfect. Bad pixels, persistence, drift, latency and
-    non-linear effects are simulated.
-                 
-    :Parameters:
-    
-    rows: int
-        The number of detector rows. Must be at least 1.
-    columns: int
-        The number of detector columns. Must be at least 1.
-    particle: string, optional, default="photon"
-        The name of the particles being counted.
-    time_unit: string, optional, default="seconds"
-        The unit of time measurement.
-    bucket_size: int, optional, default=None
-        The maximum number of particles that may be counted.
-        If None there is no limit.
-    simulate_poisson_noise: boolean, optional, default=True
-        A flag that may be used to switch off Poisson noise (for
-        example to observe what effects in a simulation are caused
-        by Poisson noise).
-    verbose: int, optional, default=2
-        Verbosity level. Activates print statements when non-zero.
-        
-        * 0 - no output at all except for error messages
-        * 1 - warnings and errors only
-        * 2 - normal output
-        * 3, 4, 5 - additional commentary
-        * 6, 7, 8 - extra debugging information
-
-    logger: Logger object (optional)
-        A Python logger to handle the I/O. This parameter can be used
-        by a caller to direct the output to a different logger, if
-        the default defined by this module is not suitable.
-        
-    :Raises:
-    
-    ValueError
-        Raised if any of the initialisation parameters are out of range.
-
-    :Attributes:
-    
-    persistence: float or tuple of floats
-        A description of the persistence properties of the
-        integrator.
-        
-        * If a single float is provided, this is assumed to be a
-          persistence factor in the range 0.0 to 1.0, where
-          0.0 means no persistence - signal is zeroed after reset.
-          1.0 means 100% persistence - reset has no effect on the signal.
-        
-        * If a tuple of floats is provided this is taken as a
-          set of polynomial coefficients describing a non-linear
-          persistence effect (e.g. if the persistence is worse at
-          high signals there may be a second order factor).
-
-    sensitivity: tuple of 2 floats
-        The constant and slope of the function indicating how the
-        sensitivity of the integrator varies at high counts
-        compared to the well depth.
-        [1.0, 0.0] means the integrator is perfectly linear
-        [0.0, 0.0] means the integrator is completely dead
-        [1.0, -1.0] means the counter starts at 100% sensitivity and
-        reduces to 0% at full well.
-        [1.0, -0.5] means the counter starts at 100% sensitivity and
-        reduces to 50% at full well.
-        [1.5, -1.0] means the counter starts at 100% sensitivity, remains
-        level at 100% sensitivity until 50% full well, then reduces to
-        50% sensitivity at full well.
-        The integrated sensitivity function gives the linearity function.
-    zp_slow: tuple of 2 floats or None:
-        A list of coefficients describing the slow change in
-        zeropoint as a function of clock time. For now, only
-        a linear drift is simulated. The coefficients are
-        [starting_dn, driftfactor], where starting_dn is a
-        constant shift in DN and driftfactor is the amount of
-        drift with time in DN/s.
-        Set to None to turn off the long term drift altogether.
-    zp_fast: tuple of (tuple of floats) or None
-        A 2-D array describing the short term zeropoint jumps
-        as a function of integration number and flux.
-        A tuple of floats is provided for each integration number,
-        and each tuple of floats contains coefficients describing
-        the zeropoint shift seen as a function of incident flux.
-        For now, only a linear model is used, and each set of
-        coefficients is described by 2 floats, [const, jumpfactor],
-        where const is a ZP shift in DN which is always applied
-        for that integration number and jumpfactor in s describes
-        how the drift changes with source flux.
-        Set to None to turn off zeropoint jumps altogether.
-    slow_latency_params: tuple of 2 floats or None
-        The gain and decay factor of the slow latency function.
-        Set to None to turn off the slow latency effect altogether.
-    fast_latency_parameters: tuple of 2 floats or None
-        The gain and decay factor of the fast latency function.
-        Set to None to turn off the fast latency effect altogether.
-         
-    """
-
-    def __init__(self, rows, columns, particle="photon", time_unit="seconds",
-                 bucket_size=None, simulate_poisson_noise=True, verbose=2,
-                 logger=LOGGER):
-        """
-        
-        Constructor for class ImperfectIntegrator.
-        
-        Parameters: See class doc string.
-        
-        """
-        # Create the parent object.
-        super(ImperfectIntegrator, self).__init__(rows, columns,
-                                                  particle=particle,
-                                                  time_unit=time_unit,
-                                                  bucket_size=bucket_size,
-                                                  simulate_poisson_noise=simulate_poisson_noise,
-                                                  verbose=verbose, logger=logger)
-        
-        # Define quantities that make the integrator imperfect.
-        # Integrator persistence in terms of fraction of count
-        # remaining after a reset.
-        self.persistence = 0.0
-        self.persistence_poly = None # No persistence polynomial function.
-
-        # Changes in the sensitivity as a function of fraction of full well.
-        # which leads to a non-linear response.
-        self.sensitivity = None # No sensitivity change - constant response.
-        
-        # Zero point drift as function of time and zero point
-        # jumps as a function of source brightness and
-        # integration number.
-        self.zp_slow = None    # No slow zeropoint drift
-        self.zp_fast = None    # No fast zeropoint jumps
-        
-        # Detector latency effects.
-        # Gain and decay factor for slow and fast latent effects.
-        # Begin with these effects turned off.
-        self.slow_latency_params = None
-        self.fast_latency_params = None
-
-        self.last_flux = self.flux
-        self.slow_latent = np.zeros(self.shape, dtype=np.uint32)
-# UNCOMMENT FOR EXTRA PLOTTING
-#         self.m_factor = np.zeros(self.shape, dtype=np.uint32)
-#         self.s_factor = np.zeros(self.shape, dtype=np.uint32)
-        
-    def __del__(self):
-        """
-        
-        Destructor for class ImperfectIntegrator.
-                
-        """
-        # Explicitly delete large objects created by this class.
-        # Exceptions are ignored, since not all the objects here
-        # will exist if the destructor is called as a result of
-        # an exception.
-        try:
-            # Objects created in the constructor
-            if self.last_flux is not None:
-                del self.last_flux
-            if self.slow_latent is not None:
-                del self.slow_latent
-
-            # Objects created in methods
-            if self.persistence_poly is not None:
-                del self.persistence_poly
-             
-            # Finally, tidy up the parent class
-            super(ImperfectIntegrator, self).__del__()
-        except Exception:
-            pass
-        
-    def set_persistence(self, persistence):
-        """
-        
-        Define the integrator persistence effects.
-        Persistence effects are observed if a reset() does not
-        completely clear the count from a previous integration.
-
-        :Parameters:
-        
-        persistence: float or tuple of floats or None
-            A description of the persistence properties of the
-            integrator.
-        
-            * If a single float is provided, this is assumed to be a
-              persistence factor in the range 0.0 to 1.0, where
-              0.0 means no persistence - signal is zero after reset.
-              1.0 means 100% persistence - reset has no effect on the signal.
-        
-            * If a tuple of floats is provided this is taken as a
-              set of polynomial coefficients describing a non-linear
-              persistence effect (e.g. if the persistence is worse at
-              high signals there may be a second order factor).
-              
-            * Set to None to turn off persistence effects altogether
-              (equivalent to setting it to 0.0).
-            
-        :Raises:
-    
-        TypeError
-            Raised if the persistence parameter is invalid.
-        
-        """
-        if self.verbose > 3:
-            self.logger.debug("+++Set persistence to " + str(persistence))
-        if persistence is None:
-            # Turn off persistence
-            self.persistence = 0.0
-            self.persistence_poly = None
-        elif isinstance(persistence,(float,int)):
-            # A single value is provided. Assume this is a linear
-            # persistence factor, which must be 0.0 to 1.0.
-            if float(persistence) >= 0.0 and float(persistence) <= 1.0:
-                self.persistence = float(persistence)
-                self.persistence_poly = None # No polynomial function.
-            else:
-                strg = "Persistence factor must be between 0.0 and 1.0"
-                raise ValueError(strg)
-        elif isinstance(persistence,(tuple,list)):
-            # The persistence factor is assumed to be polynomial.
-            # All factors must be in the range 0.0 to 1.0.
-            self.persistence = persistence
-            # The polynomial function needs to be updated
-            if self.persistence_poly is not None:
-                del self.persistence_poly # Avoid memory leak.
-            self.persistence_poly = np.poly1d(self.persistence)
-        else:
-            raise TypeError("Invalid persistence factor")
-
-    def set_sensitivity(self, sensitivity):
-        """
-        
-        Define the integrator sensitivity effects, which cause nonlinearity.
-
-        :Parameters:
-        
-        sensitivity: tuple of 2 floats or None
-            The constant and slope of the function indicating how the
-            sensitivity of the integrator varies at high counts
-            compared to the well depth.
-            None means the integrator is perfectly linear
-            [1.0, 0.0] means the integrator is perfectly linear
-            [0.0, 0.0] means the integrator is completely dead
-            [1.0, -1.0] means the counter starts at 100% sensitivity and
-            reduces to 0% at full well.
-            [1.0, -0.5] means the counter starts at 100% sensitivity and
-            reduces to 50% at full well.
-            [1.5, -1.0] means the counter starts at 100% sensitivity, remains
-            level at 100% sensitivity until 50% full well, then reduces to
-            50% sensitivity at full well.
-            The integrated sensitivity function gives the linearity function.
-        
-        """
-        if sensitivity is not None:
-            self.sensitivity = sensitivity
-        else:
-            self.sensitivity = [1.0, 0.0]
-
-    def set_zeropoint(self, zp_slow, zp_fast):
-        """
-        
-        Define the integrator zeropoint effects. Zeropoint effects
-        are observed if the counter does not start counting from
-        zero after a reset. The zeropoint can vary with time,
-        source brightness and integration number.
-
-        :Parameters:
-        
-        zp_slow: tuple of 2 floats or None:
-            A list of coefficients describing the slow change in
-            zeropoint as a function of clock time. For now, only
-            a linear drift is simulated. The coefficients are
-            [starting_dn, driftfactor], where starting_dn is a
-            constant shift in DN and driftfactor is the amount of
-            drift with time in DN/s.
-            Set to None to turn off the long term drift altogether.
-        zp_fast: tuple of (tuple of floats) or None
-            A 2-D array describing the short term zeropoint jumps
-            as a function of integration number and flux.
-            A tuple of floats is provided for each integration number,
-            and each tuple of floats contains coefficients describing
-            the zeropoint shift seen as a function of incident flux.
-            For now, only a linear model is used, and each set of
-            coefficients is described by 2 floats, [const, jumpfactor],
-            where const is a ZP shift in DN which is always applied
-            for that integration number and jumpfactor in s describes
-            how the drift changes with source flux.
-            Set to None to turn off zeropoint jumps altogether.
-            
-        :Raises:
-    
-        TypeError or AssertionError
-            Raised if the zeropoint coefficients parameter is invalid.
-        
-        """
-        if self.verbose > 3:
-            self.logger.debug("+++Set zeropoint parameters to" + \
-                " slow=" + str(zp_slow) + " fast=" + str(zp_fast))
-        # Exit immediately if there is a problem.
-        if zp_slow is not None:
-            assert isinstance(zp_slow,(tuple,list))
-            assert len(zp_slow) > 1
-        if zp_fast is not None:
-            assert isinstance(zp_fast,(tuple,list))
-            assert len(zp_fast) > 1
-            assert isinstance(zp_fast[0],(tuple,list))
-            assert len(zp_fast[0]) > 1
-        self.zp_slow = zp_slow
-        self.zp_fast = zp_fast
-
-    def set_latency(self, slow_parameters, fast_parameters):
-        """
-        
-        Defines integrator latency effects. Latency effects are caused
-        by the integrator retaining a memory of previous integrations
-        and taking a finite time to react to changes. There are several
-        latency effects covering different timescales:
-        
-        * Slow latency effects are caused by a build up of sensitivity
-          during exposures, leading to each successive integration
-          having a slightly greater slope than the previous integration.
-          The magnitude of the effect depends on the source brightness
-          and time for which each source is observed.
-          The gain factor is given in (1/counts).
-          The decay factor is given in seconds.
-          
-        * Fast latency effects are caused by rapid changes in flux.
-          Instead of the flux changing instantly from one level to
-          another, the integrator behaves as if the flux level is
-          decaying exponentially between one level and the next.
-          The gain factor is dimensionless.
-          The decay factor is given in seconds.
-          
-        Both latency effects are described by two parameters:
-        
-        * The gain factor describes the magnitude of the effect.
-        
-        * The decay factor describes how quickly the effect decays.
-        
-        :Parameters:
-        
-        slow_parameters: tuple of 2 floats or None
-            The gain and decay factor of the slow latency function.
-            Set to None to turn off the slow latency effect altogether.
-        fast_parameters: tuple of 2 floats or None
-            The gain and decay factor of the fast latency function.
-            Set to None to turn off the fast latency effect altogether.
-
-        :Raises:
-    
-        TypeError or AssertionError
-            Raised if either of the latency parameters are invalid.
-          
-        """
-        if self.verbose > 3:
-            self.logger.debug("+++Set latency parameters to" + \
-                " slow=" + str(slow_parameters) + \
-                " fast=" + str(fast_parameters))
-        # Exit immediately if there is a problem.
-        if slow_parameters is not None and fast_parameters is not None:
-            assert isinstance(slow_parameters,(tuple,list))
-            assert len(slow_parameters) > 1
-        if fast_parameters is not None:
-            assert isinstance(fast_parameters,(tuple,list))
-            assert len(fast_parameters) > 1            
-            
-        self.slow_latency_params = slow_parameters
-        self.fast_latency_params = fast_parameters
-
-    def _persistence_function(self, data, coeffs, zerolevel=0.0):
-        """
-        
-        Apply the persistence function to some data. The persistence
-        function only applies to the signal above the defined zero level.
-        
-        """
-        if coeffs is None:
-            # No persistence
-            newdata = data * 0.0
-        elif isinstance(coeffs,(float,int)):
-            # The persistence type is linear
-            newdata = zerolevel + (data - zerolevel) * coeffs
-        else:
-            # Polynomial persistence. Use the polynomial function
-            # prepared earlier or create one now.
-            if self.persistence_poly is None:
-                self.persistence_poly = np.poly1d(coeffs)
-            newdata = zerolevel + self.persistence_poly(data - zerolevel)
-        # The persistence cannot go below zero or above the bucket size.
-        if self.bucket_size is None:
-            maxread = _MAXINT
-        else:
-            maxread = self.bucket_size
-        return np.clip(newdata, 0, maxread)
-        
-    def _zeropoint_function(self, shape, slow_coeffs, fast_coeffs, integ, flux,
-                            clock_time):
-        """
-        
-        Calculate a zeropoint function from the integration number,
-        incoming flux and time since switch on.
-        
-        NOTE: integ starts at 1.
-        
-        """
-        assert isinstance(shape,(list,tuple))
-        if slow_coeffs is not None:
-            assert isinstance(slow_coeffs,(list,tuple))
-            assert len(slow_coeffs) > 1
-        if fast_coeffs is not None:
-            assert isinstance(fast_coeffs,(list,tuple))
-            assert len(fast_coeffs) > 1
-            assert isinstance(fast_coeffs[0],(list,tuple))
-            assert len(fast_coeffs[0]) > 1
-
-        # Start with a base zeropoint
-        zeropoint = np.zeros(shape)
-        
-        # The zeropoint drifts slowly as a function of clock time in seconds,
-        # up to a maximum clock time.
-        if slow_coeffs is not None:
-            zeropoint += slow_coeffs[0] + \
-                         (slow_coeffs[1] * min(clock_time, _MAXCLOCK))
-        
-        # Integrations 2,3,4,5 onwards have an additional drift
-        # dependent on the incoming flux.
-        if (fast_coeffs is not None) and integ > 1:
-            ii = min(integ - 2, (len(fast_coeffs)-1))
-            zeropoint += fast_coeffs[ii][0] + (fast_coeffs[ii][1] * flux)
-# Extra line left over from when the coeffs represented a 2nd order polynomial
-#                             + coeffs[ii][2] * flux * flux
-                    
-        # The zeropoint cannot go below zero or above the bucket size.
-        if self.bucket_size is None:
-            maxread = _MAXINT
-        else:
-            maxread = self.bucket_size
-        return np.clip(zeropoint, 0, maxread)
-    
-    def _sensitivity_function(self, slope, const, data):
-        """
-        
-        Calculate the sensitivity of the integrator, as a function
-        of current count. This function represents the ability of
-        the integrator to receive new counts as a function of the
-        headroom left between the current count and the bucket size.
-
-        The change in sensitivity as a function of count headroom
-        will make the integrator response non-linear.
-        
-        """
-        if self.bucket_size is not None:
-            # The sensitivity depends on the relative headroom between
-            # the current count and the bucket size. Assume a linear
-            # factor for now.
-            sensitivity = const + (slope * data / self.bucket_size)
-        else:
-            # If there is no bucket size, the sensitivity is always 1.0
-            sensitivity = np.ones_like(data)
-        # Sensitivity must be in the range 0.0 (insensitive) to 1.0 (perfect)
-        # NOTE: Actually, MIRI linearity measurements show the sensitivity
-        # actually starts out around 1/0.86, so the limit could be 1.2.
-        # return np.clip(sensitivity, 0.0, 1.2)
-        return np.clip(sensitivity, 0.0, 1.0)
-
-    def _latency_function(self, flux, last_flux):
-        """
-         
-        Apply the latency functions to the incoming flux.
-         
-        """
-        # The integrator behaves as if it has a memory of
-        # the previous flux.
-        # First apply the fast latency function, where a "fast_gain"
-        # fraction of the difference between the previous flux and the
-        # current flux is retained.
-        if self.fast_latency_params is not None:
-            fast_beta = self.fast_latency_params[0]
-            newflux = flux + fast_beta * (last_flux - flux)
-        else:
-            newflux = flux
-# UNCOMMENT FOR EXTRA PLOTTING
-#             if np.min(flux) > 0.0:
-#                 self.s_factor = 1.0 + (self.fast_latency_params[0] * (last_flux - flux) / flux)
-#             else:
-#                 self.s_factor = np.ones(self.shape)
-
-        # Now apply the slow latency function, where the gain is
-        # boosted by a multiplication factor dependent on the amount
-        # of slow latency build-up.
-        if self.slow_latency_params is not None:
-            slow_beta = self.slow_latency_params[0]
-            m_factor = 1.0 + slow_beta * self.slow_latent
-            newflux = newflux * m_factor
-#             if self.verbose > 7:
-#                 self.logger.debug("+++Boosting flux by " + str(m_factor))
-# UNCOMMENT FOR EXTRA PLOTTING
-#             self.m_factor = m_factor
-        return newflux
-
-    def _apply_zeropoint(self, data, nresets=1):
-        """
-        
-        Apply the zero point function to a set of data
-        
-        """
-        # An imperfect integrator builds up a latent image based
-        # on the count remaining before the reset and the slow
-        # decay factor.
-        if self.slow_latency_params is not None:
-            slow_gamma = 1.0 - (self.exposure_time / self.slow_latency_params[1])
-            self.slow_latent =  slow_gamma * self.slow_latent + data
-# No evidence for an increase in slow latent effect with number of resets.
-#             # Apply additional reset effects if requested.
-#             # Additional resets ramp up the slow latent without decaying it,
-#             # but each subsequent reset has only half the effect.
-#             if nresets > 1:
-#                 effect = 0.5
-#                 for n in range(0,nresets-1):
-#                     self.slow_latent =  self.slow_latent + data * effect
-#                     effect = effect / 2.0
-   
-        # Remember the flux from the previous integration, smoothing
-        # any sharp changes by applying the fast latent decay factor.
-        if self.fast_latency_params is not None:
-            fast_gamma = 1.0 - (self.exposure_time / self.fast_latency_params[1])
-            self.last_flux = self.flux + \
-                (self.last_flux - self.flux) * fast_gamma
-        else:
-            self.last_flux = self.flux
-
-        # Calculate the current zeropoint drift, based on the clock time,
-        # input flux and integration number.
-        zeropoint = self._zeropoint_function(data.shape, self.zp_slow,
-                                             self.zp_fast, self.nints,
-                                             self.flux, self.clock_time)
-        
-        # An imperfect integrator will retain a fraction of the previous
-        # signal (above the zeropoint), as defined by a persistence function.
-        newdata = self._persistence_function(data, self.persistence,
-                                             zerolevel=0.0)
-#                                           zerolevel=zeropoint)
-        # Apply additional resets if requested.
-        if nresets > 1:
-            for n in range(0,nresets-1):
-                newdata = self._persistence_function(newdata, self.persistence,
-                                                     zerolevel=0.0)
-#                                                   zerolevel=zeropoint)
-            
-        newdata = zeropoint + newdata
-        return newdata.astype(np.int)
-
-    def _apply_integrator(self, data, flux, time):
-        """
-        
-        Apply an integrator function to the data.
-        This is a non-linear integrator whose sensitivity varies
-        with the headroom between the existing count and the
-        bucket size.
-        
-        """
-        if self.verbose > 6:
-            self.logger.debug("+++Imperfect integrator")
-        # The incoming flux is affected by the integrator latency
-        # function, in which a certain amount of the flux from the
-        # previous integration is retained.
-        newflux = self._latency_function(flux, self.last_flux)
-        
-        # The new count depends on the integrated flux and the sensitivity
-        # of the integrator.
-        if self.sensitivity is not None:
-            newcounts = newflux * float(time) * \
-                self._sensitivity_function(self.sensitivity[1], self.sensitivity[0],
-                                           data)
-        else:
-            newcounts = newflux * float(time)
-            
-        if self.verbose > 3:
-            strg = "Adding flux counts ranging from "
-            strg += "min=%.2f to max=%.2f." % (newcounts.min(), newcounts.max())
-            self.logger.debug( strg )
-                    
-        temp_data = data + newcounts
-                
-        # Check that the count is not going to come anywhere near
-        # overflowing (which causes problems later for the Poisson
-        # noise calculation). Negative counts are also not allowed.
-        newdata = np.clip(temp_data, 0, _MAXEXPECTED)
-        del temp_data, newcounts
-        return newdata
-
-    def anneal(self):
-        """
-        
-        Anneal the (imperfect) integrator by leaking away the persistence.
-        
-        :Parameters:
-
-        None yet
-        
-        """
-        if self.verbose > 5:
-            self.logger.debug("+++Anneal ")
-           
-        # Remove latents and persistence 
-        self.zeropoint = np.zeros(self.shape)
-        self.expected_count = np.zeros(self.shape)
-        self.clock_time = 0.0     # Clock time since switch on.
-            
-        # Finish with a reset
-        self.reset()
-
-    def hit_by_cosmic_ray(self, energy_map, row, column):
-        """
-        
-        Dump some cosmic ray energy onto a portion of the integrator.
-        
-        :Parameters:
-        
-        energy_map: array_like or number
-            A single value or a 2-D array of cosmic ray energies in terms
-            of equivalent particle count. The cosmic ray will affect the
-            specified row and column plus neighbouring rows and columns,
-            depending on the size of the energy map.
-        row: int
-            The row on which the cosmic ray energy is centred.
-        column: int
-            The column on which the cosmic ray energy is centred.
-            
-        :Raises:
-    
-        TypeError
-            Raised if the energy map is invalid.
-            
-        """
-        if self.verbose > 5:
-            esum = 0.0
-            if isinstance(energy_map,(int,float)):
-                esum = energy_map
-            else:
-                energy_map = np.asarray(energy_map, dtype=self.expected_count.dtype)
-                esum = energy_map.sum()
-            self.logger.debug("Cosmic ray hit of %.0f %s around pixel (%d,%d)." % \
-                (esum, self.particle, row, column))
-
-        if isinstance(energy_map,(int,float)):
-            # energy_map is a single value
-            if row >= 0 and row < self.expected_count.shape[0] and \
-               column >= 0 and column < self.expected_count.shape[1]:
-                self.expected_count[row,column] = \
-                    self.expected_count[row,column] + energy_map
-            else:
-                if self.verbose > 4:
-                    self.logger.debug("Cosmic ray at row %d column %d ignored." % \
-                        (row,column))
-        else:
-            # energy_map is an array. Calculate the slices affected by the
-            # cosmic ray energy.
-            energy_map = np.asarray(energy_map, dtype=self.expected_count.dtype)
-            if energy_map.ndim != 2:
-                raise TypeError("Cosmic ray energy map must be a 2-D array")
-            nrows = energy_map.shape[0]
-            ncolumns = energy_map.shape[1]
-            rowstart = row - nrows//2
-            rowend = rowstart + nrows
-            colstart = column - ncolumns//2
-            colend = colstart + ncolumns
-        
-            # Add the energy to the particle count. (If the counter
-            # goes above the bucket size it will be truncated at the
-            # next readout.)
-            if rowstart >= 0 and rowend < self.expected_count.shape[0] and \
-               colstart >= 0 and colend < self.expected_count.shape[1]:
-            
-                # The slicing is only simple if the energy array is entirely
-                # within the particle count array.
-                self.expected_count[rowstart:rowend, colstart:colend] = \
-                    self.expected_count[rowstart:rowend, colstart:colend] + \
-                    energy_map
-            
-            elif rowstart < self.expected_count.shape[0] and rowend >= 0 and \
-                colstart < self.expected_count.shape[1] and colend >= 0:
-            
-                # The energy array is partly inside the particle count array,
-                # so more complex assignment is needed. (This is a lot less
-                # efficient than numpy slicing.)
-                for rw in xrange(rowstart,rowend):
-                    if rw >=0 and rw < self.expected_count.shape[0]:
-                        for cl in xrange(colstart,colend):
-                            if cl >=0 and cl < self.expected_count.shape[1]:
-                                erw = rw - rowstart
-                                ecl = cl - colstart
-                                self.expected_count[rw,cl] = \
-                                    self.expected_count[rw,cl] + \
-                                    energy_map[erw,ecl]
-            else:
-                # Ignore a cosmic ray which is completely outside the array.
-                if self.verbose > 4:
-                    self.logger.debug("Cosmic ray at row %d column %d ignored." % \
-                        (row,column))
-
-    def leak(self, leakage, row, column):
-        """
-        
-        Simulate the leakage of some charge from the integrator, as might
-        happen if there was a brief short circuit or malfunction.
-        
-        :Parameters:
-        
-        leakage: int
-            The number of particles leaked from the current count.
-        row: int
-            The row at which the leakage happens.
-        column: int
-            The column at which the leakage happens.
-            
-        """
-        if self.verbose > 5:
-            self.logger.debug("Leakage of %.0f %s around pixel (%d,%d)." % \
-                (leakage, self.particle, row, column))
-        
-        # Only process leaks inside the detector boundary.
-        if row >= 0 and row < self.expected_count.shape[0] and \
-            column >= 0 and column < self.expected_count.shape[1]:
-            # Subtract the leakage from the current count, ensuring it
-            # does not go below zero.
-            self.expected_count[row,column] = self.expected_count[row,column] - \
-                leakage
-            if self.expected_count[row,column] < 0:
-                self.expected_count[row,column] = 0
-            
-            # Zero the last reading from this pixel, as it is no longer
-            # relevant. This is one situation where a reading can be less
-            # than the previous reading.
-            self.last_readout[row,column] = 0
-        else:
-            if self.verbose > 4:
-                self.logger.debug("Leakage at row %d column %d ignored." % \
-                    (row,column))
- 
-    def __str__(self):
-        """
-        
-        Return a string describing a PoissonIntegator object.
-        
-        """
-        strg = super(ImperfectIntegrator, self).__str__()
-        if self.persistence is not None:
-            if isinstance(self.persistence, (tuple,list)):
-                if len(self.persistence) > 0:
-                    strg += "\n    A persistence of %s is applied to each reset." % \
-                        str(self.persistence)
-            elif self.persistence > 0.0:
-                strg += "\n    A persistence of %f is applied to each reset." % \
-                    self.persistence
-        if self.zp_slow is not None:
-            strg += "\n    Slow zeropoint drift: const=%f, factor=%f per %s" % \
-            (self.zp_slow[0], self.zp_slow[1], self.time_unit)
-        if self.zp_fast is not None:
-            strg += "\n%s" % self._fast_zeropoint_str(spacer='    ')
-        if self.slow_latency_params is not None:
-            strg += "\n    %s" % self._slow_latency_str()
-        if self.fast_latency_params is not None:
-            strg += "\n    %s" % self._fast_latency_str()
-#         if self.bad_pixels is not None:
-#             bad_pixel_count = np.sum(self.bad_pixels != self.good_value)
-#             strg += "\n    %d bad pixels are applied." % bad_pixel_count
-            
-        return strg
-    
-    def _fast_zeropoint_str(self, spacer=''):
-        """
-        
-        Return a string describing the zeropoint coefficients
-        
-        """
-        strg = "%sZeropoint jumps applied:" % spacer
-        integ = 1
-        for zpint in self.zp_fast:
-            if integ % 2 > 0:
-                strg += "\n%s  " % spacer
-            else:
-                strg += ";\t"
-            strg += "Integration %d: %s" % (integ, str(zpint))
-            integ += 1
-        return strg
-
-    def _slow_latency_str(self):
-        """
-        
-        Return a string describing slow latency parameters
-        
-        """
-        if self.slow_latency_params is not None:
-            strg = "Slow latency gain=%g, timescale=%.1f %s" % \
-                ((self.slow_latency_params[0], self.slow_latency_params[1],
-                  self.time_unit))
-        else:
-            strg = 'No slow latency'
-        return strg
-    
-    def _fast_latency_str(self):
-        """
-        
-        Return a string describing fast latency parameters
-        
-        """
-        if self.fast_latency_params is not None:
-            strg = "Fast latency gain=%g, timescale=%.1f %s" % \
-                ((self.fast_latency_params[0], self.fast_latency_params[1],
-                  self.time_unit))
-        else:
-            strg = 'No fast latency'
-        return strg
-
-    def plot_persistence(self, plotfig=None, plotaxis=None, xmin=0,
-                         xmax=None, npoints=512, description=''):
-        """
-        
-        Plot integrator persistence as a function of counts present
-        when reset to a self-contained matplotlib figure.
-        
-        :Parameters:
-        
-        plotfig: matplotlib figure object
-            Figure on which to add the plot.
-        plotaxis: matplotlib axis object
-            Axis on which to add the plot.
-            If an axis is provided, the plot will be created within that
-            axis. Providing an axis allows the caller to control exactly
-            where a plot appears within a figure.
-            If an axis is not provided, a new one will be created filling
-            a new figure.
-        xmin: int, optional, default=0
-            The minimum number of counts to be plotted.
-        xmax: int, optional, default=bucket size or 100000
-            The maximum number of counts to be plotted.
-        npoints: int, optional, default=512
-            The number of points to be plotted.
-        description: string, optional
-            Additional description to be shown on the plot, if required.
-            Note: If too much text is written on a plot it may
-            overlap with other labels; especially when applied to
-            subplots.
-            
-        :Global variables:
-        
-        plt: matplotlib pyplot object
-            The top level pyplot object, imported by this module.
-            
-        :Requires:
-        
-        matplotlib.pyplot
-            
-        :Raises:
-     
-        ImportError
-            Raised if the matplotlib plotting library is not available.
-            
-        """
-        if xmax is None:
-            if self.bucket_size is not None:
-                xmax = self.bucket_size
-            else:
-                xmax = 100000
-        # Import the miri.tools plotting module.
-        import miri.tools.miriplot as mplt
-        # First generate the persistence function
-        counts = np.linspace(xmin, xmax, npoints)
-        remaining = self._persistence_function(counts, self.persistence)
-        if self.bucket_size is not None:
-            toobig = np.where(remaining > self.bucket_size)
-            remaining[toobig] = self.bucket_size
-            
-        # Create a figure to contain the plot (larger than default size).
-        tstrg = "Persistence function (coeffs=%s)" % str(self.persistence)
-        if description:
-            tstrg += " %s" % description
-
-        # Plot the actual gain using a blue line and gray grid.
-        mplt.plot_xy(counts, remaining, plotfig=plotfig, plotaxis=plotaxis,
-                     xlabel='Counts present at reset',
-                     ylabel='Counts remaining after reset', title=tstrg)
-
-    def plot_zeropoint(self, fmin=0, fmax=500, nints=5, npoints=10,
-                       description=''):
-        """
-        
-        Plot integrator zero point drift as a function of flux and
-        integration number to a self-contained matplotlib figure.
-        
-        :Parameters:
-        
-        fmin: int, optional, default=0
-            The minimum flux to be plotted.
-        fmax: int, optional, default=500
-            The maximum flux to be plotted.
-        nints: int, default=5
-            The number of integrations to be plotted.
-        npoints: int, optional, default=512
-            The number of points to be plotted.
-        description: string, optional
-            Additional description to be shown on the plot, if required.
-            Note: If too much text is written on a plot it may
-            overlap with other labels; especially when applied to
-            subplots.
-            
-        :Global variables:
-        
-        plt: matplotlib pyplot object
-            The top level pyplot object, imported by this module.
-            
-        :Requires:
-        
-        matplotlib.pyplot
-            
-        :Raises:
-     
-        ImportError
-            Raised if the matplotlib plotting library is not available.
-            
-        """
-        # Import the miri.tools plotting module.
-        import miri.tools.miriplot as mplt
-                    
-        # Create a figure to contain the plot (larger than default size).
-        tstrg = "Zeropoint function"
-        if description:
-            tstrg += " %s" % description
-        plotfig = mplt.new_figure(1, figsize=(10,8), stitle=tstrg)
-        plotaxis = None
-        
-        # Generate and plot a zeropoint function for each integration
-        flux = np.linspace(fmin, fmax, npoints)
-        lfmt = ['rx', 'yx', 'gx', 'bx', 'kx']
-        for integ in range(1,nints+1):
-            zeropoint = self._zeropoint_function(flux.shape, self.zp_slow,
-                                                 self.zp_fast, integ, flux, 0.0)
-
-            # Plot the actual gain using a blue line and gray grid.
-            plotaxis = mplt.plot_xy(flux, zeropoint, plotfig=plotfig,
-                                    plotaxis=plotaxis, linefmt=lfmt[integ-1],
-                                    xlabel='Illumination in %ss per second' % self.particle,
-                                    ylabel='Zeropoint offset in %ss' % self.particle,
-                                    title='Integrations 1 to %d' % nints,
-                                    showplot=False)
-        mplt.show_plot()
-
-    def plot_sensitivity(self, plotfig=None, plotaxis=None, xmin=0,
-                         xmax=None, npoints=512, description=''):
-        """
-         
-        Plot integrator sensitivity as a function of count
-        to a self-contained matplotlib figure.
-         
-        :Parameters:
-         
-        plotfig: matplotlib figure object
-            Figure on which to add the plot.
-        plotaxis: matplotlib axis object
-            Axis on which to add the plot.
-            If an axis is provided, the plot will be created within that
-            axis. Providing an axis allows the caller to control exactly
-            where a plot appears within a figure.
-            If an axis is not provided, a new one will be created filling
-            a new figure.
-        xmin: int, optional, default=0
-            The minimum number of counts to be plotted.
-        xmax: int, optional, default=bucket size or 100000
-            The maximum number of counts to be plotted.
-        npoints: int, optional, default=512
-            The number of points to be plotted.
-        description: string, optional
-            Additional description to be shown on the plot, if required.
-            Note: If too much text is written on a plot it may
-            overlap with other labels; especially when applied to
-            subplots.
-             
-        :Global variables:
-         
-        plt: matplotlib pyplot object
-            The top level pyplot object, imported by this module.
-             
-        :Requires:
-         
-        matplotlib.pyplot
-             
-        :Raises:
-      
-        ImportError
-            Raised if the matplotlib plotting library is not available.
-             
-        """
-        if xmax is None:
-            if self.bucket_size is not None:
-                xmax = self.bucket_size
-            else:
-                xmax = 100000
-        # Import the miri.tools plotting module.
-        import miri.tools.miriplot as mplt
-
-         # First generate the sensitivity function
-        counts = np.linspace(xmin, xmax, npoints)
-        if self.sensitivity is not None:
-            tstrg = "Sensitivity function (slope=%f, const=%f)" % \
-            (self.sensitivity[0], self.sensitivity[1])
-            actual = self._sensitivity_function(self.sensitivity[1],
-                                                self.sensitivity[0], counts)
-        else:
-            tstrg = "Sensitivity function (not defined)"
-            actual = np.ones_like(counts)
-             
-        # Create a figure to contain the plot (larger than default size).
-        if description:
-            tstrg += " %s" % description
- 
-        # Plot the actual gain using a blue line and gray grid.
-        mplt.plot_xy(counts, actual, plotfig=plotfig, plotaxis=plotaxis,
-                     xlabel='Current count',
-                     ylabel='Sensitivity', title=tstrg)
-
-    def plot_linearity(self, plotfig=None, plotaxis=None, xmin=0,
-                         xmax=None, npoints=512, description=''):
-        """
-         
-        Plot integrator linearity as a function of count
-        to a self-contained matplotlib figure.
-         
-        :Parameters:
-         
-        plotfig: matplotlib figure object
-            Figure on which to add the plot.
-        plotaxis: matplotlib axis object
-            Axis on which to add the plot.
-            If an axis is provided, the plot will be created within that
-            axis. Providing an axis allows the caller to control exactly
-            where a plot appears within a figure.
-            If an axis is not provided, a new one will be created filling
-            a new figure.
-        xmin: int, optional, default=0
-            The minimum number of counts to be plotted.
-        xmax: int, optional, default=bucket size or 100000
-            The maximum number of counts to be plotted.
-        npoints: int, optional, default=512
-            The number of points to be plotted.
-        description: string, optional
-            Additional description to be shown on the plot, if required.
-            Note: If too much text is written on a plot it may
-            overlap with other labels; especially when applied to
-            subplots.
-             
-        :Global variables:
-         
-        plt: matplotlib pyplot object
-            The top level pyplot object, imported by this module.
-             
-        :Requires:
-         
-        matplotlib.pyplot
-             
-        :Raises:
-      
-        ImportError
-            Raised if the matplotlib plotting library is not available.
-             
-        """
-        if xmax is None:
-            if self.bucket_size is not None:
-                xmax = self.bucket_size
-            else:
-                xmax = 100000
-        # Import the miri.tools plotting module.
-        import miri.tools.miriplot as mplt
-         # First generate the sensitivity function
-        counts = np.linspace(xmin, xmax, npoints)
-        if self.sensitivity is not None:
-            tstrg = "Sensitivity function (slope=%f, const=%f)" % \
-            (self.sensitivity[0], self.sensitivity[1])
-            actual = self._sensitivity_function(self.sensitivity[1],
-                                                self.sensitivity[0], counts)
-        else:
-            tstrg = "Sensitivity function (not defined)"
-            actual = np.ones_like(counts)
-        
-        # The linearity function is the integral of the sensitivity
-        # function, scaled by the number of points.
-        linearity = np.zeros_like(actual)
-        for ii in range(1,len(linearity)):
-            linearity[ii] = linearity[ii-1] + actual[ii-1]
-        linearity = npoints * linearity
-             
-        # Create a figure to contain the plot (larger than default size).
-        if description:
-            tstrg += " %s" % description
- 
-        # Plot the actual gain using a blue line and gray grid.
-        mplt.plot_xy(counts, linearity, plotfig=plotfig, plotaxis=plotaxis,
-                     xlabel='Input count',
-                     ylabel='Expected output count', title=tstrg)
-
-    def plot_polynomial(self, plotfig=None, plotaxis=None, xmin=0,
-                         xmax=None, npoints=512, coeffs=[0.0, 1.0],
-                         gain=5.5, description=''):
-        """
-          
-        Plot a polynomial as a function of count
-        to a self-contained matplotlib figure.
-          
-        :Parameters:
-          
-        plotfig: matplotlib figure object
-            Figure on which to add the plot.
-        plotaxis: matplotlib axis object
-            Axis on which to add the plot.
-            If an axis is provided, the plot will be created within that
-            axis. Providing an axis allows the caller to control exactly
-            where a plot appears within a figure.
-            If an axis is not provided, a new one will be created filling
-            a new figure.
-        xmin: int, optional, default=0
-            The minimum number of counts to be plotted.
-        xmax: int, optional, default=bucket size or 100000
-            The maximum number of counts to be plotted.
-        npoints: int, optional, default=512
-            The number of points to be plotted.
-        coeffs: list of float
-            Polynomial coefficients
-        gain: float
-            Gain in counts per DN
-        description: string, optional
-            Additional description to be shown on the plot, if required.
-            Note: If too much text is written on a plot it may
-            overlap with other labels; especially when applied to
-            subplots.
-              
-        :Global variables:
-          
-        plt: matplotlib pyplot object
-            The top level pyplot object, imported by this module.
-              
-        :Requires:
-          
-        matplotlib.pyplot
-              
-        :Raises:
-       
-        ImportError
-            Raised if the matplotlib plotting library is not available.
-              
-        """
-        if xmax is None:
-            if self.bucket_size is not None:
-                xmax = self.bucket_size
-            else:
-                xmax = 100000
-        # Import the miri.tools plotting module.
-        import miri.tools.miriplot as mplt
-         # First generate the sensitivity function
-        counts = np.linspace(xmin, xmax, npoints)
-        counts = counts / gain
-        tstrg = "Polynomial function (coeffs=%s)" % str(coeffs)
-         
-        # Evaluate the polynomial.
-        linearity = np.polynomial.polynomial.polyval(counts, coeffs)
-              
-        # Create a figure to contain the plot (larger than default size).
-        if description:
-            tstrg += " %s" % description
-  
-        # Plot the actual gain using a blue line and gray grid.
-        mplt.plot_xy(counts, linearity, plotfig=plotfig, plotaxis=plotaxis,
-                     xlabel='Input DN',
-                     ylabel='Expected output DN', title=tstrg)
-
-    def plot_corrected(self, plotfig=None, plotaxis=None, xmin=0,
-                         xmax=None, npoints=512, coeffs=[0.0, 1.0],
-                         gain=5.5, description=''):
-        """
-         
-        Generate a non-linear ramp from the sensitivity coefficients,
-        correct it using the polynomial coefficients and plot the
-        result to a self-contained matplotlib figure.
-         
-        :Parameters:
-         
-        plotfig: matplotlib figure object
-            Figure on which to add the plot.
-        plotaxis: matplotlib axis object
-            Axis on which to add the plot.
-            If an axis is provided, the plot will be created within that
-            axis. Providing an axis allows the caller to control exactly
-            where a plot appears within a figure.
-            If an axis is not provided, a new one will be created filling
-            a new figure.
-        xmin: int, optional, default=0
-            The minimum number of counts to be plotted.
-        xmax: int, optional, default=bucket size or 100000
-            The maximum number of counts to be plotted.
-        npoints: int, optional, default=512
-            The number of points to be plotted.
-        coeffs: list of float
-            Polynomial coefficients
-        gain: float
-            Gain in counts per DN
-        description: string, optional
-            Additional description to be shown on the plot, if required.
-            Note: If too much text is written on a plot it may
-            overlap with other labels; especially when applied to
-            subplots.
-             
-        :Global variables:
-         
-        plt: matplotlib pyplot object
-            The top level pyplot object, imported by this module.
-             
-        :Requires:
-         
-        matplotlib.pyplot
-             
-        :Raises:
-      
-        ImportError
-            Raised if the matplotlib plotting library is not available.
-             
-        """
-        if xmax is None:
-            if self.bucket_size is not None:
-                xmax = self.bucket_size
-            else:
-                xmax = 100000
-        # Import the miri.tools plotting module.
-        import miri.tools.miriplot as mplt
-         # First generate the sensitivity function
-        counts = np.linspace(xmin, xmax, npoints)
-        if self.sensitivity is not None:
-            tstrg = "Sensitivity function (slope=%f, const=%f)" % \
-            (self.sensitivity[0], self.sensitivity[1])
-            actual = self._sensitivity_function(self.sensitivity[1],
-                                                self.sensitivity[0], counts)
-        else:
-            tstrg = "Sensitivity function (not defined)"
-            actual = np.ones_like(counts)
-        counts = counts / gain
-        
-        # The linearity function is the integral of the sensitivity
-        # function, scaled by the number of points.
-        linearity = np.zeros_like(actual)
-        for ii in range(1,len(linearity)):
-            linearity[ii] = linearity[ii-1] + actual[ii-1]
-        linearity = (npoints * linearity) / gain
-        
-        correction = np.zeros_like(linearity)
-        for ii in range(0, npoints):
-            linsquared = linearity[ii] * linearity[ii]
-            correction[ii] = coeffs[0] + \
-                             coeffs[1] * linearity[ii] + \
-                             coeffs[2] * linsquared + \
-                             coeffs[3] * linsquared * linearity[ii] + \
-                             coeffs[4] * linsquared * linsquared
-
-#         # Evaluate the polynomial.
-#         correction = np.polynomial.polynomial.polyval(counts, coeffs)
-#          
-#         # The corrected ramp is the linearity simulation divided by
-#         # the correction
-#         corrected = linearity / correction
-             
-        # Create a figure to contain the plot (larger than default size).
-        if description:
-            tstrg += " %s" % description
- 
-        # Plot the actual gain using a blue line and gray grid.
-        mplt.plot_xy(counts, correction, plotfig=plotfig, plotaxis=plotaxis,
-                     xlabel='Input DN',
-                     ylabel='Expected output DN', title=tstrg)
-
-#
-# The following code is for development and testing only. It will run
-# a few ad-hoc tests exercising the code. A more formal set of unit tests
-# may be found in the scasim/tests/test_poisson_integrator module.
-# However, the tests here are made in verbose mode and include plotting,
-# so they show what is happening in more detail.
-#
-if __name__ == '__main__':
-    print("Testing the PoissonIntegrator and ImperfectIntegrator classes")
-    # Import the miri.tools plotting module.
-    import miri.tools.miriplot as mplt
-    
-    SIMULATE_NOISE = False
-
-    # Adjust to determine what is plotted.
-    PLOT_PERSISTENCE = False
-    PLOT_ZEROPOINT   = False
-    PLOT_LINEARITY   = True
-    PLOT_LATENT      = False
-    PLOT_RAMPS       = True
-    PLOT_SLOPES      = True
-
-    # Define the size of the integrator to be tested.
-    # This should be small enough to run the tests quickly.
-    ROWS = 6
-    COLUMNS = 8
-
-    # The amplifier gain is used to ensure the integrator works in electron
-    # counts even though the flux levels for the JPL 3 tests are expressed
-    # in DN/s. It may be defined explicitly or obtained from the amplifier
-    # properties
-    #
-    #import miri.simulators.scasim.amplifier_properties as amplifier_properties
-    #ampgain = amplifier_properties._amp493_1['GAIN'][1]
-    ampgain = 0.1818      # DN/s = electrons/s * ampgain
-
-    # The well depth determines the saturation level of the integrator
-    # in electron counts. It may be defined here or obtained from the
-    # detector properties.
-    #
-    #import miri.simulators.scasim.detector_properties as detector_properties
-    #WELL_DEPTH = detector_properties._sca493['WELL_DEPTH']
-    WELL_DEPTH = 250000
-
-    # Create a perfect Poisson integrator object.
-    perfect = PoissonIntegrator(ROWS, COLUMNS, verbose=3)
-    print("===Status of perfect integrator after creation.")
-    print( perfect )
-    perfect.integrate(None, 10.0)
-    
-    # Check the integrator can handle strange data.
-    zerodata = np.zeros( [ROWS,COLUMNS] )
-    perfect.integrate(zerodata, 10.0)  
-    rddata = perfect.readout(nsamples=4)
-    negdata = zerodata - 1.0
-    rddata = perfect.readout(nsamples=4)
-    perfect.integrate(negdata, 10.0)
-    # Integrate on random data 10 times.
-    for rep in (0, 10):
-        randdata = np.random.randn( ROWS,COLUMNS ) - 0.5
-        perfect.integrate(randdata, 10.0)
-        rddata = perfect.readout(nsamples=4)
-    posdata = zerodata + 1.0
-    perfect.integrate(posdata, 10.0)
-    rddata = perfect.readout(nsamples=4)
-    print("===Status of perfect integrator after some dodgy integrations.")
-    print( perfect )
-    del perfect
-    
-    # Create an imperfect Poisson integrator object.
-    print("")
-    integrator = ImperfectIntegrator(ROWS, COLUMNS, bucket_size=WELL_DEPTH,
-                                     particle='electron', verbose=5)
-    if not SIMULATE_NOISE:
-        # Turn off the noise simulation, so we can concentrate on the
-        # persistence and latency effects.
-        integrator.simulate_poisson_noise = False
-    
-    # Define persistence (either explicitly or from the detector properties)
-    #
-    import miri.simulators.scasim.detector_properties as detector_properties
-    persistence = detector_properties._sca493['PERSISTENCE']
-#     persistence = [1.0e-8, 0.03, 0.0]
-    integrator.set_persistence(persistence)
-#     integrator.set_persistence(None)
-    
-    # Define the slow and fast zero point drift coefficients.
-    #
-    #import miri.simulators.scasim.detector_properties as detector_properties
-    zpslow = detector_properties._sca493['ZP_SLOW']
-    zpfast = detector_properties._sca493['ZP_FAST']
-#     zpslow = [50000.0, 0.0084]
-#     zpfast = [[0.0, -2.917],
-#               [0.0, -2.292],
-#               [0.0, -2.396],
-#               [0.0, -2.408]]
-    integrator.set_zeropoint(zpslow, zpfast)
-
-    # Define a linearity/sensitivity factor
-    #
-    #import miri.simulators.scasim.detector_properties as detector_properties
-    integrator.set_sensitivity(detector_properties._sca493['SENSITIVITY'])
-#     integrator.set_sensitivity([1.3, -0.5])
-    #integrator.set_sensitivity(None)
-    
-    # Define the slow and fast latency factors
-    #
-    #import miri.simulators.scasim.detector_properties as detector_properties
-    (slow_gain, slow_decay) = detector_properties._sca493['LATENCY_SLOW']
-    (fast_gain, fast_decay) = detector_properties._sca493['LATENCY_FAST']
-#     slow_gain =  1.67e-9   # Scale factor for slow latent (electrons/s)
-#     slow_decay = 136000.0  # Timescale of slow latent decay (s)
-#     fast_gain = 0.002      # Scale factor for fast latent
-#     fast_decay = 300.0     # Timescale of fast latent decay (s)
-    integrator.set_latency([slow_gain,slow_decay], [fast_gain,fast_decay])
-    
-    latency_string = "%s; %s" % (integrator._slow_latency_str(),
-                                 integrator._fast_latency_str())
-
-    # Display the contents of the object. Plot if required.
-    print("===Status of imperfect integrator after creation.")
-    print( integrator )
-    if PLOT_PERSISTENCE:
-        integrator.plot_persistence(xmax=WELL_DEPTH,
-            description="\nFraction of signal above zero level " + \
-            "remaining after reset.")
-    if PLOT_ZEROPOINT:
-        integrator.plot_zeropoint(fmax=400/ampgain,
-            description="(as a function of integration and flux)")
-    if PLOT_LINEARITY:
-        integrator.plot_sensitivity(description="\nChange in relative " + \
-            "sensitivity as the count approaches full well")
-        integrator.plot_linearity(description="\nIntegrated sensitivity")
-#         integrator.plot_polynomial(coeffs=[0.0, 0.93435, 8.14895e-7, 2.616463e-11],
-#                                    description="\nPolynomial")
-        integrator.plot_polynomial(
-            coeffs=[0.0, 0.86538, 4.64238e-6, -6.1809e-11, 7.2313e-16],
-            description="\nPolynomial")
-        integrator.plot_corrected(
-            coeffs=[0.0, 0.86538, 4.64238e-6, -6.1809e-11, 7.2313e-16],
-            description="\nIntegrated sensitivity / Correction")
-
-    print("===Cosmic ray tests")
-    energy_map = np.asarray(([1,2], [3,4]), dtype=np.int32)
-    integrator.hit_by_cosmic_ray(energy_map, 3, 4)
-    energy_map = np.asarray(([1,2], [3,4]), dtype=np.float64)
-    integrator.hit_by_cosmic_ray(energy_map, 2, 3)
-#     integrator.plot()
-
-    # Test the effect of the integrator properties on the calculated slopes.
-    print( "\n===Slope tests." )
-
-    # These parameters can be matched to JPL test data.
-    NEXPOSURES = 20
-    NDARKEXP = 5
-    NINTS = 5
-    NGROUPS = 50
-    FRAME_TIME = 2.785
-
-    # Make the basic flux array all the same, to make it easier to see
-    # what is going on.
-    flux = np.ones( integrator.shape )
-        
-    # Define the flux levels (in DN/s) used in the JPL 3 tests
-    dark_dn = 0.0
-    very_faint_dn = 0.5
-    faint_dn = 2.0
-    medium_faint_dn = 5.0
-    medium_dn = 20.0
-    med_bright_dn = 80.0
-    bright_dn = 400.0
-    very_bright_dn = 1000.0
-    
-    # Create a variety of test arrays at different flux levels.
-    # Divide by ampgain to convert DN/s to electrons/s
-    darkflux = flux * dark_dn / ampgain
-    faintflux = flux * faint_dn / ampgain
-    mediumflux = flux * medium_dn / ampgain
-    medbrightflux = flux * med_bright_dn / ampgain
-    brightflux = flux * bright_dn / ampgain
-    vbrightflux = flux * very_bright_dn / ampgain
-    
-    sequence = ''
-    time = []
-    ctime = []
-    signal = []
-    if PLOT_LATENT:
-        slow_latent = []
-# UNCOMMENT FOR EXTRA PLOTTING - ALSO SEE _LATENCY_FUNCTION()
-#         m_factor = []
-#         s_factor = []
-    slope = []
-    relslope = []
-    firstslope = 0.0
-    elapsed = 0.0
-    counter = 0
-
-    def test_exposures( name, thisflux, nexposures, nints, ngroups, frame_time ):
-        """
-        
-        Function which encapsulates the repeated code used to test the
-        simulator.
-        
-        """
-        global integrator, sequence, time, ctime
-        global signal, slow_latent, slope, relslope, elapsed, counter
-        global PLOT_LATENT
-        print( name )
-        sequence += "%s,  " % name
-        for expo in range(0,nexposures):
-            for integ in range(0,nints):
-                if integ == 0:
-                    integrator.reset(nresets=3, new_exposure=True)
-                else:
-                    integrator.reset(new_exposure=False)
-                cstart = counter
-                for group in range(0,ngroups):
-                    integrator.integrate(thisflux, frame_time)
-                    array = integrator.readout(nsamples=4)
-                    # Multiply by ampgain to convert electrons/s into DN/s
-                    array = array * ampgain
-                    elapsed += frame_time
-                    time.append(elapsed)
-                    signal.append(array[2][2])
-                    # Needed for extra plotting
-                    if PLOT_LATENT:
-                        slow_latent.append(integrator.slow_latent[2][2])
-# UNCOMMENT FOR EXTRA PLOTTING - ALSO SEE _LATENCY_FUNCTION()
-#                         m_factor.append(integrator.m_factor[2][2])
-#                         s_factor.append(integrator.s_factor[2][2])
-                    del array
-                    counter += 1
-                m, c = linear_regression(time[cstart:],signal[cstart:])
-                #ctime.append(time[cstart]/ 60.0)
-                ctime.append(time[cstart])
-                slope.append(m)
-                if integ == 0 and expo == 0:
-                    relslope.append(0.0)
-                    firstslope = m
-                else:
-                    relslope.append(m - firstslope)
-
-    # Simulate the JPL 3 baseline data sequence
-    test_exposures('DARK', darkflux, NEXPOSURES, NINTS, NGROUPS, FRAME_TIME)
-    test_exposures('MEDIUM', mediumflux, NEXPOSURES, NINTS, NGROUPS, FRAME_TIME)
-    test_exposures('MED-BRIGHT', medbrightflux, NEXPOSURES, NINTS, NGROUPS, FRAME_TIME)
-    test_exposures('DARK', darkflux, NEXPOSURES, NINTS, NGROUPS, FRAME_TIME)
-    ###test_exposures('FAINT', faintflux, NEXPOSURES, NINTS, NGROUPS, FRAME_TIME)
-    test_exposures('MEDIUM', mediumflux, NEXPOSURES, NINTS, NGROUPS, FRAME_TIME)
-    test_exposures('DARK', darkflux, NDARKEXP, NINTS, NGROUPS, FRAME_TIME)
-    ###test_exposures('FAINT', faintflux, NDARKEXP, NINTS, NGROUPS, FRAME_TIME)
-    test_exposures('FAINT', faintflux, NEXPOSURES, NINTS, NGROUPS, FRAME_TIME)
-    test_exposures('DARK', darkflux, NDARKEXP, NINTS, NGROUPS, FRAME_TIME)
-#     test_exposures('V-BRIGHT', vbrightflux, NEXPOSURES, NINTS, NGROUPS, FRAME_TIME)
-#     test_exposures('DARK', darkflux, NDARKEXP, NINTS, NGROUPS, FRAME_TIME)
-#     test_exposures('MEDIUM', mediumflux, NEXPOSURES, NINTS, NGROUPS, FRAME_TIME)
-
-    # Display the ramps, slopes and drift for a particular pixel in
-    # the above sequence.
-    sequence += "\n%s" % latency_string
-    if PLOT_RAMPS:
-        mplt.plot_xy(time, signal, linefmt='b.', linestyle='-', figsize=(20,6),
-                 xlabel='Time (seconds)',
-                 ylabel='Reading (DN)', title="Signal: " + sequence)
-    if PLOT_LATENT:
-        mplt.plot_xy(time, slow_latent, linefmt='b.', linestyle='-',
-                 figsize=(20,6), xlabel='Time (seconds)',
-                 ylabel='"Charge" (units)',
-                 title="Psuedo trapped charge: " + sequence)
-# UNCOMMENT FOR EXTRA PLOTTING - ALSO SEE _LATENCY_FUNCTION()
-#         mplt.plot_xy(time, m_factor, linefmt='r.', linestyle='-',
-#                  figsize=(20,6), xlabel='Time (seconds)',
-#                  ylabel='M_Factor', title="Slow gain multipler: " + sequence)
-#         mplt.plot_xy(time, s_factor, linefmt='r.', linestyle='-',
-#                  figsize=(20,6), xlabel='Time (seconds)',
-#                  ylabel='S_Factor', title="Fast gain multipler: " + sequence)
-    if PLOT_SLOPES:
-        mplt.plot_xy(ctime, slope, linefmt='b.', linestyle='-', figsize=(20,6),
-                 xlabel='Time (seconds)',
-                 ylabel='Slope (DN/second)', title="Slope: " + sequence)
-        mplt.plot_xy(ctime, relslope, linefmt='b.', linestyle='-', figsize=(20,6),
-                 xlabel='Time (seconds)',
-                 ylabel='Subtracted Slope (DN/second)',
-                 title="Slope relative to first: " + sequence)
-    
-    print( "\n===Cosmic ray tests." )
-    # Dump in some cosmic ray energy
-    energy = np.array([[200.0, 3000.0, 200.0],
-                       [3000.0, 100000.0, 3000.0],
-                       [200.0, 3000.0, 200.0]])
-    integrator.hit_by_cosmic_ray(energy, 3, 3)
-    integrator.hit_by_cosmic_ray(energy, 5, 5)
-
-    # Make another reading in quick succession.
-    # Ensure this reading is not less than the previous one.
-    # NOTE: This could be verified using an assert statement.
-    readout = integrator.readout()
-    print( "Another reading", integrator.readings, \
-           "signal (after cosmic ray):\n", readout)
-   
-    # Reset the integrator and check the signal has returned to zero.
-    # NOTE: This could be verified using an assert statement.
-    integrator.reset()
-    print("\n===Status after a reset.")
-    print( integrator )
-    # Read out without integrating
-    readout = integrator.readout()
-    
-    # Integrate on darkness
-    integrator.integrate(None, 42.0)
-    
-    # Test the exception raised when the input array has the wrong shape.
-#    integrator.integrate([1.0,2.0], 42.0)
-
-    del integrator, flux, energy
-    print("Test finished.")
-=======
 #!/usr/bin/env python
 
 """
@@ -4931,5 +2487,4 @@
 #    integrator.integrate([1.0,2.0], 42.0)
 
     del integrator, flux, energy
-    print("Test finished.")
->>>>>>> 58b9dd40
+    print("Test finished.")