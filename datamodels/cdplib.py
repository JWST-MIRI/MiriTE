<<<<<<< HEAD
# -*- coding: utf-8 -*-

"""

This module contains utilities for retrieving calibration data products
from their SFTP site. CDPs are stored in a local cache so they only need
to be retrieved once.

:Reference:

http://miri.ster.kuleuven.be/bin/view/Internal/CalDataProducts

:History:

25 Oct 2013: Created
05 Nov 2013: First version released
14 Feb 2014: Correct a problem where get_cdp() could download the entire
             cache if a matching file could not be found.
17 Feb 2014: Made some modifications to the regular expression string to
             help find CDPs.
20 Feb 2014: Improved the reliability of CDP searches by using global
             substring matching instead of regular expressions (which can
             cope with some of the CDPs being named in an inconsistent order).
             A regular expression search is still used to filter the
             version number. Also corrected a problem in the regular
             expression search - subarray names and filters can contain
             numbers.
21 Feb 2014: Modified to ensure a MiriCDPInterface object can be created
             even without a FTP connection. In this case, the class falls
             back to looking at the local cache only. Username and password
             options added for FTP access.
21 Jul 2014: Detector names changed to MIRIMAGE, MIRIFUSHORT and MIRIFULONG.
             Both sets of names are included here for backwards
             compatibility.
25 Sep 2014: Added extra channel and band settings.
02 Oct 2014: Global constants moved to util.py to prevent circular
             references.
08 Sep 2015: Made compatible with Python 3.
09 Sep 2015: Brought up to date with the restructuring of the MIRI CDP
             repository and the file naming convention for CDP-4.
             The CDP retrieval functions are working again.
25 Sep 2015: MiriCDPInterface class made a singleton, so the ftp connection
             is attempted only once per session. The local cache is now located
             by checking for the CDP_DIR environment variable before
             referencing MIRI_ENV. Corrected bug where local_path was not
             used when specified explicitly.
07 Oct 2015: Made exception catching Python 3 compatible.
07 Dec 2015: Allow the caller to specify a different logger.
23 Mar 2016: Only issue a warning message when there are multiple CDP
             candidates which differ in more than just the version number.
27 Apr 2016: Prompt for the ftp password when the link is first opened.
28 Apr 2016: Use getpass module to prompt for password without echoing.
04 May 2016: Mask the password string before logging.
05 May 2016: Added flat-field availability check. getpass does not work
             properly under Windows - raw_input used instead.
06 May 2016: Make get_cdp failure message optional.
06 Jun 2016: Added cdp_version_decode function. Corrected a bug where
             miri_env_name ended up None.
11 Jul 2016: Workaround for "IOError: [Errno ftp error] 200 TYPE is now 
             8-bit binary" encountered when using urllib on Linux: 
             explicitly reloading the urllib module prior to each file 
             retrieval.
08 Sep 2016: Do not clear the ftp password after a connection failure
             when that password has been given explicitly.
             Do not match the P750L filter when requesting a CDP for
             ANY filter for the MIRIMAGE detector.
             Added tests for simulator CDP files.
28 Oct 2016: Corrected a regular expression search which didn't expect
             a CDP type string to contain a "-" character.
01 Oct 2016: Added an extra filter which ensures that band strings don't
             accidentally match with the detector names (e.g. LONG matching
             with MIRIFULONG rather than with 34LONG).
11 Jan 2017: Include the mirifilter='GENERIC' option, which can be used to
             avoid CDPs designed for one specific filter. Corrected potential
             issue where function parameters were not passed by keyword.
             Changed the search logic so subarray=None is the equivalent of
             subarray='FULL' and not subarray='ANY'.
19 Jan 2017: Replaced use of ftp and urllib with pysftp. Default username
             for simulator CDPs changed from miriuser to cdpuser.
             Encapsulate the sftp connection in _open and _close methods.
             Do not count files within sub-directories of the local cache.
24 Jan 2017: The list of CDP filenames is now sorted so that pre-release
             versions, such as 5B and 6B come before full release versions
             such as 05 and 06. Regular expression match corrected so that
             CDP release numbers have 1 to 2 digits, not 2 digits.
23 Feb 2017: Check whether pysftp supports CnOpts before using it.
09 Mar 2017: Add documentation on setting ftp_host to 'LOCAL'.
13 Mar 2017: Look for documentation as well as calibration data.
17 Mar 2017: Corrected some documentation typos.
20 Apr 2017: Added a timeout option. Make hostkey checking the default
             if it is available and give a warning if a hostkey is
             not found.
09 May 2017: Major change to allow a search path of FTP folders to be
             provided. CDPFolder class added to manage each CDP folder.
             Tests updated.
07 Jul 2017: Give a warning if the CDP cache contains an empty file.
21 Jul 2017: Configure simulator tests to use full FTP search path.
26 Jul 2017: Top-level API changed so that MiriCDPInterface search functions
             return a list of filenames and a corresponding list of folders.
             Explicitly convert string parameters to string.
04 Oct 2017: Recent updates broke the version number sorting update made
             on 24 Jan 2017. Now corrected.
12 Oct 2017: Make the detector parameter mandatory in get_cdp(), since it
             is a primary key into the CDP_DICT dictionary.
24 Oct 2017: Corrected persistence problem where ftp-host remained 'LOCAL'
             even when changed back. 
26 Oct 2017: Corrected bug in get_cdp_doc function.
15 Jan 2018: Do not attempt to set a timeout on a non-existent sftp
             connection.
09 Apr 2018: Allow 'N/A' as an alias for 'ANY' when searching.
             Removed 'FLENS' from the filter doc strings and mentioned that
             F2550WR is a redundant filter.

Steven Beard (UKATC), Vincent Geers (UKATC)

"""

# For consistency, import the same Python V3 features as the STScI data model.
from __future__ import absolute_import, unicode_literals, division, print_function

from astropy.extern import six
import os
import re
import time
import sys, getpass
import copy

# Python utilities for accessing the Ftp repository.
# NOTE: Available for Python 2.7, 3.2, 3.3, 3.4
import pysftp
# NOTE: Available for Python 2.7, 3.4+
from paramiko import SSHException

# Python logging facility.
import logging
logging.basicConfig(level=logging.INFO)   # Turn off verbose paramiko messages
LOGGER = logging.getLogger("miri.cdplib") # Get a default parent logger
# Logging level for the CDP classes
LOGGING_LEVEL = logging.INFO # Choose ERROR, WARN, INFO or DEBUG

# Import CDP utility functions and CDP dictionary.
from miri.datamodels.util import MIRI_MODELS, MIRI_DETECTORS, \
    MIRI_SETTINGS, MIRI_READPATTS, MIRI_SUBARRAYS, MIRI_CHANNELS, \
    MIRI_BANDS, MIRI_FILTERS, get_data_class
from miri.datamodels.cdp import CDP_DICT

# List all public classes and global functions here.
__all__ = ['get_cdp', 'MiriCDPInterface']

#
# (1) Global functions
#
def _criteria_string(cdptype, model='FM', detector=None,
                     readpatt=None, channel=None, band=None,
                     mirifilter=None, subarray='FULL', integration=None,
                     cdprelease=None, cdpversion=None, cdpsubversion=None):
    """
    
    Helper function which packages the CDP search criteria into a readable string
    
    """
    strg = cdptype
    if detector and (detector != 'ANY') and (detector != 'N/A'):
        strg += ", detector=" + detector
    if readpatt and (readpatt != 'ANY') and (readpatt != 'N/A'):
        strg += ", readpatt=" + readpatt
    if ((channel and (channel != 'ANY') and (channel != 'N/A')) or \
        (band and (band != 'ANY') and (band != 'N/A'))):
        strg += ", channel/band="
        if channel and (channel != 'ANY') and (channel != 'N/A'):
            strg += str(channel)
        if band and (band != 'ANY') and (band != 'N/A'):
            strg += str(band)
    if mirifilter and (mirifilter != 'ANY'):
        strg += ", filter=" + mirifilter
    if subarray and (subarray != 'ANY') and (subarray != 'N/A') and (subarray != 'FULL'):
        strg += ", subarray=" + subarray
    if integration:
        strg += ", integration=" + str(integration)
    if cdprelease or cdpversion or cdpsubversion:
        strg += ", release="
        if cdprelease:
            strg += str(cdprelease)
        if cdpversion or cdpsubversion:
            strg += "."
            if cdpversion:
                strg += str(cdpversion)
            if cdpsubversion:
                strg += "." + str(cdpsubversion)
    return strg

def _diff_count(string1, string2):
    """
    
    Count the number of characters by which two strings differ.
    
    """
    assert isinstance(string1, str)
    assert isinstance(string2, str)
    if string1 == string2:
        return 0
    minlen = min(len(string1), len(string2))
    diffcount = abs(len(string1) - len(string2))
    for ii in range(0,minlen):
        if string1[ii] != string2[ii]:
            diffcount += 1
    return diffcount

def _diff_count_list( string_list ):
    """
    
    Return the average character difference between pairs of strings in a list
    
    """
    assert isinstance(string_list, (tuple,list))
    if len(string_list) < 2:
        return 0
    diffsum = 0
    previous = None
    for entry in string_list:
        if previous is not None:
            diffsum += _diff_count(previous, entry)
            previous = entry
    return diffsum // (len(string_list) - 1)

def cdp_version_decode( cdp_version ):
    """
    
    Decode a CDP version string of the form 'xx.yy.zz' into
    xx -> cdprelease, yy --> cdpversion and zz -> cdpsubversion.
    Strings of the form 'xx.yy' or 'xx' are also decoded (with the
    missing version numbers returned as None).
    
    If an empty or invalid string is provided, all three version
    numbers are returned as None.

    :Parameters:
    
    cdp_version: str
        CDP version string, of the form 'xx.yy.zz', 'xx.yy' or 'xx'.

    :Returns:
    
    xxyyzz: tuple of 3 str
        (xx, yy, zz)
    
    """
    # Reject a null version code, a non-string or an empty string.
    if cdp_version is None or \
       not isinstance(cdp_version, (str,unicode)) or \
       len(cdp_version) < 1:
        return (None, None, None)
    
    # Split the version code into words separated by '.'.
    version = cdp_version.split('.')
    nwords = len(version)
    cdprelease = version[0]
    if nwords > 1:
        cdpversion = version[1]
        if nwords > 2:
            cdpsubversion = version[2]
        else:
            cdpsubversion = None   
    else:
        cdpversion = None
        cdpsubversion = None
    
    return (cdprelease, cdpversion, cdpsubversion)

#+++ MAIN FUNCTION +++
def get_cdp(cdptype, detector, model='FM', readpatt='ANY', channel='ANY',
            band='ANY', mirifilter='ANY', subarray='FULL', integration=None,
            cdprelease=None, cdpversion=None, cdpsubversion=None,
            ftp_host=None, ftp_path=None, ftp_user='miri', ftp_passwd='',
            timeout=None, local_path=None, cdp_env_name='CDP_DIR',
            miri_env_name='MIRI_ENV', logger=LOGGER, fail_message=True):
    """
    
    Get a calibration data product matching the specified criteria.
    The minimum criterion is the type of product required. If other
    criteria are not specified they are assumed to be wild cards
    which match everything. If an explicit release and version number
    is not given, the most recent version will be obtained.

    NOTE: This function returns ONE data object, even if more than one
    CDP file matches the criteria given. The last entry in an
    alphanumerically sorted list will be returned. It is recommended that
    all the required parameters are specified.
    
    NOTE: The function recognises the string 'N/A' as an alias for 'ANY'.

    If no CDP file could be matched, the function returns None.
    
    :Parameters:
    
    cdptype: str
        Data type of CDP to be obtained. Must be one of the defined
        MIRI CDP types. For example, 'MASK', 'DARK', 'LASTFRAME',
        'DISTORTION', 'DROOP', 'PIXELFLAT', 'FRINGE', 'PHOTOM', 'IPC',
        'COLCORR', 'FLUX', 'JUMP', 'LATENT', 'LINEARITY', 'SATURATION',
        'PSF', 'STRAY', 'TRACORR', 'WAVCORR', 'TELEM', etc....
    detector: str
        The MIRI detector required ('MIRIMAGE', 'MIRIFUSHORT',
        'MIRIFULONG' or 'ANY').
        The old names ('IM', 'SW' or 'LW') may be used to find CDPs
        prior to the CDP-3 release.
    model: str (optional)
        The MIRI model required ('VM', 'FM' or 'JPL').
        Defaults to 'FM'.
    readpatt: str (optional)
        The MIRI readout pattern required ('FAST', 'SLOW', or 'ANY').
        Defaults to 'ANY', which will match any readout pattern.  
    channel: str (optional)
        The MIRI MRS channel required ('1', '2', '3', '4', '12',
        '34' or 'ANY').
        Valid only for MRS data, when detector is 'MIRIFUSHORT' or
        'MIRIFULONG'.
        Defaults to 'ANY', which will match any channel.  
    band: str (optional)
        The MIRI MRS band required ('SHORT', 'MEDIUM', 'LONG',
        'SHORT-MEDIUM', 'SHORT-LONG', 'MEDIUM-SHORT', etc..., or 'ANY').
        Valid only for MRS data, when detector is 'MIRIFUSHORT' or
        'MIRIFULONG'.
        Defaults to 'ANY', which will match any band.  
    mirifilter: str (optional)
        The MIRI filter required ('F560W', 'F770W', 'F1000W', 'F1130W',
        'F1280W', 'F1500W', 'F1800W', 'F2100W', 'F2550W', 'F2550WR',
        'F1065C', 'F1140C', 'F1550C', 'F2300C', 'P750L', 'FND',
        'OPAQUE', 'ANY' or 'GENERIC').
        Valid only for imager data, when detector is 'IM'.
        Defaults to 'ANY', which will match any filter.
        Explicitly specifying 'GENERIC' will only match CDPs which do not
        specify any filter and therefore work with any filter (as opposed
        to 'ANY', which can match a CDP which is specific to one filter only).
        Note that 'F2550W' and 'F2550WR' redundant filters - the CDPs
        available for 'F2550W' are also valid for 'F2550WR'.
    subarray: str (optional)
        The MIRI subarray required ('FULL', 'MASK1140', 'MASK1550',
        'MASK1065', 'MASKLYOT', 'BRIGHTSKY', 'SUB256', 'SUB128',
        'SUB64' or 'SLITLESSPRISM').
        Defaults to 'FULL', which will match full frame data.
    integration: int (optional)
        When a CDP is split between separate files for each integration,
        this parameter can be used to specify a particular integration.
        Valid for 'DARK' and 'LINEARITY' data only.
        Defaults to any integration.
    cdprelease: int or str (optional)
        A string or integer describing the CDP release number required.
        If not specified, the latest release will be used.
    cdpversion: int or str (optional)
        A string or integer describing the CDP format version number required.
        If not specified, the latest version will be used.
    cdpsubversion: int or str (optional)
        A string or integer describing the CDP subversion number required.
        If not specified, the latest subversion will be used.

    :AdditionalParameters:

    ftp_host: str (optional)
        The address of the machine hosting the MIRI SFTP repository.
        Defaults to the MIRI CDP repository at Leuven.
        Setting this to 'LOCAL' will force MIRI CDPs to be obtained from
        the local cache.
    ftp_path: str (optional)
        The path to the folder (or folders) on the SFTP host where the
        MIRI CDPs are held. A search path consisting of more than one
        folder may be specified, separated by a ":" delimiter. These
        folders will be checked in the order given, and the first CDP
        matching the given criteria used.
        Examples: 'CDP', 'CDPSIM', 'CDPSIM:CDP:CDPTMP'
        Defaults to the default CDP repository at Leuven.
    ftp_user: str (optional)
        A username with which to access the ftp site.
        Defaults to 'miri'.
    ftp_passwd: str (optional)
        A password with which to access the ftp site.
    timeout: float (optional)
        A new connection timeout in seconds.
        If not specified, the default SFTP connection timeout is used.
    local_path: str (optional)
        A local file path giving the MIRI CDP folder.
        If not given, the local path will be obtained from the
        environment variable specified in the cdp_env_name parameter,
        or failing that from the miri_env_name parameter.
        If local_path is not defined, and none of the named environment
        variables are defined, the local path defaults to '.'.
        Examples: '.',  '/home/me/MIRI_DHAS/MPipeline/Cal".
    cdp_env_name: str (optional)
        The name of the environment variable defining the MIRI CDP path.
        Defaults to 'CDP_DIR'.
        If the named environment variable is not defined, the miri_env_name
        parameter is used to obtain the top-level MIRI environment name.
    miri_env_name: str (optional)
        The name of the environment variable containing the top level MIRI
        path. CDPs are assumed to be contained in a '/CDP' subdirectory.
        Defaults to 'MIRI_ENV'.
    logger: Logger object (optional)
        A Python logger to handle the I/O. This parameter can be used
        by a caller to direct the output to a different logger, if
        the default defined by this module is not suitable.
    fail_message: boolean (optional)
        When True (the default) a failure message is logged when a
        CDP cannot be found and None is returned.
        Set to False when using get_cdp to try different options and
        you don't want a message logged for each try.
        
    :Environment:
  
    cdp_env_name (CDP_DIR):
        Environment variable defining the MIRI CDP path.
        See the cdp_env_name parameter.
    miri_env_name (MIRI_ENV)
        Environment variable defining the top level MIRI path.
        See the miri_env_name parameter.

    :DataStorage:
    
    When a CDP is obtained using this function, a local copy is stored in
    a cache directory defined by the local_path, cdp_env_name and miri_env_name
    parameters. local_path overrides cdp_env_name, which overrides
    miri_env_name. See the MiriCDPInterface documentation.
    
    :Returns:
    
    dataproduct: JWST data product
        A data product containing the specified CDP. Returns None
        if the data product could not be found or accessed.
    
    """
    # Get a logging object
    mylogger = logger.getChild("get_cdp")
    
    # The cdptype must be one of the available CDP types
    if not cdptype in CDP_DICT:
        # Not a recognised CDP type.
        strg = "Data type \'%s\' is not a recognised MIRI CDP.\n" % cdptype
        strg += "It must be one of: "
        start = True
        for key in CDP_DICT.keys():
            if start:
                start = False
            else:
                strg += ", "
            strg += "\'%s\'" % key
        raise TypeError(strg)
    
    # Access the MIRI CDP repository through a CDP interface object.
    # NOTE: The MiriCDPInterface is a singleton, so the class is created
    # once, per session, even if get_cdp is called many times.
    CDPInterface = MiriCDPInterface(ftp_host=ftp_host, ftp_path=ftp_path,
                                    ftp_user=ftp_user, ftp_passwd=ftp_passwd,
                                    timeout=timeout, local_path=local_path,
                                    cdp_env_name=cdp_env_name,
                                    miri_env_name=miri_env_name, logger=logger)
    
    # Refresh the interface if any parameters are different from when the
    # class was first created (necessary when the class is a singleton).
    CDPInterface.refresh(ftp_host=ftp_host, ftp_path=ftp_path,
                         ftp_user=ftp_user, ftp_passwd=ftp_passwd,
                         timeout=timeout, local_path=local_path,
                         cdp_env_name=cdp_env_name,
                         miri_env_name=miri_env_name)
    
    # Get the name of a CDP file matching the specified criteria.
    (filename, ftp_path) = CDPInterface.match_cdp_latest(cdptype, model=model,
                    detector=detector, readpatt=readpatt, channel=channel,
                    band=band, mirifilter=mirifilter, subarray=subarray,
                    integration=integration, cdprelease=cdprelease,
                    cdpversion=cdpversion, cdpsubversion=cdpsubversion)         
    
    if filename:
        # Update the local CDP cache to make sure it contains the specified file,
        # and obtain the local file path and name.
        local_filename = CDPInterface.update_cache(filename, ftp_path)

        # Read the contents of the file into a new data model, using the class
        # derived associated with the data type, detector and filter.
        kwlist = [cdptype]
        if not detector or detector == 'ANY':
            # Ambiguous detector. Try to figure it out from the other parameters.
            if mirifilter:
                detector = 'MIRIIMAGE'
            elif miriband:
                if '1' in miriband or '2' in miriband:
                    detector = 'MIRIFUSHORT'
                elif '3' in miriband or '4' in miriband:
                    detector = 'MIRIFULONG'
            strg = "Detector specification is ambiguous. Trying detector=%s" % \
                str(detector)
            mylogger.warn(strg)

        if detector:
            kwlist.append(detector)
        if mirifilter:
            kwlist.append(mirifilter)
        data_class = get_data_class(kwlist)
        strg = "Reading \'%s\' model from \'%s\'" % (cdptype, local_filename)
        mylogger.info(strg)
        datamodel = data_class( init=local_filename )
    else:
        if fail_message:
            criteria = _criteria_string(cdptype, model=model,
                detector=detector, readpatt=readpatt, channel=channel,
                band=band, mirifilter=mirifilter, subarray=subarray,
                integration=integration, cdprelease=cdprelease,
                cdpversion=cdpversion, cdpsubversion=cdpsubversion)
            strg = "The criteria given (%s) did not match any CDP files." % criteria
            mylogger.error(strg)
        datamodel = None

    # If successful, return the new data model.
    return datamodel

#
# (2) Classes
#
# A metaclass which only allows one instance of a class to exist at a time.
class Singleton(type):
    _instances = {}
    def __call__(cls, *args, **kwargs):
        if cls not in cls._instances:
            cls._instances[cls] = \
                super(Singleton, cls).__call__(*args, **kwargs)
        return cls._instances[cls]


class MiriCDPFolder(object):
    """
    
    A class which manages a FTP folder containing MIRI Calibration Data
    Products. It contains search functions for locating particular CDPs
    within that folder.
    
    The class is designed to be contained within a MiriCDPInterface object.
    Objects exists for the lifetime of a particular STFP/folder combination.
    If the SFTP connection is closed, or if the FTP path changes, the
    object is deleted. 
    
    :Parameters:
    
    sftp: pysftp Connection object
        An open SFTP connection, managed by pysftp.
        None if local host used.
    ftp_path: str
        A file path on the FTP repository.
        Only used if an STFP connection is open.
    cdp_dir: str
        A path to the local CDP folder.
                
    """
                                             
    def __init__(self, sftp, ftp_path, cdp_dir, logger=LOGGER):
        """
        
        Initialises the MiriCDPFolder class.
        
        Parameters: See class doc string.

        """
        # Get a Python logger object
        self.logger = logger.getChild(self.__class__.__name__)
        self.logger.setLevel(level=LOGGING_LEVEL)
        self.logger.debug("Class %s created for ftp_path=\'%s\', cdp_dir=\'%s\'."  % \
                          (self.__class__.__name__, str(ftp_path), str(cdp_dir)))

        self.sftp = sftp
        self.ftp_path = str(ftp_path)
        self.cdp_dir = str(cdp_dir)
        
        # Initialise the list of available CDPs
        self.cdp_files_available = []
        self.cdp_docs_available = []
        self.update_cdp_list()

    def update_cdp_list(self):
        """
        
        Helper function to update the current list of CDPs.
        The function connects to the MIRI CDP SFTP repository and
        requests a file listing, which is then converted to a list.
        Only files whose names begin with MIRI_ are included.
        
        If a connection cannot be made to the SFTP repository,
        the function looks at the files contained in the local
        cache. NOTE: In this mode the class is only made aware
        of files that have already been downloaded to the cache.
        If there are frequent SFTP problems, manually copy all
        the available CDPs to the local cache before using this
        utility.

        :Parameters:
    
        timeout: float (optional)
            If provided, a new connection timeout in seconds.
            By default, the connection timeout is not changed.
        
        """
        if self.cdp_files_available:
            del self.cdp_files_available
        if self.cdp_docs_available:
            del self.cdp_docs_available
        ftp_list = []
        msg = ''
        
        if self.sftp is not None:
            try:
                self.sftp.chdir(self.ftp_path)
            except IOError, e:
                strg = "IOError: Failed to change directory to FTP folder \'%s\'\n" % self.ftp_path
                strg += "  %s" % str(e)
                raise IOError(strg)
            ftp_list = self.sftp.listdir()
            self.sftp.chdir('/')
            self.logger.debug("CDP list updated for ftp_path=\'%s\'." % self.ftp_path)
        else:
            strg = "No ftp host specified. Using local cache.\n  "
            self.logger.warning(strg)

            # Make sure the local cache exists.
            abspath = os.path.abspath(self.cdp_dir)
            if os.path.isdir(abspath):
                # Walk through the local cache and find file names.
                for (dirpath, dirnames, filenames) in os.walk(abspath):
                    for filename in filenames:
                        ftp_list.append(filename)
                    # Break to ensure only the top-level directory is included.
                    break
            else:
                strg = "Local cache \'%s\' does not exist.\n" % abspath
                strg += "  If you can't access the SFTP site, please create "
                strg += "cache directory and copy CDP files manually."
                raise IOError(strg)

        # Only add names matching MIRI CDPs (which start 'MIRI_') to the list.
        # Restrict the list to files containing '.fits' to exclude the PDF
        # and text documentation.
        self.cdp_files_available = []
        for ftp_file in ftp_list:
#             self.logger.debug("Testing ftp_file=%s", ftp_file)
            if re.match("^MIRI_", ftp_file) is not None and \
               '.fits' in ftp_file:
                self.cdp_files_available.append(ftp_file)

        # Give a warning if no files have been found. This will cause
        # all subsequent attempts to match or get a CDP file to fail.
        if not self.cdp_files_available:
            self.logger.warn("No CDP files available!")

        # Find the documents associated with the calibration files
        self.cdp_docs_available = []
        for ftp_file in ftp_list:
#             self.logger.debug("Testing ftp_file=%s", ftp_file)
            for doc_type in ('.pdf', '.doc', '.txt'):
                if re.match("^MIRI", ftp_file) is not None and \
                   doc_type in ftp_file:
                    self.cdp_docs_available.append(ftp_file)
                        
    def _filter_regexp(self, input_list, match_string, flags=0):
        """
        
        Filter a list of strings and return a shorter list containing
        only those matching a given regular expression.
        
        :Parameters:
        
        input_list: list of str
            A list of strings to be filtered.
        match_string: raw string
            A regular expression to be matched.
            For example, r'[A-Za-z_]*Bad[A-Za-z_]*.+fits' matches
            all bad pixel mask file names.
        flags: int (optional)
            Flags used to modify the regular expression search.
            For example flags=re.IGNORECASE will treat lowercase and
            uppercase matches equally.
            The default matches the exact case.
            
        :Returns:
        
        matched_list: list of str
            A list of strings matching the regular expression
        
        """
        matched_list = []
        for test_string in input_list:
            if re.match(match_string, test_string, flags=flags) is not None:
                matched_list.append(test_string)                
        return matched_list
                
    def match_cdp_regexp(self, match_string, flags=re.IGNORECASE):
        """
        
        Return a sorted list of all the CDP files contained in the FTP
        folder matching a given regular expression.
        
        :Parameters:
        
        match_string: raw string
            A regular expression to be matched.
            For example, r'[A-Za-z_]*Bad[A-Za-z_]*.+fits' matches
            all bad pixel mask file names.
        flags: int (optional)
            Flags used to modify the regular expression search.
            For example, the default flags=re.IGNORECASE will treat 
            lowercase and uppercase matches equally.
            Specific flags=0 to match the exact case.
            
        :Returns:
        
        matched_files: list of str
            A sorted list of matching filenames
        
        """
        self.logger.debug("Matching regexp: " + match_string)
        matched_files = self._filter_regexp(self.cdp_files_available,
                                             match_string, flags=flags)
                
        # Return a sorted list
        matched_files.sort()
        return matched_files

    def match_cdp_substrings(self, mustcontain=[], mustnotcontain=[]):
        """
        
        Return a sorted list of all the CDP files contained in the FTP
        folder whose names contain all the compulsory substrings and
        do not contain any forbidden substrings.
        
        :Parameters:
        
        mustcontain: list of str
            A list of substrings which must be matched.
        mustnotcontain: list of str
            A list of substrings which must NOT be matched.
            
        :Returns:
        
        matched_files: list of str
            A sorted list of matching filenames
        
        """
        self.logger.debug("Must contain: " + str(mustcontain))
        self.logger.debug("Must not contain: " + str(mustnotcontain))
        matched_files = []
        for cdp_file in self.cdp_files_available:
            cdp_file_u = cdp_file.upper()
            strings_matched = True
            for match_string in mustcontain:
                if match_string.upper() not in cdp_file_u:
                    strings_matched = False
                    break
            strings_avoided = True
            for match_string in mustnotcontain:
                if match_string.upper() in cdp_file_u:
                    strings_avoided = False
                    break
            if strings_matched and strings_avoided:
                matched_files.append(cdp_file)
                
        # Return a sorted list
        matched_files.sort()
        return matched_files

    def _encode_version(self, code):
        """
    
        Helper function to convert a specified code into a formatted
        version number. For example, 2 is formatted into '02'.
         
        :Parameters:
        
        code: int or str
            Version number to be formatted
            
        :Returns:
        
        formatted_version: str
            A formatted version number.
    
        """
        if code is None:
            # The version number is a place holder.
            version = '[0-9]{2}'
        elif isinstance(code, (int,float)):
            # Convert from integer to string, assuming 2 digits.
            version = '%.2d' % int(code)
        else:
            # Assume already a formatted string
            version = str(code)
        return version

    def match_cdp_filename(self, cdptype, model='FM', detector=None,
                           readpatt=None, channel=None, band=None,
                           mirifilter=None, subarray='FULL', integration=None,
                           cdprelease=None, cdpversion=None, cdpsubversion=None):
        """
        
        Find a list of available CDPs contained in the FTP folder matching the
        required criteria. The CDP file naming convention is assumed to be:
        
        MIRI_<model>_<detector>_<detsetng>_<readpatt>_<channelband_or_filter>_<subarray>_<reftype>_<version>.fits

        NOTE: The function recognises the string 'N/A' as an alias for 'ANY'.
        
        :Parameters:
    
        cdptype: str
            Data type of CDP to be obtained. Must be one of the defined
            MIRI CDP types. For example, 'MASK', 'DARK', 'LASTFRAME',
            'DISTORTION', 'DROOP', 'PIXELFLAT', 'FRINGE', 'PHOTOM', 'IPC',
            'COLCORR', 'FLUX', 'JUMP', 'LATENT', 'LINEARITY', 'SATURATION',
            'PSF', 'STRAY', 'TRACORR', 'WAVCORR', 'TELEM', etc....
        model: str (optional)
            The MIRI model required ('VM', 'FM' or 'JPL').
            Defaults to 'FM'.
        detector: str (optional)
            The MIRI detector required ('MIRIMAGE', 'MIRIFUSHORT',
            'MIRIFULONG' or 'ANY'). The old names ('IM', 'SW' or 'LW')
            may be used to find CDPs prior to the CDP-3 release.
            By default, matches all detectors.
        readpatt: str (optional)
            The MIRI readout pattern required ('FAST', 'SLOW' or 'ANY').
            By default, matches all readout patterns.  
        channel: str (optional)
            The MIRI MRS channel required ('1', '2', '3', '4', '12',
            '34' or 'ANY').
            Valid only for MRS data, when detector is 'MIRIFUSHORT' or
            'MIRIFULONG'.
            By default, matches all channels.  
        band: str (optional)
            The MIRI MRS band required ('SHORT', 'MEDIUM', 'LONG',
            'SHORT-MEDIUM', 'SHORT-LONG', 'MEDIUM-SHORT', etc..., or 'ANY').
            Valid only for MRS data, when detector is 'MIRIFUSHORT' or
            'MIRIFULONG'.
            By default, matches all bands.  
        mirifilter: str (optional)
            The MIRI filter required ('F560W', 'F770W', 'F1000W', 'F1130W',
            'F1280W', 'F1500W', 'F1800W', 'F2100W', 'F2550W', 'F2550WR',
            'F1065C', 'F1140C', 'F1550C', 'F2300C', 'P750L', 'FND',
            'OPAQUE', 'ANY' or 'GENERIC').
            Valid only for imager data, when detector is 'IM'.
            By default, matches all filters.  
            Explicitly specifying 'GENERIC' will only match CDPs which do not
            specify any filter and therefore work with any filter (as opposed
            to 'ANY', which can match a CDP which is specific to one filter only).
            Note that 'F2550W' and 'F2550WR' redundant filters - the CDPs
            available for 'F2550W' are also valid for 'F2550WR'.
        subarray: str (optional)
            The MIRI subarray required ('FULL', 'MASK1140', 'MASK1550',
            'MASK1065', 'MASKLYOT', 'BRIGHTSKY', 'SUB256', 'SUB128',
            'SUB64', 'SLITLESSPRISM').
            Defaults to 'FULL', which will match full frame data.
        integration: int (optional)
            When a CDP is split between separate files for each integration,
            this parameter can be used to specify a particular integration.
            Valid for 'Dark' data only.
            By default matches all integrations.
        cdprelease: int or str (optional)
            A string or integer describing the CDP release number required.
            If not specified, the latest release will be matched.
        cdpversion: int or str (optional)
            A string or integer describing the CDP format version number
            required.
            If not specified, the latest version will be matched.
        cdpsubversion: int or str (optional)
            A string or integer describing the CDP subversion number required.
            If not specified, the latest subversion will be matched.
        
        :Returns:
        
        filenames: list of str
            A sorted list of names of files matching the given criteria.
            Returns an empty list if no files are matched.
         
        """
        if self.sftp is None:
            self.logger.warn("Matching against local CDP cache only.")
        
        # Build a list of substrings that must be contained and must be avoided.
        match_strings = []
        avoid_strings = []
        
        # The filename always contains a model name.
        if model is not None and model in MIRI_MODELS:
            # Match the exact MIRI model
            match_strings.append(model)

        # The model name is always followed by a detector name, unless
        # the model name is 'JPL'
        if model != 'JPL':
            if detector is not None and detector in MIRI_DETECTORS:
                # Match the exact detector
                match_strings.append(detector)
        
        # The readout pattern is optional, and a CDP valid for any
        # pattern is specified by missing it out completely.
        if (readpatt is not None) and (readpatt != 'ANY') and (readpatt != 'N/A'):
            match_strings.append(readpatt)
               
        # The filter name is optional, and a CDP valid for any
        # filter is specified by missing it out completely.
        # Specifying 'GENERIC' will avoid CDPs designed for specific filters.
        if (mirifilter is not None) and (mirifilter != 'ANY') and \
           (mirifilter != 'GENERIC') and (mirifilter != 'N/A'):
            match_strings.append(mirifilter)
        elif (mirifilter is not None) and (mirifilter == 'GENERIC'):
            for filt in MIRI_FILTERS:
                avoid_strings.append(filt)
            
        # If an imager CDP is needed without specifying a filter,
        # explicitly exclude the LRS CDPs, for which either the
        # 'P750L' filter or the 'SLITLESSPRISM' subarray would
        # have been specified explicitly.
        if (detector == 'MIRIMAGE') and \
           (mirifilter == 'ANY' or mirifilter == 'N/A') and \
           (not subarray == 'SLITLESSPRISM'):
            avoid_strings.append('P750L')

        # The channel and band names are optional, and a CDP valid for any
        # channel or band is specified by missing either out completely.
        channel_band = ''
        if (channel is not None) and (channel != 'ANY') and (channel != 'N/A'):
            channel_band += str(channel)
        if (band is not None) and (band != 'ANY') and (band != 'N/A'):
            channel_band += band
        if channel_band:
            match_strings.append(channel_band)

        # The subarray is optional. A full frame CDP is represented by missing
        # it out completely. If a specific subarray is specified, only that
        # subarray should be matched. If FULL frame data are needed, specific
        # subarrays should be explicitly avoided. Only the subarray='ANY'
        # option will match any subarray.
        if (subarray is not None) and (subarray != 'FULL') and \
           (subarray != 'ANY') and (subarray != 'N/A') and (subarray != 'GENERIC'):
            match_strings.append(subarray)
        if (subarray == None) or (subarray == 'FULL') or \
           (subarray == 'GENERIC') or (subarray == 'N/A'):
            # If full frame data is needed, CDPs designed for a specific
            # subarray will be avoided.
            for sarray in MIRI_SUBARRAYS:
                avoid_strings.append(sarray)
            
        # The file name always contains the CDP type. A "_" is appended
        # to the match string to prevent cdptype "MASK" from matching the
        # coronographic MASK filters.
        if (cdptype is not None) and (cdptype != 'ANY'):
            match_strings.append(cdptype + "_")
                
        # An integration number is optional, but is always explicitly
        # included.  
        if integration is not None:
            match_strings.append(str(integration))
            
        # Find a list of files matching the given criteria except
        # the version number. match_cdp_substrings returns s sorted list.
        matched_files = self.match_cdp_substrings(mustcontain=match_strings,
                                                  mustnotcontain=avoid_strings)
        self.logger.debug("Matched files: " + str(matched_files))

        # If more than one file has been matched, a band has been specified
        # but a channel has not been provided, filter the strings to ensure
        # the band is preceeded by any numerical channel number or "_".
        # This is done to prevent a band string (such as LONG) being
        # accidentally matched against a detector name string (such as
        # MIRIFULONG). The test will not match MIRIFULONG but will match
        # 34LONG, 3LONG, _LONG, etc...
        if (len(matched_files) > 1) and \
           (band is not None and band != 'ANY' and band != 'N/A') and \
           (channel is None or channel == 'ANY' or channel == 'N/A'):
            regexp_string = r"[A-Za-z0-9_\-]*[0-9_]" + band + "[A-Za-z0-9_\-]*"

            # Filter the list of files with this regular expression
            self.logger.debug("Version filtering with regexp: " + regexp_string)
            filtered_list = self._filter_regexp(matched_files, regexp_string,
                                                flags=re.IGNORECASE)
            matched_files = filtered_list

        # The list must now be sorted again to ensure that the CDP release
        # numbers are returned in the correct order (with the full release
        # versions without the letter suffix having a higher priority than the
        # prerelease versions ending in a letter).
        if len(matched_files) > 1:
            # This first set of releases will be valid from CDP-1 to CDP-9
            dig_list = ['1', '2', '3', '4', '5', '6', '7', '8', '9']
            chr_list = ['A', 'B', 'C']
            release_order = []
            for dig in dig_list:
                for chr in chr_list:
                    release_order.append( '_' + dig + chr + '.' )
                release_order.append( '_' + '0' + dig + '.' )
            # This list extends the test up to CDP-10 to CDP-19, just in case.
            # If the releases go further than this, just add to the ten_list.
            ten_list = ['1']
            dig_list = ['0', '1', '2', '3', '4', '5', '6', '7', '8', '9']
            chr_list = ['A', 'B', 'C']
            for ten in ten_list:
                for dig in dig_list:
                    for chr in chr_list:
                        release_order.append( '_' + ten + dig + chr + '.' )
                    release_order.append( '_' + ten + dig + '.' )
                
            sorted_by_release = []
            list_copy = copy.copy(matched_files)
            for release_test in release_order:
                for filename in list_copy:
                    if release_test in filename:
                        # Add each file to the new list and remove it from the old
                        # list
                        sorted_by_release.append(filename)
                        matched_files.remove(filename)
            # To ensure that no files are accidentally missed, the new list
            # is appended to the remnant of the old list.
            matched_files.extend( sorted_by_release )

        # If a required version number is provided, it needs to be filtered
        # using a regular expression.
        if cdprelease is None and cdpversion is None and \
           cdpsubversion is None:
            # No version restrictions specified. Return the full list.
            return matched_files
        else:
            # The string starts with "MIRI_" and then contains any
            # number of alphanumeric characters and underscores.
            regexp_string = r"^MIRI_[A-Za-z0-9_\-]*"
            if cdprelease is not None:
                cdprelease = self._encode_version(cdprelease)
                regexp_string += cdprelease + r"\."
            else:
                # The CDP release number is a 1 or 2 digit number which can be
                # followed by zero or 1 uppercase alphabetic characters
                # (which signifies a special release, e.g. B for beta)
                # followed by a '.'
                regexp_string += r'[0-9]{1,2}[A-Z]?\.'
            if cdpversion is not None:
                cdpversion = self._encode_version(cdpversion)
                regexp_string += cdpversion + r"\."
            else:
                # A CDP version is a 2 digit number followed by a '.'
                regexp_string += r'[0-9]{2}\.'
            if cdpsubversion is not None:
                cdpsubversion = self._encode_version(cdpsubversion)
                regexp_string += cdpsubversion
            else:
                # A CDP version is a 2 digit number followed by a '.'
                regexp_string += r'[0-9]{2}'
            # The version code is the last part of the file name before
            # the .fits.
            regexp_string += "\.fits$"

            # Filter the list of files with this regular expression
            self.logger.debug("Version filtering with regexp: " + regexp_string)
            filtered_list = self._filter_regexp(matched_files, regexp_string,
                                                flags=re.IGNORECASE)
            return filtered_list

    def match_cdp_latest(self, cdptype, model='FM', detector=None,
                         readpatt=None, channel=None, band=None,
                         mirifilter=None, subarray='FULL', integration=None,
                         cdprelease=None, cdpversion=None, cdpsubversion=None):
        """
        
        Match the most recent version of a CDP contained in the FTP folder
        matching the given criteria.
        
        NOTE: If several files match the given criteria, only one file name
        will be returned - the one at the end of the sorted list. It is
        recommended that all the required parameters are specified except
        the version numbers.

        NOTE: The function recognises the string 'N/A' as an alias for 'ANY'.

        :Parameters:
    
        cdptype: str
            Data type of CDP to be obtained. Must be one of the defined
            MIRI CDP types.
        model: str (optional)
            The MIRI model required ('VM', 'FM' or 'JPL').
            Defaults to 'FM'.
        detector: str (optional)
            The MIRI detector required ('MIRIMAGE', 'MIRIFUSHORT',
            'MIRIFULONG' or 'ANY'). The old names ('IM', 'SW' or 'LW')
            may be used to find CDPs prior to the CDP-3 release.
            By default, matches any detector.
        readpatt: str (optional)
            The MIRI readout pattern required ('FAST', 'SLOW' or 'ANY').
            By default, matches any readout pattern.  
        channel: str (optional)
            The MIRI MRS channel required ('1', '2', '3', '4', '12',
            '34' or 'ANY').
            Valid only for MRS data, when detector is 'MIRIFUSHORT' or
            'MIRIFULONG'.
            By default, matches any channel.  
        band: str (optional)
            The MIRI MRS band required ('SHORT', 'MEDIUM', 'LONG',
            'SHORT-MEDIUM', 'SHORT-LONG', 'MEDIUM-SHORT', etc..., or 'ANY').
            Valid only for MRS data, when detector is 'MIRIFUSHORT' or
            'MIRIFULONG'.
            By default, matches any band.  
        mirifilter: str (optional)
            The MIRI filter required ('F560W', 'F770W', 'F1000W', 'F1130W',
            'F1280W', 'F1500W', 'F1800W', 'F2100W', 'F2550W', 'F2550WR',
            'F1065C', 'F1140C', 'F1550C', 'F2300C', 'P750L', 'FND',
            'OPAQUE', 'ANY' or 'GENERIC').
            Valid only for imager data, when detector is 'IM'.
            By default, matches any filter.  
            Explicitly specifying 'GENERIC' will only match CDPs which do not
            specify any filter and therefore work with any filter (as opposed
            to 'ANY', which can match a CDP which is specific to one filter only).
            Note that 'F2550W' and 'F2550WR' redundant filters - the CDPs
            available for 'F2550W' are also valid for 'F2550WR'.
        subarray: str (optional)
            The MIRI subarray required ('FULL', 'MASK1140', 'MASK1550',
            'MASK1065', 'MASKLYOT', 'BRIGHTSKY', 'SUB256', 'SUB128',
            'SUB64', 'SLITLESSPRISM').
            Defaults to 'FULL', which will match full frame data.
        integration: int (optional)
            When a CDP is split between separate files for each integration,
            this parameter can be used to specify a particular integration.
            Valid for 'DARK' or 'LINEARITY' data only.
            By default matches any integration.
        cdprelease: int or str (optional)
            A string or integer describing the CDP release number required.
            If not specified, the latest release will be matched.
        cdpversion: int or str (optional)
            A string or integer describing the CDP format version number
            required.
            If not specified, the latest version will be matched.
        cdpsubversion: int or str (optional)
            A string or integer describing the CDP subversion number required.
            If not specified, the latest subversion will be matched.
        
        :Returns:
        
        filename: list str
            The name of the latest version of the CDP matching the given
            criteria. If no candidates are matched returns an empty string.
         
        """
        candidates = self.match_cdp_filename(cdptype, model=model,
                                             detector=detector,
                                             readpatt=readpatt,
                                             channel=channel, band=band,
                                             mirifilter=mirifilter,
                                             subarray=subarray,
                                             integration=integration,
                                             cdprelease=cdprelease,
                                             cdpversion=cdpversion,
                                             cdpsubversion=cdpsubversion)
        # If only one candidate is returned, that is the one required.
        # Otherwise sort the candidates and return the last one.
        if candidates:
            ncandidates = len(candidates)
            if ncandidates <= 1:
                return candidates[0]
            else:
                # Give a warning in case the wrong candidate is chosen.
                strg = " There are %d matching CDP candidates:\n" % ncandidates
                for candidate in candidates:
                    strg += "  \'%s\'\n" % candidate
                strg += "of which only one (the last in this list) will be selected."
                # A warning is only necessary when different kinds of CDP are included in the sort.
                # If the CDP names only differ in the version number, there will be no more than
                # 2 characters different on average.
                if _diff_count_list(candidates) > 2:
                    self.logger.warn(strg)
                else:
                    self.logger.debug(strg)
                return candidates[-1]
        else:
            # No candidates are matched.
            return ''
        
    def __str__(self):
        """
        
        Return a string describing the object
        
        """
        if self.sftp is not None:
            strg = "  Files are obtained from the SFTP folder \'%s\'\n" % self.ftp_path
            strg += "  and cached to local folder \'%s\' " % self.cdp_dir
        else:
            strg = "  Relying on local folder \'%s\' " % self.cdp_dir
 
        abspath = os.path.abspath(self.cdp_dir)
        if abspath != self.cdp_dir:
            strg += "= \'%s\'.\n" % abspath
        else:
            strg += ".\n"
        strg += "  %s products are available:\n" % len(self.cdp_files_available)
        for cdpfile in self.cdp_files_available:
            strg += "    " + cdpfile + "\n"
        strg += "  %s documents are available:\n" % len(self.cdp_docs_available)
        for cdpfile in self.cdp_docs_available:
            strg += "    " + cdpfile + "\n"

        return strg


# Only one instance of this class is allowed to exist.
@six.add_metaclass(Singleton)
class MiriCDPInterface(object):
    """
    
    A class which manages the interface between the MIRI pipeline or
    simulator software and the MIRI Calibration Data Products.
    
    The MIRI CDPs are available in a repository which is accessible by
    SFTP from anywhere in the world. If a new CDP is required, it is copied
    from that repository.
    
    A cache of MIRI CDPs is maintained on the local machine, so that each
    CDP only needs to be copied from the repository once.
    
    NOTE: If this class is used from a location which cannot access the
    SFTP site (e.g. no internet connection or local access restrictions)
    the CDP files must first be copied manually into the local cache
    directory.
    
    The location of the local cache directory may be defined explicitly in
    the local_path parameter. If local_path is not defined, the local cache
    is found by querying environment variables. If the environment variable
    CDP_DIR is defined, this is assumed to point directly to the local cache.
    If CDP_DIR is not defined, the CDP cache is assumed to be contained in a
    'CDP' sub-directory of the location referenced by environment variable
    MIRI_DIR. If neither environment variable is defined, the current
    directory, '.', is used. The names of the environment variables are
    defined with the cdp_env_name and miri_env_name parameters.
    
    The class may be instructed to look for CDP files within a search path
    of more than one FTP folder. Each folder is managed internally by a
    MiriCDPFolder class.
    
    :Parameters:
    
    ftp_host: str (optional)
        The address of the machine hosting the MIRI SFTP repository.
        Defaults to the repository at Leuven.
        Setting this to 'LOCAL' will force MIRI CDPs to be obtained from
        the local cache.
    ftp_path: str (optional)
        The path to the folder (or folders) on the SFTP host where the
        MIRI CDPs are held. A search path consisting of more than one
        folder may be specified, separated by a ":" delimiter. These
        folders will be checked in the order given, and the first CDP
        matching the given criteria used.
        Examples: 'CDP', 'CDPSIM', 'CDPSIM:CDP:CDPTMP'
        Defaults to the default CDP repository at Leuven.
    ftp_user: str (optional)
        A username with which to access the ftp site.
        Defaults to 'miri'.
    ftp_passwd: str (optional)
        A password with which to access the ftp site.
        Defaults to prompting for the password.
    timeout: float (optional)
        A new connection timeout in seconds.
        Defaults to 15 seconds.
    local_path: str (optional)
        A local file path giving the MIRI CDP folder.
        If not given, the local path will be obtained from the
        environment variable specified in the cdp_env_name parameter,
        or failing that from the miri_env_name parameter.
        If local_path is not defined, and none of the named environment
        variables are defined, the local path defaults to '.'.
        Examples: '.',  '/home/me/MIRI_DHAS/MPipeline/Cal".
    cdp_env_name: str (optional)
        The name of the environment variable defining the MIRI CDP path.
        Defaults to 'CDP_DIR'.
        If the named environment variable is not defined, the miri_env_name
        parameter is used to obtain the top-level MIRI environment name.
    miri_env_name: str (optional)
        The name of the environment variable containing the top level MIRI
        path. CDPs are assumed to be contained in a '/CDP' subdirectory.
        Defaults to 'MIRI_ENV'.  
        
    :Environment:
  
    cdp_env_name (CDP_DIR):
        Environment variable defining the MIRI CDP path.
        See the cdp_env_name parameter.
    miri_env_name (MIRI_ENV)
        Environment variable defining the top level MIRI path.
        See the miri_env_name parameter.
        
    """
    # Class variable defining the previous password
    PREVIOUS_PW = ''
    
    # Class variables defining the default SFTP parameters
    FTP_HOST_DEFAULT = 'www.miricle.org'        
    FTP_USER_DEFAULT = 'miri'
    FTP_PATH_DEFAULT  = 'CDP'
#     FTP_PATH_DEFAULT  = 'CDPSIM:CDP:CDPTMP'
    FTP_PATH_SEARCH = ':'
                                             
    def __init__(self, ftp_host=None, ftp_path=None, ftp_user='miri',
                 ftp_passwd='', timeout=15.0, local_path=None,
                 cdp_env_name='CDP_DIR', miri_env_name='MIRI_ENV',
                 logger=LOGGER):
        """
        
        Initialises the MiriCDPInterface class.
        
        Parameters: See class doc string.

        """
        # Get a Python logger object
        self.logger = logger.getChild(self.__class__.__name__)
        self.logger.setLevel(level=LOGGING_LEVEL)
        self.logger.debug("Class %s created for ftp_host=\'%s\', ftp_path=\'%s\'."  % \
                          (self.__class__.__name__, str(ftp_host), str(ftp_path)))

        self.sftp = None
        self.ftp_ok = False

        # Set up the SFTP/CDP connection environment
        self._setup(ftp_host, ftp_path, ftp_user, ftp_passwd, timeout,
                    local_path, cdp_env_name, miri_env_name)     

        # Open the connection
        self._open()        
        # Create a search list of FTP folders and initialise the list of
        # available CDPs within in each one. If the local cache is being
        # used, there is only one nominal FTP folder.
        self.cdp_folder_list = []
        if self.ftp_host != 'LOCAL' and self.ftp_ok:
            for ftpp in self.ftp_path.split(MiriCDPInterface.FTP_PATH_SEARCH):
                cdp_folder = MiriCDPFolder( self.sftp, ftpp, self.cdp_dir )
                cdp_folder.update_cdp_list()
                self.cdp_folder_list.append(cdp_folder)
        else:
            cdp_folder = MiriCDPFolder( self.sftp, '/', self.cdp_dir )
            cdp_folder.update_cdp_list()
            self.cdp_folder_list.append(cdp_folder)
#         # Close the connection
#         self._close()

    def __del__(self):
        """
        
        Tidies up the MiriCDPInterface class.
        
        """
        self.logger.debug("Tidying up class %s."  % self.__class__.__name__)
        for cdp_folder in self.cdp_folder_list:
            del cdp_folder
        del self.cdp_folder_list
        self._close()
 
    def refresh(self, ftp_host=None, ftp_path=None, ftp_user=None,
                ftp_passwd=None, timeout=15.0, local_path=None,
                cdp_env_name='CDP_DIR', miri_env_name='MIRI_ENV'):
        """
        
        Refreshes the SFTP and CDP environmental parameters if any have changed.
        
        Parameters: See class doc string.

        """
        if ftp_host is None:
            self.ftp_host = MiriCDPInterface.FTP_HOST_DEFAULT
        if ftp_user is None:
            self.ftp_user = MiriCDPInterface.FTP_USER_DEFAULT
        if ftp_path is None:
            self.ftp_path = MiriCDPInterface.FTP_PATH_DEFAULT

        # Only execute this method if any of the SFTP or local cache
        # parameters have changed.
        if (ftp_host != self.ftp_host) or \
           ((ftp_path is not None) and (ftp_path != self.ftp_path)) or \
           ((timeout is not None) and (timeout != self.timeout)) or \
           ((local_path is not None) and (local_path != self.local_path)) or \
           ((cdp_env_name is not None) and \
            (cdp_env_name != self.cdp_env_name)) or \
           ((miri_env_name is not None) and \
            (miri_env_name != self.miri_env_name)) or \
           (ftp_user != self.ftp_user) or \
           ((ftp_passwd is not None) and (ftp_passwd != self.ftp_passwd)):

            # Close any open connection and remove the old CDP folder list.
            self._close()
            for cdp_folder in self.cdp_folder_list:
                del cdp_folder
            self.cdp_folder_list = []
                    
            # Set up the SFTP/CDP connection environment
            self.logger.debug("Class %s refreshed with ftp_host=\'%s\', ftp_path=\'%s\'."  % \
                              (self.__class__.__name__, str(ftp_host), str(ftp_path)))
            self._setup(ftp_host, ftp_path, ftp_user, ftp_passwd, timeout,
                        local_path, cdp_env_name, miri_env_name)     

            # Open the connection
            self._open()
            # Create a search list of FTP folders and initialise the list of
            # available CDPs within in each one. If the local cache is being
            # used, there is only one nominal FTP folder.
            if self.ftp_host != 'LOCAL' and self.ftp_ok:
                for ftpp in self.ftp_path.split(MiriCDPInterface.FTP_PATH_SEARCH):
                    cdp_folder = MiriCDPFolder( self.sftp, ftpp, self.cdp_dir )
                    cdp_folder.update_cdp_list()
                    self.cdp_folder_list.append(cdp_folder)
            else:
                cdp_folder = MiriCDPFolder( self.sftp, '/', self.cdp_dir )
                cdp_folder.update_cdp_list()
                self.cdp_folder_list.append(cdp_folder)
#             # Close the connection
#             self._close()
            
    def _setup(self, ftp_host, ftp_path, ftp_user, ftp_passwd, timeout,
               local_path, cdp_env_name, miri_env_name):
        """
        
        Helper function which establishes the SFTP and CDP environment
        
        Parameters: See class doc string.
        
        """
        if ftp_user is not None:
            self.ftp_user = str(ftp_user)
        else:
            self.ftp_user = MiriCDPInterface.FTP_USER_DEFAULT
        if ftp_host is not None:
            self.ftp_host = str(ftp_host)
        else:
            self.ftp_host = MiriCDPInterface.FTP_HOST_DEFAULT
        # Prompt for a password if one has not been provided
        if self.ftp_host != 'LOCAL' and not ftp_passwd:
            if MiriCDPInterface.PREVIOUS_PW:
                self.logger.debug("Remembering previous ftp password.")
                ftp_passwd = MiriCDPInterface.PREVIOUS_PW
            else:
                print("")
                while not ftp_passwd:
                    # getpass does not work under Windows.
                    if sys.platform.startswith("win"):
                        ftp_passwd = raw_input( \
                                    'Please enter ftp password for %s:' % \
                                    ftp_user)
                    else:
                        ftp_passwd = getpass.getpass( \
                                    'Please enter ftp password for %s: ' % \
                                    ftp_user)
                # A password has been obtained from the user 
                self.user_pwd = True
        else:
            # A fixed password has been provided 
            self.user_pwd = False

        # Remember the password for next time.
        MiriCDPInterface.PREVIOUS_PW = ftp_passwd
        
        self.ftp_passwd = ftp_passwd
        if ftp_path is not None:
            self.ftp_path = str(ftp_path)
        else:
            self.ftp_path = MiriCDPInterface.FTP_PATH_DEFAULT  
        self.ftp_ok = False
        self.timeout = timeout
               
        if cdp_env_name:
            self.cdp_env_name = str(cdp_env_name)
        if miri_env_name:
            self.miri_env_name = str(miri_env_name)
        if local_path:
            self.logger.debug("Local path specified: " + str(local_path))
            if local_path and not local_path.isspace():
                # A local path has been specified explicitly.
                self.local_path = str(local_path)
            else:
                # An empty or blank local path translates to the current directory
                self.local_path = '.'
            self.cdp_dir = self.local_path
        else:
            # First try the MIRI CDP environment variable.
            self.local_path = os.getenv(self.cdp_env_name, '')
            if self.local_path:
                self.logger.debug("CDP path specified: " + str(self.local_path))
                self.cdp_dir = self.local_path
            else:
                # If the CDP environment variable could not be translated,
                # try the MIRI environment variable, falling back
                # on the current directory as a default.
                self.local_path = os.getenv(miri_env_name, '.')
                self.logger.debug("MIRI path specified: " + str(self.local_path))
                # The CDP directory is a '/CDP' subdirectory within that
                # top-level directory.   
                self.cdp_dir = os.path.join(self.local_path, 'CDP')

    def _open(self):
        """
        
        Helper function which opens the sftp connection.
        
        It assumes all the connection parameters are already contained in
        class attributes.
        
        The function is compatible with pysftp 0.2.8 (without host key
        checking) and pysftp 0.2.9 (with hostkey checking). A missing
        hostkey is converted from a major error into a warning.
                
        """
        self.logger.debug("Opening connection")
        if self.ftp_host == 'LOCAL':
            self.stfp = None
            return

        self.ftp_ok = False
        try:
            # First attempt to connect with hostkey checking
            self.sftp = pysftp.Connection(self.ftp_host,
                                          username=self.ftp_user,
                                          password=self.ftp_passwd)
            # If you get this far without an exception, the SFTP connection
            # has been successful.
            self.ftp_ok = True
        except SSHException as e:
            # Check for a "hostkey not found" exception
            emsg = str(e)
            if 'hostkey' in emsg:
                # Disable hostkey checking, if available (pysftp V0.2.9 onwards)
                if hasattr(pysftp, 'CnOpts'):
                    strg = 20 * "*" + "\n"
                    strg += "*** No hostkey found for %s." % self.ftp_host
                    strg += " Trying again without a hostkey.\n"
                    strg += "*** To improve security in future runs, please enter\n"
                    strg += "*** \t ssh %s \n" % self.ftp_host
                    strg += "*** on the command line and answer the prompt"
                    strg += " to create a hostkey.\n"
                    strg += 60 * "*"
                    self.logger.warn(strg)
                    cnopts = pysftp.CnOpts()
                    cnopts.hostkeys = None
                    # Connect without host checking
                    self.sftp = pysftp.Connection(self.ftp_host,
                                             username=self.ftp_user,
                                             password=self.ftp_passwd,
                                             cnopts=cnopts)
                    # If you get this far without an exception, the SFTP connection
                    # has been successful.
                    self.ftp_ok = True
                else:
                    strg = "SSHException: SFTP connection failed: %s" % emsg
                    strg += "  Falling back to LOCAL host."
                    self.logger.error(strg)
                    self.sftp = None
            else:
                strg = "SSHException: SFTP connection failed: %s" % emsg
                strg += "  Falling back to LOCAL host."
                self.logger.error(strg)
                self.sftp = None
        except Exception as e:
            strg = "%s: SFTP connection failed: %s" % \
                (e.__class__.__name__, str(e))
            strg += "  Falling back to LOCAL host."
            self.logger.error(strg)
            self.sftp = None
            
        # Change the timeout, if one has been provided.
        if (self.sftp is not None) and (self.timeout is not None):
            self.sftp.timeout = self.timeout

    def _close(self):
        """
        
        Helper function which closes the sftp connection.
        
        It assumes all the connection parameters are already contained in
        class attributes.
                
        """
        self.logger.debug("Closing connection")
        if self.sftp is not None:
            self.sftp.close()
            self.sftp = None
               
    def match_cdp_regexp(self, match_string, flags=re.IGNORECASE):
        """
        
        Return a list, concatenated from all the FTP folders in the search
        path, of all the CDP files matching a given regular expression.
        
        :Parameters:
        
        match_string: raw string
            A regular expression to be matched.
            For example, r'[A-Za-z_]*Bad[A-Za-z_]*.+fits' matches
            all bad pixel mask file names.
        flags: int (optional)
            Flags used to modify the regular expression search.
            For example, the default flags=re.IGNORECASE will treat 
            lowercase and uppercase matches equally.
            Specific flags=0 to match the exact case.
            
        :Returns:
        
        (filenames: list of str, folders: list of str)
            A sorted list of matching filenames and corresponding folders
        
        """
        self.logger.debug("Matching regexp: " + match_string)
        # Make a concatenated list of all the files found in all
        # folders of the search path.
        matched_files = []
        matched_folders = []
        for cdp_folder in self.cdp_folder_list:
            files_subset = cdp_folder.match_cdp_regexp(match_string,
                                                       flags=flags)
            if files_subset:
                matched_files += files_subset
                matched_folders += [cdp_folder.ftp_path] * len(files_subset)
        return (matched_files, matched_folders)

    def match_cdp_substrings(self, mustcontain=[], mustnotcontain=[]):
        """
        
        Return a list, concatenated from all the FTP folders in the search
        path, of all the CDP files whose names contain all the compulsory
        substrings and do not contain any forbidden substrings.
        
        :Parameters:
        
        mustcontain: list of str
            A list of substrings which must be matched.
        mustnotcontain: list of str
            A list of substrings which must NOT be matched.
            
        :Returns:
        
        (filenames: list of str, folders: list of str)
            A sorted list of matching filenames and corresponding folders.
            Returns an empty filename list if no files are matched.
        
        """
        self.logger.debug("Must contain: " + str(mustcontain))
        self.logger.debug("Must not contain: " + str(mustnotcontain))
        # Make a concatenated list of all the files found in all
        # folders of the search path.
        matched_files = []
        matched_folders = []
        for cdp_folder in self.cdp_folder_list:
            files_subset = cdp_folder.match_cdp_substrings(
                                        mustcontain=mustcontain,
                                        mustnotcontain=mustnotcontain)
            if files_subset:
                matched_files += files_subset
                matched_folders += [cdp_folder.ftp_path] * len(files_subset)
        return (matched_files, matched_folders)

    def match_cdp_filename(self, cdptype, model='FM', detector=None,
                           readpatt=None, channel=None, band=None,
                           mirifilter=None, subarray='FULL', integration=None,
                           cdprelease=None, cdpversion=None, cdpsubversion=None):
        """
        
        Find a list, concatenated from all the FTP folders in the search
        path, of available CDPs matching the required criteria.
        The CDP file naming convention is assumed to be:
        
        MIRI_<model>_<detector>_<detsetng>_<readpatt>_<channelband_or_filter>_<subarray>_<reftype>_<version>.fits

        NOTE: The function recognises the string 'N/A' as an alias for 'ANY'.
        
        :Parameters:
    
        cdptype: str
            Data type of CDP to be obtained. Must be one of the defined
            MIRI CDP types. For example, 'MASK', 'DARK', 'LASTFRAME',
            'DISTORTION', 'DROOP', 'PIXELFLAT', 'FRINGE', 'PHOTOM', 'IPC',
            'COLCORR', 'FLUX', 'JUMP', 'LATENT', 'LINEARITY', 'SATURATION',
            'PSF', 'STRAY', 'TRACORR', 'WAVCORR', 'TELEM', etc....
        model: str (optional)
            The MIRI model required ('VM', 'FM' or 'JPL').
            Defaults to 'FM'.
        detector: str (optional)
            The MIRI detector required ('MIRIMAGE', 'MIRIFUSHORT',
            'MIRIFULONG' or 'ANY'). The old names ('IM', 'SW' or 'LW')
            may be used to find CDPs prior to the CDP-3 release.
            By default, matches all detectors.
        readpatt: str (optional)
            The MIRI readout pattern required ('FAST', 'SLOW' or 'ANY').
            By default, matches all readout patterns.  
        channel: str (optional)
            The MIRI MRS channel required ('1', '2', '3', '4', '12',
            '34' or 'ANY').
            Valid only for MRS data, when detector is 'MIRIFUSHORT' or
            'MIRIFULONG'.
            By default, matches all channels.  
        band: str (optional)
            The MIRI MRS band required ('SHORT', 'MEDIUM', 'LONG',
            'SHORT-MEDIUM', 'SHORT-LONG', 'MEDIUM-SHORT', etc..., or 'ANY').
            Valid only for MRS data, when detector is 'MIRIFUSHORT' or
            'MIRIFULONG'.
            By default, matches all bands.  
        mirifilter: str (optional)
            The MIRI filter required ('F560W', 'F770W', 'F1000W', 'F1130W',
            'F1280W', 'F1500W', 'F1800W', 'F2100W', 'F2550W', 'F2550WR',
            'F1065C', 'F1140C', 'F1550C', 'F2300C', 'P750L', 'FND',
            'OPAQUE', 'ANY' or 'GENERIC').
            Valid only for imager data, when detector is 'IM'.
            By default, matches all filters.  
            Explicitly specifying 'GENERIC' will only match CDPs which do not
            specify any filter and therefore work with any filter (as opposed
            to 'ANY', which can match a CDP which is specific to one filter only).
            Note that 'F2550W' and 'F2550WR' redundant filters - the CDPs
            available for 'F2550W' are also valid for 'F2550WR'.
        subarray: str (optional)
            The MIRI subarray required ('FULL', 'MASK1140', 'MASK1550',
            'MASK1065', 'MASKLYOT', 'BRIGHTSKY', 'SUB256', 'SUB128',
            'SUB64', 'SLITLESSPRISM').
            Defaults to 'FULL', which will match full frame data.
        integration: int (optional)
            When a CDP is split between separate files for each integration,
            this parameter can be used to specify a particular integration.
            Valid for 'Dark' data only.
            By default matches all integrations.
        cdprelease: int or str (optional)
            A string or integer describing the CDP release number required.
            If not specified, the latest release will be matched.
        cdpversion: int or str (optional)
            A string or integer describing the CDP format version number
            required.
            If not specified, the latest version will be matched.
        cdpsubversion: int or str (optional)
            A string or integer describing the CDP subversion number required.
            If not specified, the latest subversion will be matched.
        
        :Returns:
        
        (filenames: list of str, folders: list of str)
            A sorted list of names of files, and their corresponding folders,
            matching the given criteria.
            Returns an empty filename list if no files are matched.
         
        """
        # Make a concatenated list of all the files found in all
        # folders of the search path.
        matched_files = []
        matched_folders = []
        for cdp_folder in self.cdp_folder_list:
            files_subset = cdp_folder.match_cdp_filename(cdptype, model=model,
                                        detector=detector, readpatt=readpatt,
                                        channel=channel, band=band,
                                        mirifilter=mirifilter,
                                        subarray=subarray,
                                        integration=integration,
                                        cdprelease=cdprelease,
                                        cdpversion=cdpversion,
                                        cdpsubversion=cdpsubversion)
            if files_subset:
                matched_files += files_subset
                matched_folders += [cdp_folder.ftp_path] * len(files_subset)
        return (matched_files, matched_folders)

    def match_cdp_latest(self, cdptype, model='FM', detector=None,
                         readpatt=None, channel=None, band=None,
                         mirifilter=None, subarray='FULL', integration=None,
                         cdprelease=None, cdpversion=None, cdpsubversion=None):
        """
        
        Match the most recent version of a CDP matching the given criteria,
        searching all the FTP folders in the given search path.
        
        NOTE: If several files match the given criteria, only one file name
        will be returned - the one at the end of the sorted list. It is
        recommended that all the required parameters are specified except
        the version numbers.

        NOTE: The function recognises the string 'N/A' as an alias for 'ANY'.

        :Parameters:
    
        cdptype: str
            Data type of CDP to be obtained. Must be one of the defined
            MIRI CDP types.
        model: str (optional)
            The MIRI model required ('VM', 'FM' or 'JPL').
            Defaults to 'FM'.
        detector: str (optional)
            The MIRI detector required ('MIRIMAGE', 'MIRIFUSHORT',
            'MIRIFULONG' or 'ANY'). The old names ('IM', 'SW' or 'LW')
            may be used to find CDPs prior to the CDP-3 release.
            By default, matches any detector.
        readpatt: str (optional)
            The MIRI readout pattern required ('FAST', 'SLOW' or 'ANY').
            By default, matches any readout pattern.  
        channel: str (optional)
            The MIRI MRS channel required ('1', '2', '3', '4', '12',
            '34' or 'ANY').
            Valid only for MRS data, when detector is 'MIRIFUSHORT' or
            'MIRIFULONG'.
            By default, matches any channel.  
        band: str (optional)
            The MIRI MRS band required ('SHORT', 'MEDIUM', 'LONG',
            'SHORT-MEDIUM', 'SHORT-LONG', 'MEDIUM-SHORT', etc..., or 'ANY').
            Valid only for MRS data, when detector is 'MIRIFUSHORT' or
            'MIRIFULONG'.
            By default, matches any band.  
        mirifilter: str (optional)
            The MIRI filter required ('F560W', 'F770W', 'F1000W', 'F1130W',
            'F1280W', 'F1500W', 'F1800W', 'F2100W', 'F2550W', 'F2550WR',
            'F1065C', 'F1140C', 'F1550C', 'F2300C', 'P750L', 'FND',
            'OPAQUE', 'ANY' or 'GENERIC').
            Valid only for imager data, when detector is 'IM'.
            By default, matches any filter.  
            Explicitly specifying 'GENERIC' will only match CDPs which do not
            specify any filter and therefore work with any filter (as opposed
            to 'ANY', which can match a CDP which is specific to one filter only).
            Note that 'F2550W' and 'F2550WR' redundant filters - the CDPs
            available for 'F2550W' are also valid for 'F2550WR'.
        subarray: str (optional)
            The MIRI subarray required ('FULL', 'MASK1140', 'MASK1550',
            'MASK1065', 'MASKLYOT', 'BRIGHTSKY', 'SUB256', 'SUB128',
            'SUB64', 'SLITLESSPRISM').
            Defaults to 'FULL', which will match full frame data.
        integration: int (optional)
            When a CDP is split between separate files for each integration,
            this parameter can be used to specify a particular integration.
            Valid for 'DARK' or 'LINEARITY' data only.
            By default matches any integration.
        cdprelease: int or str (optional)
            A string or integer describing the CDP release number required.
            If not specified, the latest release will be matched.
        cdpversion: int or str (optional)
            A string or integer describing the CDP format version number
            required.
            If not specified, the latest version will be matched.
        cdpsubversion: int or str (optional)
            A string or integer describing the CDP subversion number required.
            If not specified, the latest subversion will be matched.
        
        :Returns:
        
        (filename: str, ftp_path: str)
            The name of the latest version of the CDP matching the given
            criteria. If no candidates are matched returns an empty string.
         
        """
        for cdp_folder in self.cdp_folder_list:
            candidate = cdp_folder.match_cdp_latest(cdptype,
                            model=model, detector=detector,
                            readpatt=readpatt, channel=channel, band=band,
                            mirifilter=mirifilter, subarray=subarray,
                            integration=integration,
                            cdprelease=cdprelease, cdpversion=cdpversion,
                            cdpsubversion=cdpsubversion)
            if candidate:
                return (candidate, cdp_folder.ftp_path)
        # The search has failed.
        return ('', '')


    def update_cache(self, cdp_files='', ftp_path='/', force_update=False):
        """
        
        Bring the cached version of the specified file up to date by copying
        it over from the SFTP site.
        
        NOTE: How do you know when a file on the SFTP site is newer than
        the one stored in the local cache?
        
        :Parameters:
        
        cdp_files: str or list of str
            Either a single file name or a list of names of files to
            be updated. If an empty string is provided ALL available
            CDP files will be copied to the cache.
        ftp_path: str (optional)
            A file path on the FTP repository.
            Defaults to the top-level folder, '/'.
        force_update: bool (optional)
            Files will only be pulled across from the SFTP repository
            if they don't exist in the cache. Setting force_update to
            True will force the files to be updated and overwritten
            regardless.
        
        :Returns:
        
        local_filename: str
            The name of the last file to be matched or updated. Empty
            string if no files were matched.
         
        """
        # If a filename or list of files is not specified, copy all known CDPs.
        if cdp_files is None or not cdp_files:
            cdp_files = []
            for cdp_folder in self.cdp_folder_list:
                cdp_files += cdp_folder.cdp_files_available
        elif not isinstance(cdp_files, (tuple,list)):
            # If a list has not been provided, make one
            cdp_files = [str(cdp_files)]

        # Create the local path if it doesn't already exist.
        if not os.path.isdir(self.cdp_dir):
            self.logger.debug("Making new directory, %s", self.cdp_dir)
            os.makedirs(self.cdp_dir)
                    
        local_filename = ''
#         open_attempted = False
        for cdp_file in cdp_files:
        
            if cdp_file:
                local_filename = os.path.join(self.cdp_dir, cdp_file)
                # Check if the local file already exists.
                # TODO: Check if the local file is older than the one in the repository.
                if not os.path.isfile(local_filename) or force_update:
#                     # Open the connection the first time an attempt is made to
#                     # access a file which isn't in the local cache.
#                     if not open_attempted:
#                         self._open()
#                         open_attempted = False
                    
                    # The local path needs translating into something SFTP understands.
                    public_url = self.ftp_host + '/.../' + cdp_file
                    strg = " Retrieving CDP file\n  from sftp \'%s\'\n" % public_url
                    strg += "  to cache \'%s\' ..." % local_filename
                    self.logger.info(strg)
                    if self.sftp is not None:
                        new_local_filename = local_filename.replace(os.path.sep, '/')
                        try:
                            self.sftp.chdir(ftp_path)
                        except IOError, e:
                            strg = "IOError: Failed to change directory to FTP folder \'%s\'\n" % ftp_path
                            strg += "  %s" % str(e)
                            raise IOError(strg)
                        self.sftp.get(cdp_file, localpath=new_local_filename)
                        self.sftp.chdir('/')
                        # TODO: Check the integrity of the copied file using a checksum.
                    else:
                        strg = " Cached CDP file \'%s\' has been removed!" % local_filename
                        strg += " It cannot be retrieved from LOCAL."
                        self.logger.error(strg)
                else:
                    if os.stat(local_filename).st_size > 0:
                        strg = " Cached CDP file \'%s\' already exists." % local_filename
                        self.logger.debug(strg)
                    else:
                        strg = " Cached CDP file \'%s\' is empty!" % local_filename
                        strg += " Delete this file and try again."
                        self.logger.error(strg)
            else:
                strg = " Ignoring empty file name \'%s\'" % str(cdp_file)
                self.logger.warn(strg)
#         # Ensure the connection is closed.
#         self._close()
        return local_filename

    def get_cdp_file(self, cdptype, model='FM', detector=None, readpatt=None,
                     channel=None, band=None, mirifilter=None, subarray='FULL',
                     integration=None, cdprelease=None, cdpversion=None,
                     cdpsubversion=None, force_update=False):
        """
        
        Get a specified CDP, copy it to the local cache if necessary
        and return its file path so it may be opened.

        NOTE: If several files match the given criteria, only one file
        will be returned.
        
        :Parameters:
    
        cdptype: str
            Data type of CDP to be obtained. Must be one of the defined
            MIRI CDP types. For example, 'MASK', 'DARK', 'LASTFRAME',
            'DISTORTION', 'DROOP', 'PIXELFLAT', 'FRINGE', 'PHOTOM', 'IPC',
            'COLCORR', 'FLUX', 'JUMP', 'LATENT', 'LINEARITY', 'SATURATION',
            'PSF', 'STRAY', 'TRACORR', 'WAVCORR', 'TELEM', etc....
        model: str (optional)
            The MIRI model required ('VM', 'FM' or 'JPL').
            Defaults to 'FM'.
        detector: str (optional)
            The MIRI detector required ('MIRIMAGE', 'MIRIFUSHORT',
            'MIRIFULONG' or 'ANY'). The old names ('IM', 'SQ' or 'LW')
            may be used to find CDPs prior to the CDP-3 release.
            By default, matches all detectors.
        readpatt: str (optional)
            The MIRI readout pattern required ('FAST', 'SLOW' or 'ANY').
            By default, matches all readout patterns.  
        channel: str (optional)
            The MIRI MRS channel required ('1', '2', '3', '4' or 'ANY').
            Valid only for MRS data, when detector is 'MIRIFUSHORT' or
            'MIRIFULONG'.
            By default, matches all channels.  
        band: str (optional)
            The MIRI MRS band required ('A', 'B', 'C', or 'ANY').
            Valid only for MRS data, when detector is 'MIRIFUSHORT' or
            'MIRIFULONG'.
            By default, matches all bands.  
        mirifilter: str (optional)
            The MIRI filter required ('F560W', 'F770W', 'F1000W', 'F1130W',
            'F1280W', 'F1500W', 'F1800W', 'F2100W', 'F2550W', 'F2550WR',
            'F1065C', 'F1140C', 'F1550C', 'F2300C', 'P750L', 'FND',
            'OPAQUE', 'ANY' or 'GENERIC').
            Valid only for imager data, when detector is 'IM'.
            By default, matches all filters.  
            Explicitly specifying 'GENERIC' will only match CDPs which do not
            specify any filter and therefore work with any filter (as opposed
            to 'ANY', which can match a CDP which is specific to one filter only).
            Note that 'F2550W' and 'F2550WR' redundant filters - the CDPs
            available for 'F2550W' are also valid for 'F2550WR'.
        subarray: str (optional)
            The MIRI subarray required ('FULL', 'MASK1140', 'MASK1550',
            'MASK1065', 'MASKLYOT', 'BRIGHTSKY', 'SUB256', 'SUB128',
            'SUB64', 'SLITLESSPRISM').
            Defaults to 'FULL', which will match full frame data..
        integration: int (optional)
            When a CDP is split between separate files for each integration,
            this parameter can be used to specify a particular integration.
            Valid for 'Dark' data only.
            By default matches all integrations.
        cdprelease: int or str (optional)
            A string or integer describing the CDP release number required.
            If not specified, the latest release will be matched.
        cdpversion: int or str (optional)
            A string or integer describing the CDP format version number
            required.
            If not specified, the latest version will be matched.
        cdpsubversion: int or str (optional)
            A string or integer describing the CDP subversion number required.
            If not specified, the latest subversion will be matched.
        force_update: bool (optional)
            Files will only be pulled across from the SFTP repository
            if they don't exist in the cache. Setting force_update to
            True will force the files to be updated and overwritten
            regardless.
        
        :Returns:
        
        local_filename: str
            The name of the local file created or matched. Empty
            string if no files were matched.
        
        """
        (matching_file, ftp_path) = self.match_cdp_latest(cdptype, model=model,
                                              detector=detector,
                                              readpatt=readpatt,
                                              channel=channel, band=band,
                                              mirifilter=mirifilter,
                                              subarray=subarray,
                                              integration=integration,
                                              cdprelease=cdprelease,
                                              cdpversion=cdpversion,
                                              cdpsubversion=cdpsubversion)
        if not matching_file:
            strg = "No CDP file matching the specified criteria."
            raise ValueError(strg)
        
        local_filename = self.update_cache(matching_file, ftp_path,
                                           force_update=force_update)
        return local_filename
    
    def get_cdp_doc(self, prefix, issue='', force_update=False):
        """
        
        Get one or more CDP documents matching the specified prefix,
        copying each file to the local cache if necessary and return
        a list of the files copied.
        
        Typically, only one document should match a given unique prefix,
        but there might be several issues of the same document or a set
        of documents on the same subject. The "issue" parameter can be used
        to narrow the search to a particular issue. If more than one
        document is returned, the reader should check each document to
        determine which is the most relevant.
        
        :Parameters:
    
        prefix: str
            Prefix of the document file name. For example a prefix of
            "MIRI-TN-00001-ETH" will match any file starting with this
            string.
        issue: str (optional)
            An optional issue string which must also be matched.
            The default is no string, which will match all issues.
        force_update: bool (optional)
            Files will only be pulled across from the SFTP repository
            if they don't exist in the cache. Setting force_update to
            True will force the files to be updated and overwritten
            regardless.
        
        :Returns:
        
        docs_copied: list of str
            The name(s) of the documents matched and copied to the cache.
            Empty list if no files were matched.
        
        """
        matched_files = []
        for cdp_folder in self.cdp_folder_list:
            for cdp_doc in cdp_folder.cdp_docs_available:
#                 self.logger.debug("Testing ftp_file=%s", ftp_file)
                if re.match("^" + prefix, cdp_doc) is not None:
                    if (len(issue) < 1) or (issue in cdp_doc):
                        matched_files.append(cdp_doc)                
            matched_files.sort()
            
            files_copied = []
            open_attempted = False
            for cdp_doc in matched_files:
            
                if cdp_doc:
                    local_filename = os.path.join(self.cdp_dir, cdp_doc)
                    files_copied.append(local_filename)
                    # Check if the local file already exists.
                    # TODO: Check if the local file is older than the one in the repository.
                    if not os.path.isfile(local_filename) or force_update:
                        # Open the connection the first time an attempt is made to
                        # access a file which isn't in the local cache.
                        if not open_attempted:
                            self._open()
                            open_attempted = False
                        
                        # The local path needs translating into something SFTP understands.
                        public_url = self.ftp_host + '/.../' + cdp_doc
                        strg = " Retrieving CDP document\n  from sftp \'%s\'\n" % public_url
                        strg += "  to cache \'%s\' ..." % local_filename
                        self.logger.info(strg)
                        new_local_filename = local_filename.replace(os.path.sep, '/')
                        try:
                            self.sftp.chdir(cdp_folder.ftp_path)
                        except IOError, e:
                            strg = "IOError: Failed to change directory to FTP folder \'%s\'\n" % cdp_folder.ftp_path
                            strg += "  %s" % str(e)
                            raise IOError(strg)
                        self.sftp.chdir('/')
                        self.sftp.get(cdp_doc, localpath=new_local_filename)
                        # TODO: Check the integrity of the copied file using a checksum.
                    else:
                        strg = " Cached CDP document \'%s\' already exists." % local_filename
                        self.logger.debug(strg)
                else:
                    strg = " Ignoring empty document name \'%s\'" % str(cdp_doc)
                    self.logger.warn(strg)
        # Ensure the connection is closed.
        self._close()
        return files_copied
        
    def __str__(self):
        """
        
        Return a string describing the object
        
        """
        strg =  "MIRI Calibration Data Product Interface\n"
        strg += "=======================================\n"
        if self.ftp_ok and (self.sftp is not None):
            strg += "Files are obtained from the SFTP site \'%s\'\n" % self.ftp_host
            strg += "and cached to local folder \'%s\' " % self.cdp_dir
        elif self.ftp_host == 'LOCAL':
            strg += "LOCAL host. Relying on local folder \'%s\' " % self.cdp_dir
        else:
            strg += "Unable to connect to SFTP site \'%s\' !!\n" % self.ftp_host
            strg += "so relying on local folder \'%s\' " % self.cdp_dir

        abspath = os.path.abspath(self.cdp_dir)
        if abspath != self.cdp_dir:
            strg += "= \'%s\'.\n" % abspath
        else:
            strg += ".\n"

        nfolders = len(self.cdp_folder_list)
        if nfolders == 1:
            strg += "There is just 1 FTP folder in the search path.\n"
        else:
            strg += "There are %d FTP folders in the search path.\n" % nfolders
        seqnum = 1
        for cdp_folder in self.cdp_folder_list:
            strg += "SEARCH PATH (%d)\n" % seqnum
            strg += "----------------\n"
            strg += str(cdp_folder)
            seqnum += 1
        strg += "\n"

        return strg


#
# A minimal test and some examples of how to use the above utilities
# are run when this file is executed as a main program.
#
if __name__ == '__main__':
    import time    
    SHORT_DELAY = 0.2  # Short delay to let log output complete before printing        
    MEDIUM_DELAY = 1.0 # Medium delay to let large print output catch up before logging
    LONG_DELAY = 10.0  # Long delay to prevent the SFTP server from being flooded with requests       
    
    print("Testing the cdp utilities module.")
    
    # Set these variables to enable or disable some of the tests.
    TEST_MATCH = False   # Test the FTP query and string pattern matching
    TEST_GET = False     # Test the get_cdp function
    TEST_SIM = True      # Test the get_cdp function as used by MIRI simulators
    TEST_ERRORS = False  # Test the functions respond sensibly to errors
    # Set this variable False to turn off the getting of the files
    # and confine the testing just to pattern matching.
    GET_FILES = True
    
    # Set this variable False to suppress the plotting
    PLOTTING = False
    # Set these variable False to suppress detailed output
    VERBOSE_CDPIFACE = True  # Display contents of CDP interface objects
    VERBOSE_MODELS = False   # Display contents of CDP data objects

    if TEST_MATCH:
        print("\nTesting the MiriCDPInterface class and file matching functions")
        # Create a MIRI CDP interface object and print a summary.
        miricdp = MiriCDPInterface()
        if VERBOSE_CDPIFACE:
            print( miricdp )
            # Wait for the print output catch up.
            time.sleep(MEDIUM_DELAY)
           
        # Get a list of old bad pixel masks by matching a regular expression
        print( "\nOld bad pixel masks from regexp:" )
        (filenames, folders) = \
            miricdp.match_cdp_regexp(r'MIRI_[A-Za-z_]*Bad[A-Za-z_]*.+fits')
        print( str(filenames) )
        time.sleep(MEDIUM_DELAY)
    
        # Check availability of flat-fields.
        print( "\nFlat-fields available for various combinations" )
        for detector in ('MIRIMAGE', 'MIRIFUSHORT', 'MIRIFULONG'):
            for readpatt in ('FAST', 'SLOW', 'ANY'):
                for subarray in ('FULL', 'BRIGHTSKY'):
                    print(detector, "with READPATT=", readpatt,
                          "and subarray=", subarray)
                    (newestflat, ftp_path) = miricdp.match_cdp_latest('FLAT',
                                                detector=detector,
                                                readpatt=readpatt,
                                                subarray=subarray)
                    if newestflat:
                        print( newestflat, ftp_path )
                    else:
                        print( "<not found>")
        time.sleep(SHORT_DELAY)
       
        # Get a list of bad pixel masks by matching specified criteria.
        print( "\nFile names of new bad pixel masks for the imager:" )
        (filenames, folders) = \
            miricdp.match_cdp_filename('MASK', detector='MIRIMAGE')
        print( str(filenames) )
        time.sleep(SHORT_DELAY)
    
        # Get the most recent bad pixel mask matching the specified criteria.
        print( "\nMost recent bad pixel mask for the imager" )
        (newestbad, ftp_path) = miricdp.match_cdp_latest('MASK',
                                                         detector='MIRIMAGE')
        print( newestbad, ftp_path )
        time.sleep(SHORT_DELAY)
        if GET_FILES and newestbad:
            print( "Updating cache with this bad pixel mask..." )
            last_file = miricdp.update_cache(newestbad, ftp_path=ftp_path)
            time.sleep(LONG_DELAY)
    
        print( "\nMost recent release 3 bad pixel mask for the imager" )
        (newestbad, ftp_path) = miricdp.match_cdp_latest('MASK',
                                            detector='MIRIMAGE', cdprelease=3)
        print( newestbad, ftp_path )
        time.sleep(SHORT_DELAY)
        if GET_FILES and newestbad:
            print( "Updating cache with this bad pixel mask..." )
            last_file = miricdp.update_cache(newestbad, ftp_path=ftp_path)
            time.sleep(LONG_DELAY)
    
        print( "\nMost recent dark for the imager." )
        (newestdark, ftp_path) = miricdp.match_cdp_latest('DARK', detector='MIRIMAGE')
        print( newestdark, ftp_path )
        time.sleep(SHORT_DELAY)
     
        print( "\nMost recent dark for the imager for the FAST readout pattern with any subarray mode." )
        (newestdark, ftp_path) = miricdp.match_cdp_latest('DARK', detector='MIRIMAGE',
                                            readpatt='FAST', subarray='ANY')
        print( newestdark, ftp_path )
        time.sleep(SHORT_DELAY)
     
        print( "\nMost recent FULL frame dark for the imager for the FAST readout pattern." )
        (newestdark, ftp_path) = miricdp.match_cdp_latest('DARK', detector='MIRIMAGE',
                                            readpatt='FAST', subarray='FULL')
        print( newestdark, ftp_path )
        time.sleep(SHORT_DELAY)
     
        print( "\nMost recent dark for the imager for the MASK1150 subarray." )
        (newestdark, ftp_path) = miricdp.match_cdp_latest('DARK', detector='MIRIMAGE',
                                            subarray='MASK1550')
        print( newestdark, ftp_path )
        time.sleep(SHORT_DELAY)
     
        print( "\nMost recent pixel flat-field for the imager with F770W filter" )
        (newestflat, ftp_path) = miricdp.match_cdp_latest('FLAT', detector='MIRIMAGE',
                                            mirifilter='F770W')
        print( newestflat, ftp_path )
        time.sleep(SHORT_DELAY)
     
        print( "\nMost recent FULL frame pixel flat-field for the imager with F770W filter" )
        (newestflat, ftp_path) = miricdp.match_cdp_latest('FLAT', detector='MIRIMAGE',
                                            mirifilter='F770W', subarray='FULL' )
        print( newestflat, ftp_path )
        time.sleep(SHORT_DELAY)
    
        # Get a list of all the CDPs for the JPL model.
        print( "\nFile names for all the JPL model CDPs" )
        (jpl_list, folder_list) = miricdp.match_cdp_filename('ANY', model='JPL')
        print( str(jpl_list) )
        time.sleep(SHORT_DELAY)
    
        print( "\nFile names of any CDPs for the SUB64 subarray" )
        (sub64_list, folder_list) = miricdp.match_cdp_filename('ANY', detector='ANY',
                                            subarray='SUB64')
        print( str(sub64_list) )
        time.sleep(SHORT_DELAY)
         
        # Refresh the CDP object to use the local cache only
        miricdp.refresh(ftp_host='LOCAL')
        if VERBOSE_CDPIFACE:
            print( miricdp )
            # Wait for the print output catch up.
            time.sleep(MEDIUM_DELAY)
        del miricdp
    
    if TEST_GET and GET_FILES:
        print("\nTesting general use of get_cdp")
        print( "Getting the latest release 5 bad pixel mask for the imager from the CDP repository" )
        datamodel = get_cdp('MASK', detector='MIRIMAGE', cdprelease=5)
        if datamodel is not None:
            if VERBOSE_MODELS:
                print( datamodel )
            else:
                print( datamodel.__class__.__name__, " obtained successfully." )                
            if PLOTTING:
                datamodel.plot("Latest release 5 bad pixel mask")
            del datamodel
        time.sleep(LONG_DELAY)

        print( "Getting the latest pixel flats for the imager from the CDP repository" )
        datamodel = get_cdp('PIXELFLAT', detector='MIRIMAGE')
        if datamodel is not None:
            if VERBOSE_MODELS:
                print( datamodel )
            else:
                print( datamodel.__class__.__name__, " obtained successfully." )                
            if PLOTTING:
                datamodel.plot("Latest pixel flat")
            del datamodel
        time.sleep(LONG_DELAY)

        print( "Getting the gain model for the imager from the CDP repository" )
        datamodel = get_cdp('GAIN', detector='MIRIMAGE')
        if datamodel is not None:
            if VERBOSE_MODELS:
                print( datamodel )
            else:
                print( datamodel.__class__.__name__, " obtained successfully." )                
            if PLOTTING:
                datamodel.plot("Latest gain map")
            del datamodel
        time.sleep(LONG_DELAY)
  
        print( "Getting the readnoise model for the imager from the CDP repository" )
        datamodel = get_cdp('READNOISE', detector='MIRIMAGE')
        if datamodel is not None:
            if VERBOSE_MODELS:
                print( datamodel )
            else:
                print( datamodel.__class__.__name__, " obtained successfully." )                
            if PLOTTING:
                datamodel.plot("Latest readnoise map")
            del datamodel
        time.sleep(LONG_DELAY)
         
        print( "Getting the release 2 SRF for the LRS from the CDP repository" )
        datamodel = get_cdp('SRF', detector='IM', mirifilter='P750L')
        if datamodel is not None:
            if VERBOSE_MODELS:
                print( datamodel )
            else:
                print( datamodel.__class__.__name__, " obtained successfully." )                
            if PLOTTING:
                datamodel.plot("Latest LRS SRF")
            del datamodel
        time.sleep(LONG_DELAY)

    if TEST_SIM and GET_FILES:
        print("\nTesting use of get_cdp by the simulators")
        cdps_found = []
        cdps_not_found = []

        #ftp_path = 'CDPSIM'
        FTP_PATH = '/CDPSIM/1.0/:/CDPSIM/'
        FTP_USER = 'cdpuser'
        FTP_PASS = 'R7ZWEXEEsAH7'
        miricdp = MiriCDPInterface(ftp_path=FTP_PATH, ftp_user=FTP_USER,
                                   ftp_passwd=FTP_PASS)
        if VERBOSE_CDPIFACE:
            print( miricdp )
            # Wait for the print output catch up.
            time.sleep(MEDIUM_DELAY)
        del miricdp

        print("Bad pixel masks")
        for detector in ('MIRIMAGE', 'MIRIFUSHORT', 'MIRIFULONG'):
            strg = "MASK for detector=%s" % detector
            print("\n" + strg)
            maskmodel = get_cdp('MASK', detector=detector, ftp_path=FTP_PATH,
                                ftp_user=FTP_USER, ftp_passwd=FTP_PASS)
            if maskmodel is not None:
                cdps_found.append(strg)
                if VERBOSE_MODELS:
                    print( maskmodel )
                if PLOTTING:
                    maskmodel.plot(strg)
            else:
                cdps_not_found.append(strg)
                print("*** CDP NOT FOUND ***")
            del maskmodel
            time.sleep(LONG_DELAY)
 
        print("Gain models")
        for detector in ('MIRIMAGE', 'MIRIFUSHORT', 'MIRIFULONG'):
            strg = "GAIN for detector=%s" % detector
            print("\n" + strg)
            gainmodel = get_cdp('GAIN', detector=detector, ftp_path=FTP_PATH,
                                ftp_user=FTP_USER, ftp_passwd=FTP_PASS)
            if gainmodel is not None:
                cdps_found.append(strg)
                if VERBOSE_MODELS:
                    print( gainmodel )
                if PLOTTING:
                    gainmodel.plot(strg)
            else:
                cdps_not_found.append(strg)
                print("*** CDP NOT FOUND ***")
            del gainmodel
            time.sleep(LONG_DELAY)

        def find_dark( detector, readpatt, subarray, averaged=False):
            """
            
            Helper function to find a DARK CDP in the same way as is
            done within SCASim.
            
            """
            from miri.datamodels.cdp import MiriDarkReferenceModel
            miricdp = MiriCDPInterface(ftp_path=FTP_PATH,
                                       ftp_user=FTP_USER,
                                       ftp_passwd=FTP_PASS)
            miricdp.refresh(ftp_path=FTP_PATH,
                            ftp_user=FTP_USER, 
                            ftp_passwd=FTP_PASS)
            must_contain = []
            must_not_contain = []
            if detector:
                must_contain.append(detector)
            if readpatt:
                must_contain.append(readpatt)
            if subarray and subarray != 'FULL':
                must_contain.append(subarray)
            else:
                for suba in MIRI_SUBARRAYS:
                    must_not_contain.append(suba)                      
            must_contain.append('DARK')
            if averaged:
                must_contain.append('averaged')
            else:
                must_not_contain.append('averaged')
            (matched_files, matched_folders) = \
                miricdp.match_cdp_substrings(mustcontain=must_contain,
                                             mustnotcontain=must_not_contain)
             
            if len(matched_files) > 1:
                # More than one match. Take the last file.
                filename = matched_files[-1]
                ftp_path = matched_folders[-1]
            elif len(matched_files) > 0:
                # Exactly one match. Take the first (and only) file.
                filename = matched_files[0]
                ftp_path = matched_folders[0]
            else:
                # No CDPs were matched
                filename = None
                 
            if filename:
                print("Matched %s at ftp_path=%s" % (filename, ftp_path))
                # Update the local CDP cache to make sure it contains the specified file,
                # and obtain the local file path and name.
                local_filename = miricdp.update_cache(filename, ftp_path)
                if averaged:
                    strg = "Reading averaged DARK model from \'%s\'" % local_filename
                else:
                    strg = "Reading DARK model from \'%s\'" % local_filename
                print(strg)
                dark_model = MiriDarkReferenceModel( init=local_filename )
            else:
                dark_model = None
            return dark_model

        print("Dark maps")
        for detector in ('MIRIMAGE', 'MIRIFUSHORT', 'MIRIFULONG'):
            for readpatt in ('FAST', 'SLOW'):
                for subarray in MIRI_SUBARRAYS:
                    strg = "DARK for detector=%s" % detector
                    strg += " readpatt=%s" % readpatt
                    strg += " subarray=%s" % subarray
                    print("\n" + strg)
                    darkmodel = find_dark( detector, readpatt, subarray,
                                           averaged=False)
                    if darkmodel is not None:
                        cdps_found.append(strg)
                        if VERBOSE_MODELS:
                            print( darkmodel )
                        if PLOTTING:
                            darkmodel.plot(strg)
                    else:
                        cdps_not_found.append(strg)
                        print("*** CDP NOT FOUND ***")
                    del darkmodel
                    time.sleep(LONG_DELAY)

        print("Pixel flat-fields")
        detector = 'MIRIMAGE'
        for detector in ('MIRIMAGE', 'MIRIFUSHORT', 'MIRIFULONG'):
            for mirifilter in ['ANY'] +  MIRI_FILTERS:
                for subarray in MIRI_SUBARRAYS:
                    strg = "PIXELFLAT for detector=%s" % detector
                    strg += " readpatt=%s" % readpatt
                    strg += " filter=%s" % mirifilter
                    strg += " subarray=%s" % subarray
                    print("\n" + strg)
                    flatmodel = get_cdp('PIXELFLAT', detector=detector,
                                        readpatt=readpatt, mirifilter=mirifilter,
                                        subarray=subarray,
                                        ftp_path=FTP_PATH, ftp_user=FTP_USER,
                                        ftp_passwd=FTP_PASS)
                    if flatmodel is not None:
                        cdps_found.append(strg)
                        if VERBOSE_MODELS:
                            print( flatmodel )
                        if PLOTTING:
                            flatmodel.plot(strg)
                    else:
                        cdps_not_found.append(strg)
                        print("*** CDP NOT FOUND ***")
                    del flatmodel
                    time.sleep(LONG_DELAY)
 
        for detector in ('MIRIFUSHORT', 'MIRIFULONG'):
            for readpatt in ('ANY', 'FAST', 'SLOW'):
                strg = "PIXELFLAT for detector=%s" % detector
                strg += " readpatt=%s" % readpatt
                print("\n" + strg)
                flatmodel = get_cdp('PIXELFLAT', detector=detector,
                                    readpatt=readpatt,
                                    ftp_path=FTP_PATH, ftp_user=FTP_USER,
                                    ftp_passwd=FTP_PASS)
                if flatmodel is not None:
                    cdps_found.append(strg)
                    if VERBOSE_MODELS:
                        print( flatmodel )
                    if PLOTTING:
                        flatmodel.plot(strg)
                else:
                    cdps_not_found.append(strg)
                    print("*** CDP NOT FOUND ***")
                del flatmodel
                time.sleep(LONG_DELAY)
 
        print("Sky flat-fields")
        detector = 'MIRIMAGE'
        for mirifilter in ['ANY'] +  MIRI_FILTERS:
            strg = "SKYFLAT for detector=%s" % detector
            strg += " filter=%s" % mirifilter
            print("\n" + strg)
            flatmodel = get_cdp('SKYFLAT', detector=detector,
                                mirifilter=mirifilter,
                                ftp_path=FTP_PATH, ftp_user=FTP_USER,
                                ftp_passwd=FTP_PASS)
            if flatmodel is not None:
                cdps_found.append(strg)
                if VERBOSE_MODELS:
                    print( flatmodel )
                if PLOTTING:
                    flatmodel.plot(strg)
            else:
                cdps_not_found.append(strg)
                print("*** CDP NOT FOUND ***")
            del flatmodel
            time.sleep(LONG_DELAY)
 
        for detector in ('MIRIFUSHORT', 'MIRIFULONG'):
            for miriband in ['ANY'] + MIRI_BANDS:
                strg = "SKYFLAT for detector=%s" % detector
                strg += " band=%s" % miriband
                print("\n" + strg)
                flatmodel = get_cdp('SKYFLAT', detector=detector,
                                    band=miriband,
                                    ftp_path=FTP_PATH, ftp_user=FTP_USER,
                                    ftp_passwd=FTP_PASS)
                if flatmodel is not None:
                    cdps_found.append(strg)
                    if VERBOSE_MODELS:
                        print( flatmodel )
                    if PLOTTING:
                        flatmodel.plot(strg)
                else:
                    cdps_not_found.append(strg)
                    print("*** CDP NOT FOUND ***")
                del flatmodel
                time.sleep(LONG_DELAY)
 
        print("Fringe flat-fields")
        detector = 'MIRIMAGE'
        for mirifilter in ['ANY'] +  MIRI_FILTERS:
            strg = "FRINGE for detector=%s" % detector
            strg += " filter=%s" % mirifilter
            print("\n" + strg)
            fringemodel = get_cdp('FRINGE', detector=detector,
                                mirifilter=mirifilter,
                                ftp_path=FTP_PATH, ftp_user=FTP_USER,
                                ftp_passwd=FTP_PASS)
            if fringemodel is not None:
                cdps_found.append(strg)
                if VERBOSE_MODELS:
                    print( fringemodel )
                if PLOTTING:
                    fringemodel.plot(strg)
            else:
                cdps_not_found.append(strg)
                print("*** CDP NOT FOUND ***")
            del fringemodel
            time.sleep(LONG_DELAY)
 
        for detector in ('MIRIFUSHORT', 'MIRIFULONG'):
            for miriband in ['ANY'] + MIRI_BANDS:
                strg = "FRINGE for detector=%s" % detector
                strg += " band=%s" % miriband
                print("\n" + strg)
                fringemodel = get_cdp('FRINGE', detector=detector,
                                    band=miriband,
                                    ftp_path=FTP_PATH, ftp_user=FTP_USER,
                                    ftp_passwd=FTP_PASS)
                if fringemodel is not None:
                    cdps_found.append(strg)
                    if VERBOSE_MODELS:
                        print( fringemodel )
                    if PLOTTING:
                        fringemodel.plot(strg)
                else:
                    cdps_not_found.append(strg)
                    print("*** CDP NOT FOUND ***")
                del fringemodel
                time.sleep(LONG_DELAY)
 
        print("Read noise models")
        detector = 'MIRIMAGE'
        for readpatt in ('FAST', 'SLOW'):
            for subarray in MIRI_SUBARRAYS:
                strg = "READNOISE for detector=%s" % detector
                strg += " readpatt=%s" % readpatt
                strg += " subarray=%s" % subarray
                print("\n" + strg)
                noisemodel = get_cdp('READNOISE', detector=detector,
                                    readpatt=readpatt, subarray=subarray,
                                    ftp_path=FTP_PATH, ftp_user=FTP_USER,
                                    ftp_passwd=FTP_PASS)
                if noisemodel is not None:
                    cdps_found.append(strg)
                    if VERBOSE_MODELS:
                        print( noisemodel )
                    if PLOTTING:
                        noisemodel.plot(strg)
                else:
                    cdps_not_found.append(strg)
                    print("*** CDP NOT FOUND ***")
                del noisemodel
                time.sleep(LONG_DELAY)
 
        for detector in ('MIRIFUSHORT', 'MIRIFULONG'):
            for readpatt in ('FAST', 'SLOW'):
                strg = "READNOISE for detector=%s" % detector
                strg += " readpatt=%s" % readpatt
                print("\n" + strg)
                noisemodel = get_cdp('READNOISE', detector=detector,
                                    readpatt=readpatt,
                                    ftp_path=FTP_PATH, ftp_user=FTP_USER,
                                    ftp_passwd=FTP_PASS)
                if noisemodel is not None:
                    cdps_found.append(strg)
                    if VERBOSE_MODELS:
                        print( noisemodel )
                    if PLOTTING:
                        noisemodel.plot(strg)
                else:
                    cdps_not_found.append(strg)
                    print("*** CDP NOT FOUND ***")
                del noisemodel
                time.sleep(LONG_DELAY)
 
        print("Distortion models")
        detector = 'MIRIMAGE'
        for mirifilter in ['ANY'] + MIRI_FILTERS:
            strg = "DISTORTION for detector=%s" % detector
            strg += " filter=%s" % mirifilter
            print("\n" + strg)
            distmodel = get_cdp('DISTORTION', detector=detector,
                                mirifilter=mirifilter,
                                ftp_path=FTP_PATH, ftp_user=FTP_USER,
                                ftp_passwd=FTP_PASS)
            if distmodel is not None:
                cdps_found.append(strg)
                print( distmodel )
                if PLOTTING:
                    distmodel.plot(strg)
            else:
                cdps_not_found.append(strg)
                print("*** CDP NOT FOUND ***")
            del distmodel
            time.sleep(LONG_DELAY)
 
        for detector in ('MIRIFUSHORT', 'MIRIFULONG'):
            for miriband in ['ANY'] + MIRI_BANDS:
                strg = "DISTORTION for detector=%s" % detector
                strg += " band=%s" % miriband
                print("\n" + strg)
                distmodel = get_cdp('DISTORTION', detector=detector,
                                    band=miriband,
                                    ftp_path=FTP_PATH, ftp_user=FTP_USER,
                                    ftp_passwd=FTP_PASS)
                if distmodel is not None:
                    cdps_found.append(strg)
                    if VERBOSE_MODELS:
                        print( distmodel )
                    if PLOTTING:
                        distmodel.plot(strg)
                else:
                    cdps_not_found.append(strg)
                    print("*** CDP NOT FOUND ***")
                del distmodel
                time.sleep(LONG_DELAY)
 
        print("Pixel area models")
        for detector in ('MIRIMAGE', 'MIRIFUSHORT', 'MIRIFULONG'):
            strg = "AREA for detector=%s" % detector
            print("\n" + strg)
            areamodel = get_cdp('AREA', detector=detector, ftp_path=FTP_PATH,
                                ftp_user=FTP_USER, ftp_passwd=FTP_PASS)
            if areamodel is not None:
                cdps_found.append(strg)
                if VERBOSE_MODELS:
                    print( areamodel )
                if PLOTTING:
                    areamodel.plot(strg)
            else:
                cdps_not_found.append(strg)
                print("*** CDP NOT FOUND ***")
            del areamodel
            time.sleep(LONG_DELAY)
 
        print("PSF models")
        detector = 'MIRIMAGE'
        for cdpmodel in ('PSF', 'PSF-OOF'):
            for mirifilter in ['ANY'] + MIRI_FILTERS:
                for subarray in MIRI_SUBARRAYS:
                    strg = "%s for detector=%s" % (cdpmodel, detector)
                    strg += " filter=%s" % mirifilter
                    strg += " subarray=%s" % subarray
                    print("\n" + strg)
                    psfmodel = get_cdp(cdpmodel, detector=detector,
                                        mirifilter=mirifilter, subarray=subarray,
                                        ftp_path=FTP_PATH, ftp_user=FTP_USER,
                                        ftp_passwd=FTP_PASS)
                    if psfmodel is not None:
                        cdps_found.append(strg)
                        if VERBOSE_MODELS:
                            print( psfmodel )
                        if PLOTTING:
                            psfmodel.plot(strg)
                    else:
                        cdps_not_found.append(strg)
                        print("*** CDP NOT FOUND ***")
                    del psfmodel
                    time.sleep(LONG_DELAY)
         
        for detector in ('MIRIFUSHORT', 'MIRIFULONG'):
            for miriband in ('SHORT', 'MEDIUM', 'LONG'):
                strg = "PSF for detector=%s" % detector
                strg += " band=%s" % miriband
                print("\n" + strg)
                psfmodel = get_cdp('PSF', detector=detector,
                                    band=miriband,
                                    ftp_path=FTP_PATH, ftp_user=FTP_USER,
                                    ftp_passwd=FTP_PASS)
                if psfmodel is not None:
                    cdps_found.append(strg)
                    if VERBOSE_MODELS:
                        print( psfmodel )
                    if PLOTTING:
                        psfmodel.plot(strg)
                else:
                    cdps_not_found.append(strg)
                    print("*** CDP NOT FOUND ***")
                del psfmodel
                time.sleep(LONG_DELAY)
 
        print("Photon Conversion Error (PCE) models")
        detector = 'MIRIMAGE'
        for mirifilter in ('ANY', 'P750L', 'F2100W'):
            for subarray in ('FULL', 'SLITLESSPRISM'):
                strg = "PCE for detector=%s" % detector
                strg += " filter=%s" % mirifilter
                strg += " subarray=%s" % subarray
                print("\n" + strg)
                pcemodel = get_cdp('PCE', detector=detector,
                                    mirifilter=mirifilter,
                                    subarray=subarray,
                                    ftp_path=FTP_PATH, ftp_user=FTP_USER,
                                    ftp_passwd=FTP_PASS)
                if pcemodel is not None:
                    cdps_found.append(strg)
                    if VERBOSE_MODELS:
                        print( pcemodel )
                    if PLOTTING:
                        pcemodel.plot(strg)
                else:
                    cdps_not_found.append(strg)
                    print("*** CDP NOT FOUND ***")
                del pcemodel
                time.sleep(SHORT_DELAY)
 
        for detector in ('MIRIFUSHORT', 'MIRIFULONG'):
            for miriband in ('SHORT', 'MEDIUM', 'LONG'):
                strg = "PCE for detector=%s" % detector
                strg += " band=%s" % miriband
                print("\n" + strg)
                pcemodel = get_cdp('PCE', detector=detector,
                                    band=miriband,
                                    ftp_path=FTP_PATH, ftp_user=FTP_USER,
                                    ftp_passwd=FTP_PASS)
                if pcemodel is not None:
                    cdps_found.append(strg)
                    if VERBOSE_MODELS:
                        print( pcemodel )
                    if PLOTTING:
                        pcemodel.plot(strg)
                else:
                    cdps_not_found.append(strg)
                    print("*** CDP NOT FOUND ***")
                del pcemodel
                time.sleep(SHORT_DELAY)
                
        print("The following %d simulator CDPs were successfully found:" % \
              len(cdps_found))
        for found in cdps_found:
            print("\t" + found)
        time.sleep(SHORT_DELAY)
        print("The following %d simulator CDPs could not be found:" % \
              len(cdps_not_found))
        for notfound in cdps_not_found:
            print("\t" + notfound)
        time.sleep(SHORT_DELAY)
            
    if TEST_ERRORS:
        # The class must not crash if it can't connect to the CDP repository
        print("Test an authorisation error")
        miricdp = MiriCDPInterface(ftp_user='miri', ftp_passwd='xxxx')
        if VERBOSE_CDPIFACE:
            print( miricdp )
            # Wait for the print output catch up.
            time.sleep(MEDIUM_DELAY)
        del miricdp

        print("Test a file search error")
        miricdp = MiriCDPInterface(ftp_path='NOSUCHFOLDER', ftp_user=FTP_USER,
                                   ftp_passwd=FTP_PASS)
        if VERBOSE_CDPIFACE:
            print( miricdp )
            # Wait for the print output catch up.
            time.sleep(MEDIUM_DELAY)
        del miricdp
        
        print("Authorisation error while trying to get a CDP file")
        maskmodel = get_cdp('MASK', detector='MIRIMAGE', ftp_path='CDPSIM',
                            ftp_user=FTP_USER, ftp_passwd='xxxx')
        if VERBOSE_MODELS:
            print("Mask model returned=\n", maskmodel)
        time.sleep(MEDIUM_DELAY)
        del maskmodel

        print("File search error while trying to get a CDP file")
        maskmodel = get_cdp('MASK', detector='MIRIMAGE', ftp_path='NOSUCHFOLDER',
                            ftp_user=FTP_USER, ftp_passwd=FTP_PASS)
        if VERBOSE_MODELS:
            print("Mask model returned=\n", maskmodel)
        time.sleep(MEDIUM_DELAY)
        del maskmodel

        print("Attempt to get an unknown CDP file")
        puddingmodel = get_cdp('PUDDING', detector='MIRIMAGE', ftp_path='CDPSIM',
                            ftp_user=FTP_USER, ftp_passwd=FTP_PASS)
        if VERBOSE_MODELS:
            print("Pudding model returned=\n", puddingmodel)
        time.sleep(MEDIUM_DELAY)
        del puddingmodel

    print("Test finished.")
=======
# -*- coding: utf-8 -*-

"""

This module contains utilities for retrieving calibration data products
from their SFTP site. CDPs are stored in a local cache so they only need
to be retrieved once.

:Reference:

http://miri.ster.kuleuven.be/bin/view/Internal/CalDataProducts

:History:

25 Oct 2013: Created
05 Nov 2013: First version released
14 Feb 2014: Correct a problem where get_cdp() could download the entire
             cache if a matching file could not be found.
17 Feb 2014: Made some modifications to the regular expression string to
             help find CDPs.
20 Feb 2014: Improved the reliability of CDP searches by using global
             substring matching instead of regular expressions (which can
             cope with some of the CDPs being named in an inconsistent order).
             A regular expression search is still used to filter the
             version number. Also corrected a problem in the regular
             expression search - subarray names and filters can contain
             numbers.
21 Feb 2014: Modified to ensure a MiriCDPInterface object can be created
             even without a FTP connection. In this case, the class falls
             back to looking at the local cache only. Username and password
             options added for FTP access.
21 Jul 2014: Detector names changed to MIRIMAGE, MIRIFUSHORT and MIRIFULONG.
             Both sets of names are included here for backwards
             compatibility.
25 Sep 2014: Added extra channel and band settings.
02 Oct 2014: Global constants moved to util.py to prevent circular
             references.
08 Sep 2015: Made compatible with Python 3.
09 Sep 2015: Brought up to date with the restructuring of the MIRI CDP
             repository and the file naming convention for CDP-4.
             The CDP retrieval functions are working again.
25 Sep 2015: MiriCDPInterface class made a singleton, so the ftp connection
             is attempted only once per session. The local cache is now located
             by checking for the CDP_DIR environment variable before
             referencing MIRI_ENV. Corrected bug where local_path was not
             used when specified explicitly.
07 Oct 2015: Made exception catching Python 3 compatible.
07 Dec 2015: Allow the caller to specify a different logger.
23 Mar 2016: Only issue a warning message when there are multiple CDP
             candidates which differ in more than just the version number.
27 Apr 2016: Prompt for the ftp password when the link is first opened.
28 Apr 2016: Use getpass module to prompt for password without echoing.
04 May 2016: Mask the password string before logging.
05 May 2016: Added flat-field availability check. getpass does not work
             properly under Windows - raw_input used instead.
06 May 2016: Make get_cdp failure message optional.
06 Jun 2016: Added cdp_version_decode function. Corrected a bug where
             miri_env_name ended up None.
11 Jul 2016: Workaround for "IOError: [Errno ftp error] 200 TYPE is now 
             8-bit binary" encountered when using urllib on Linux: 
             explicitly reloading the urllib module prior to each file 
             retrieval.
08 Sep 2016: Do not clear the ftp password after a connection failure
             when that password has been given explicitly.
             Do not match the P750L filter when requesting a CDP for
             ANY filter for the MIRIMAGE detector.
             Added tests for simulator CDP files.
28 Oct 2016: Corrected a regular expression search which didn't expect
             a CDP type string to contain a "-" character.
01 Oct 2016: Added an extra filter which ensures that band strings don't
             accidentally match with the detector names (e.g. LONG matching
             with MIRIFULONG rather than with 34LONG).
11 Jan 2017: Include the mirifilter='GENERIC' option, which can be used to
             avoid CDPs designed for one specific filter. Corrected potential
             issue where function parameters were not passed by keyword.
             Changed the search logic so subarray=None is the equivalent of
             subarray='FULL' and not subarray='ANY'.
19 Jan 2017: Replaced use of ftp and urllib with pysftp. Default username
             for simulator CDPs changed from miriuser to cdpuser.
             Encapsulate the sftp connection in _open and _close methods.
             Do not count files within sub-directories of the local cache.
24 Jan 2017: The list of CDP filenames is now sorted so that pre-release
             versions, such as 5B and 6B come before full release versions
             such as 05 and 06. Regular expression match corrected so that
             CDP release numbers have 1 to 2 digits, not 2 digits.
23 Feb 2017: Check whether pysftp supports CnOpts before using it.
09 Mar 2017: Add documentation on setting ftp_host to 'LOCAL'.
13 Mar 2017: Look for documentation as well as calibration data.
17 Mar 2017: Corrected some documentation typos.
20 Apr 2017: Added a timeout option. Make hostkey checking the default
             if it is available and give a warning if a hostkey is
             not found.
09 May 2017: Major change to allow a search path of FTP folders to be
             provided. CDPFolder class added to manage each CDP folder.
             Tests updated.
07 Jul 2017: Give a warning if the CDP cache contains an empty file.
21 Jul 2017: Configure simulator tests to use full FTP search path.
26 Jul 2017: Top-level API changed so that MiriCDPInterface search functions
             return a list of filenames and a corresponding list of folders.
             Explicitly convert string parameters to string.
04 Oct 2017: Recent updates broke the version number sorting update made
             on 24 Jan 2017. Now corrected.
12 Oct 2017: Make the detector parameter mandatory in get_cdp(), since it
             is a primary key into the CDP_DICT dictionary.
24 Oct 2017: Corrected persistence problem where ftp-host remained 'LOCAL'
             even when changed back. 
26 Oct 2017: Corrected bug in get_cdp_doc function.
15 Jan 2018: Do not attempt to set a timeout on a non-existent sftp
             connection.
09 Apr 2018: Allow 'N/A' as an alias for 'ANY' when searching.
             Removed 'FLENS' from the filter doc strings and mentioned that
             F2550WR is a redundant filter.
26 Apr 2018: Corrected exception raising syntax for Python 3.
17 May 2018: Python 3: Converted dictionary keys return into a list.
18 May 2018: Changed deprecated logger.warn() to logger.warning().
29 Jun 2018: Global parameters moved to miri.parameters.

Steven Beard (UKATC), Vincent Geers (UKATC)

"""

# This module is now converted to Python 3.


from astropy.extern import six
import os
import re
import time
import sys, getpass
import copy

# Python utilities for accessing the Ftp repository.
# NOTE: Available for Python 2.7, 3.2, 3.3, 3.4
import pysftp
# NOTE: Available for Python 2.7, 3.4+
from paramiko import SSHException

# Python logging facility.
import logging
logging.basicConfig(level=logging.INFO)   # Turn off verbose paramiko messages
LOGGER = logging.getLogger("miri.cdplib") # Get a default parent logger
# Logging level for the CDP classes
LOGGING_LEVEL = logging.INFO # Choose ERROR, WARN, INFO or DEBUG

# Import global parameters, CDP utility functions and CDP dictionary.
from miri.parameters import MIRI_MODELS, MIRI_DETECTORS, \
    MIRI_SETTINGS, MIRI_READPATTS, MIRI_SUBARRAYS, MIRI_CHANNELS, \
    MIRI_BANDS, MIRI_FILTERS
from miri.datamodels.util import get_data_class
from miri.datamodels.cdp import CDP_DICT

# List all public classes and global functions here.
__all__ = ['get_cdp', 'MiriCDPInterface']

#
# (1) Global functions
#
def _criteria_string(cdptype, model='FM', detector=None,
                     readpatt=None, channel=None, band=None,
                     mirifilter=None, subarray='FULL', integration=None,
                     cdprelease=None, cdpversion=None, cdpsubversion=None):
    """
    
    Helper function which packages the CDP search criteria into a readable string
    
    """
    strg = cdptype
    if detector and (detector != 'ANY') and (detector != 'N/A'):
        strg += ", detector=" + detector
    if readpatt and (readpatt != 'ANY') and (readpatt != 'N/A'):
        strg += ", readpatt=" + readpatt
    if ((channel and (channel != 'ANY') and (channel != 'N/A')) or \
        (band and (band != 'ANY') and (band != 'N/A'))):
        strg += ", channel/band="
        if channel and (channel != 'ANY') and (channel != 'N/A'):
            strg += str(channel)
        if band and (band != 'ANY') and (band != 'N/A'):
            strg += str(band)
    if mirifilter and (mirifilter != 'ANY'):
        strg += ", filter=" + mirifilter
    if subarray and (subarray != 'ANY') and (subarray != 'N/A') and (subarray != 'FULL'):
        strg += ", subarray=" + subarray
    if integration:
        strg += ", integration=" + str(integration)
    if cdprelease or cdpversion or cdpsubversion:
        strg += ", release="
        if cdprelease:
            strg += str(cdprelease)
        if cdpversion or cdpsubversion:
            strg += "."
            if cdpversion:
                strg += str(cdpversion)
            if cdpsubversion:
                strg += "." + str(cdpsubversion)
    return strg

def _diff_count(string1, string2):
    """
    
    Count the number of characters by which two strings differ.
    
    """
    assert isinstance(string1, str)
    assert isinstance(string2, str)
    if string1 == string2:
        return 0
    minlen = min(len(string1), len(string2))
    diffcount = abs(len(string1) - len(string2))
    for ii in range(0,minlen):
        if string1[ii] != string2[ii]:
            diffcount += 1
    return diffcount

def _diff_count_list( string_list ):
    """
    
    Return the average character difference between pairs of strings in a list
    
    """
    assert isinstance(string_list, (tuple,list))
    if len(string_list) < 2:
        return 0
    diffsum = 0
    previous = None
    for entry in string_list:
        if previous is not None:
            diffsum += _diff_count(previous, entry)
            previous = entry
    return diffsum // (len(string_list) - 1)

def cdp_version_decode( cdp_version ):
    """
    
    Decode a CDP version string of the form 'xx.yy.zz' into
    xx -> cdprelease, yy --> cdpversion and zz -> cdpsubversion.
    Strings of the form 'xx.yy' or 'xx' are also decoded (with the
    missing version numbers returned as None).
    
    If an empty or invalid string is provided, all three version
    numbers are returned as None.

    :Parameters:
    
    cdp_version: str
        CDP version string, of the form 'xx.yy.zz', 'xx.yy' or 'xx'.

    :Returns:
    
    xxyyzz: tuple of 3 str
        (xx, yy, zz)
    
    """
    # Reject a null version code, a non-string or an empty string.
    if cdp_version is None or \
       not isinstance(cdp_version, str) or \
       len(cdp_version) < 1:
        return (None, None, None)
    
    # Split the version code into words separated by '.'.
    version = cdp_version.split('.')
    nwords = len(version)
    cdprelease = version[0]
    if nwords > 1:
        cdpversion = version[1]
        if nwords > 2:
            cdpsubversion = version[2]
        else:
            cdpsubversion = None   
    else:
        cdpversion = None
        cdpsubversion = None
    
    return (cdprelease, cdpversion, cdpsubversion)

#+++ MAIN FUNCTION +++
def get_cdp(cdptype, detector, model='FM', readpatt='ANY', channel='ANY',
            band='ANY', mirifilter='ANY', subarray='FULL', integration=None,
            cdprelease=None, cdpversion=None, cdpsubversion=None,
            ftp_host=None, ftp_path=None, ftp_user='miri', ftp_passwd='',
            timeout=None, local_path=None, cdp_env_name='CDP_DIR',
            miri_env_name='MIRI_ENV', logger=LOGGER, fail_message=True):
    """
    
    Get a calibration data product matching the specified criteria.
    The minimum criterion is the type of product required. If other
    criteria are not specified they are assumed to be wild cards
    which match everything. If an explicit release and version number
    is not given, the most recent version will be obtained.

    NOTE: This function returns ONE data object, even if more than one
    CDP file matches the criteria given. The last entry in an
    alphanumerically sorted list will be returned. It is recommended that
    all the required parameters are specified.
    
    NOTE: The function recognises the string 'N/A' as an alias for 'ANY'.

    If no CDP file could be matched, the function returns None.
    
    :Parameters:
    
    cdptype: str
        Data type of CDP to be obtained. Must be one of the defined
        MIRI CDP types. For example, 'MASK', 'DARK', 'LASTFRAME',
        'DISTORTION', 'DROOP', 'PIXELFLAT', 'FRINGE', 'PHOTOM', 'IPC',
        'COLCORR', 'FLUX', 'JUMP', 'LATENT', 'LINEARITY', 'SATURATION',
        'PSF', 'STRAY', 'TRACORR', 'WAVCORR', 'TELEM', etc....
    detector: str
        The MIRI detector required ('MIRIMAGE', 'MIRIFUSHORT',
        'MIRIFULONG' or 'ANY').
        The old names ('IM', 'SW' or 'LW') may be used to find CDPs
        prior to the CDP-3 release.
    model: str (optional)
        The MIRI model required ('VM', 'FM' or 'JPL').
        Defaults to 'FM'.
    readpatt: str (optional)
        The MIRI readout pattern required ('FAST', 'SLOW', or 'ANY').
        Defaults to 'ANY', which will match any readout pattern.  
    channel: str (optional)
        The MIRI MRS channel required ('1', '2', '3', '4', '12',
        '34' or 'ANY').
        Valid only for MRS data, when detector is 'MIRIFUSHORT' or
        'MIRIFULONG'.
        Defaults to 'ANY', which will match any channel.  
    band: str (optional)
        The MIRI MRS band required ('SHORT', 'MEDIUM', 'LONG',
        'SHORT-MEDIUM', 'SHORT-LONG', 'MEDIUM-SHORT', etc..., or 'ANY').
        Valid only for MRS data, when detector is 'MIRIFUSHORT' or
        'MIRIFULONG'.
        Defaults to 'ANY', which will match any band.  
    mirifilter: str (optional)
        The MIRI filter required ('F560W', 'F770W', 'F1000W', 'F1130W',
        'F1280W', 'F1500W', 'F1800W', 'F2100W', 'F2550W', 'F2550WR',
        'F1065C', 'F1140C', 'F1550C', 'F2300C', 'P750L', 'FND',
        'OPAQUE', 'ANY' or 'GENERIC').
        Valid only for imager data, when detector is 'IM'.
        Defaults to 'ANY', which will match any filter.
        Explicitly specifying 'GENERIC' will only match CDPs which do not
        specify any filter and therefore work with any filter (as opposed
        to 'ANY', which can match a CDP which is specific to one filter only).
        Note that 'F2550W' and 'F2550WR' redundant filters - the CDPs
        available for 'F2550W' are also valid for 'F2550WR'.
    subarray: str (optional)
        The MIRI subarray required ('FULL', 'MASK1140', 'MASK1550',
        'MASK1065', 'MASKLYOT', 'BRIGHTSKY', 'SUB256', 'SUB128',
        'SUB64' or 'SLITLESSPRISM').
        Defaults to 'FULL', which will match full frame data.
    integration: int (optional)
        When a CDP is split between separate files for each integration,
        this parameter can be used to specify a particular integration.
        Valid for 'DARK' and 'LINEARITY' data only.
        Defaults to any integration.
    cdprelease: int or str (optional)
        A string or integer describing the CDP release number required.
        If not specified, the latest release will be used.
    cdpversion: int or str (optional)
        A string or integer describing the CDP format version number required.
        If not specified, the latest version will be used.
    cdpsubversion: int or str (optional)
        A string or integer describing the CDP subversion number required.
        If not specified, the latest subversion will be used.

    :AdditionalParameters:

    ftp_host: str (optional)
        The address of the machine hosting the MIRI SFTP repository.
        Defaults to the MIRI CDP repository at Leuven.
        Setting this to 'LOCAL' will force MIRI CDPs to be obtained from
        the local cache.
    ftp_path: str (optional)
        The path to the folder (or folders) on the SFTP host where the
        MIRI CDPs are held. A search path consisting of more than one
        folder may be specified, separated by a ":" delimiter. These
        folders will be checked in the order given, and the first CDP
        matching the given criteria used.
        Examples: 'CDP', 'CDPSIM', 'CDPSIM:CDP:CDPTMP'
        Defaults to the default CDP repository at Leuven.
    ftp_user: str (optional)
        A username with which to access the ftp site.
        Defaults to 'miri'.
    ftp_passwd: str (optional)
        A password with which to access the ftp site.
    timeout: float (optional)
        A new connection timeout in seconds.
        If not specified, the default SFTP connection timeout is used.
    local_path: str (optional)
        A local file path giving the MIRI CDP folder.
        If not given, the local path will be obtained from the
        environment variable specified in the cdp_env_name parameter,
        or failing that from the miri_env_name parameter.
        If local_path is not defined, and none of the named environment
        variables are defined, the local path defaults to '.'.
        Examples: '.',  '/home/me/MIRI_DHAS/MPipeline/Cal".
    cdp_env_name: str (optional)
        The name of the environment variable defining the MIRI CDP path.
        Defaults to 'CDP_DIR'.
        If the named environment variable is not defined, the miri_env_name
        parameter is used to obtain the top-level MIRI environment name.
    miri_env_name: str (optional)
        The name of the environment variable containing the top level MIRI
        path. CDPs are assumed to be contained in a '/CDP' subdirectory.
        Defaults to 'MIRI_ENV'.
    logger: Logger object (optional)
        A Python logger to handle the I/O. This parameter can be used
        by a caller to direct the output to a different logger, if
        the default defined by this module is not suitable.
    fail_message: boolean (optional)
        When True (the default) a failure message is logged when a
        CDP cannot be found and None is returned.
        Set to False when using get_cdp to try different options and
        you don't want a message logged for each try.
        
    :Environment:
  
    cdp_env_name (CDP_DIR):
        Environment variable defining the MIRI CDP path.
        See the cdp_env_name parameter.
    miri_env_name (MIRI_ENV)
        Environment variable defining the top level MIRI path.
        See the miri_env_name parameter.

    :DataStorage:
    
    When a CDP is obtained using this function, a local copy is stored in
    a cache directory defined by the local_path, cdp_env_name and miri_env_name
    parameters. local_path overrides cdp_env_name, which overrides
    miri_env_name. See the MiriCDPInterface documentation.
    
    :Returns:
    
    dataproduct: JWST data product
        A data product containing the specified CDP. Returns None
        if the data product could not be found or accessed.
    
    """
    # Get a logging object
    mylogger = logger.getChild("get_cdp")
    
    # The cdptype must be one of the available CDP types
    if not cdptype in CDP_DICT:
        # Not a recognised CDP type.
        strg = "Data type \'%s\' is not a recognised MIRI CDP.\n" % cdptype
        strg += "It must be one of: "
        start = True
        for key in list(CDP_DICT.keys()):
            if start:
                start = False
            else:
                strg += ", "
            strg += "\'%s\'" % key
        raise TypeError(strg)
    
    # Access the MIRI CDP repository through a CDP interface object.
    # NOTE: The MiriCDPInterface is a singleton, so the class is created
    # once, per session, even if get_cdp is called many times.
    CDPInterface = MiriCDPInterface(ftp_host=ftp_host, ftp_path=ftp_path,
                                    ftp_user=ftp_user, ftp_passwd=ftp_passwd,
                                    timeout=timeout, local_path=local_path,
                                    cdp_env_name=cdp_env_name,
                                    miri_env_name=miri_env_name, logger=logger)
    
    # Refresh the interface if any parameters are different from when the
    # class was first created (necessary when the class is a singleton).
    CDPInterface.refresh(ftp_host=ftp_host, ftp_path=ftp_path,
                         ftp_user=ftp_user, ftp_passwd=ftp_passwd,
                         timeout=timeout, local_path=local_path,
                         cdp_env_name=cdp_env_name,
                         miri_env_name=miri_env_name)
    
    # Get the name of a CDP file matching the specified criteria.
    (filename, ftp_path) = CDPInterface.match_cdp_latest(cdptype, model=model,
                    detector=detector, readpatt=readpatt, channel=channel,
                    band=band, mirifilter=mirifilter, subarray=subarray,
                    integration=integration, cdprelease=cdprelease,
                    cdpversion=cdpversion, cdpsubversion=cdpsubversion)         
    
    if filename:
        # Update the local CDP cache to make sure it contains the specified file,
        # and obtain the local file path and name.
        local_filename = CDPInterface.update_cache(filename, ftp_path)

        # Read the contents of the file into a new data model, using the class
        # derived associated with the data type, detector and filter.
        kwlist = [cdptype]
        if not detector or detector == 'ANY':
            # Ambiguous detector. Try to figure it out from the other parameters.
            if mirifilter:
                detector = 'MIRIIMAGE'
            elif miriband:
                if '1' in miriband or '2' in miriband:
                    detector = 'MIRIFUSHORT'
                elif '3' in miriband or '4' in miriband:
                    detector = 'MIRIFULONG'
            strg = "Detector specification is ambiguous. Trying detector=%s" % \
                str(detector)
            mylogger.warning(strg)

        if detector:
            kwlist.append(detector)
        if mirifilter:
            kwlist.append(mirifilter)
        data_class = get_data_class(kwlist)
        strg = "Reading \'%s\' model from \'%s\'" % (cdptype, local_filename)
        mylogger.info(strg)
        datamodel = data_class( init=local_filename )
    else:
        if fail_message:
            criteria = _criteria_string(cdptype, model=model,
                detector=detector, readpatt=readpatt, channel=channel,
                band=band, mirifilter=mirifilter, subarray=subarray,
                integration=integration, cdprelease=cdprelease,
                cdpversion=cdpversion, cdpsubversion=cdpsubversion)
            strg = "The criteria given (%s) did not match any CDP files." % criteria
            mylogger.error(strg)
        datamodel = None

    # If successful, return the new data model.
    return datamodel

#
# (2) Classes
#
# A metaclass which only allows one instance of a class to exist at a time.
class Singleton(type):
    _instances = {}
    def __call__(cls, *args, **kwargs):
        if cls not in cls._instances:
            cls._instances[cls] = \
                super(Singleton, cls).__call__(*args, **kwargs)
        return cls._instances[cls]


class MiriCDPFolder(object):
    """
    
    A class which manages a FTP folder containing MIRI Calibration Data
    Products. It contains search functions for locating particular CDPs
    within that folder.
    
    The class is designed to be contained within a MiriCDPInterface object.
    Objects exists for the lifetime of a particular STFP/folder combination.
    If the SFTP connection is closed, or if the FTP path changes, the
    object is deleted. 
    
    :Parameters:
    
    sftp: pysftp Connection object
        An open SFTP connection, managed by pysftp.
        None if local host used.
    ftp_path: str
        A file path on the FTP repository.
        Only used if an STFP connection is open.
    cdp_dir: str
        A path to the local CDP folder.
                
    """
                                             
    def __init__(self, sftp, ftp_path, cdp_dir, logger=LOGGER):
        """
        
        Initialises the MiriCDPFolder class.
        
        Parameters: See class doc string.

        """
        # Get a Python logger object
        self.logger = logger.getChild(self.__class__.__name__)
        self.logger.setLevel(level=LOGGING_LEVEL)
        self.logger.debug("Class %s created for ftp_path=\'%s\', cdp_dir=\'%s\'."  % \
                          (self.__class__.__name__, str(ftp_path), str(cdp_dir)))

        self.sftp = sftp
        self.ftp_path = str(ftp_path)
        self.cdp_dir = str(cdp_dir)
        
        # Initialise the list of available CDPs
        self.cdp_files_available = []
        self.cdp_docs_available = []
        self.update_cdp_list()

    def update_cdp_list(self):
        """
        
        Helper function to update the current list of CDPs.
        The function connects to the MIRI CDP SFTP repository and
        requests a file listing, which is then converted to a list.
        Only files whose names begin with MIRI_ are included.
        
        If a connection cannot be made to the SFTP repository,
        the function looks at the files contained in the local
        cache. NOTE: In this mode the class is only made aware
        of files that have already been downloaded to the cache.
        If there are frequent SFTP problems, manually copy all
        the available CDPs to the local cache before using this
        utility.

        :Parameters:
    
        timeout: float (optional)
            If provided, a new connection timeout in seconds.
            By default, the connection timeout is not changed.
        
        """
        if self.cdp_files_available:
            del self.cdp_files_available
        if self.cdp_docs_available:
            del self.cdp_docs_available
        ftp_list = []
        msg = ''
        
        if self.sftp is not None:
            try:
                self.sftp.chdir(self.ftp_path)
            except IOError as e:
                strg = "IOError: Failed to change directory to FTP folder \'%s\'\n" % self.ftp_path
                strg += "  %s" % str(e)
                raise IOError(strg)
            ftp_list = self.sftp.listdir()
            self.sftp.chdir('/')
            self.logger.debug("CDP list updated for ftp_path=\'%s\'." % self.ftp_path)
        else:
            strg = "No ftp host specified. Using local cache.\n  "
            self.logger.warning(strg)

            # Make sure the local cache exists.
            abspath = os.path.abspath(self.cdp_dir)
            if os.path.isdir(abspath):
                # Walk through the local cache and find file names.
                for (dirpath, dirnames, filenames) in os.walk(abspath):
                    for filename in filenames:
                        ftp_list.append(filename)
                    # Break to ensure only the top-level directory is included.
                    break
            else:
                strg = "Local cache \'%s\' does not exist.\n" % abspath
                strg += "  If you can't access the SFTP site, please create "
                strg += "cache directory and copy CDP files manually."
                raise IOError(strg)

        # Only add names matching MIRI CDPs (which start 'MIRI_') to the list.
        # Restrict the list to files containing '.fits' to exclude the PDF
        # and text documentation.
        self.cdp_files_available = []
        for ftp_file in ftp_list:
#             self.logger.debug("Testing ftp_file=%s", ftp_file)
            if re.match("^MIRI_", ftp_file) is not None and \
               '.fits' in ftp_file:
                self.cdp_files_available.append(ftp_file)

        # Give a warning if no files have been found. This will cause
        # all subsequent attempts to match or get a CDP file to fail.
        if not self.cdp_files_available:
            self.logger.warning("No CDP files available!")

        # Find the documents associated with the calibration files
        self.cdp_docs_available = []
        for ftp_file in ftp_list:
#             self.logger.debug("Testing ftp_file=%s", ftp_file)
            for doc_type in ('.pdf', '.doc', '.txt'):
                if re.match("^MIRI", ftp_file) is not None and \
                   doc_type in ftp_file:
                    self.cdp_docs_available.append(ftp_file)
                        
    def _filter_regexp(self, input_list, match_string, flags=0):
        """
        
        Filter a list of strings and return a shorter list containing
        only those matching a given regular expression.
        
        :Parameters:
        
        input_list: list of str
            A list of strings to be filtered.
        match_string: raw string
            A regular expression to be matched.
            For example, r'[A-Za-z_]*Bad[A-Za-z_]*.+fits' matches
            all bad pixel mask file names.
        flags: int (optional)
            Flags used to modify the regular expression search.
            For example flags=re.IGNORECASE will treat lowercase and
            uppercase matches equally.
            The default matches the exact case.
            
        :Returns:
        
        matched_list: list of str
            A list of strings matching the regular expression
        
        """
        matched_list = []
        for test_string in input_list:
            if re.match(match_string, test_string, flags=flags) is not None:
                matched_list.append(test_string)                
        return matched_list
                
    def match_cdp_regexp(self, match_string, flags=re.IGNORECASE):
        """
        
        Return a sorted list of all the CDP files contained in the FTP
        folder matching a given regular expression.
        
        :Parameters:
        
        match_string: raw string
            A regular expression to be matched.
            For example, r'[A-Za-z_]*Bad[A-Za-z_]*.+fits' matches
            all bad pixel mask file names.
        flags: int (optional)
            Flags used to modify the regular expression search.
            For example, the default flags=re.IGNORECASE will treat 
            lowercase and uppercase matches equally.
            Specific flags=0 to match the exact case.
            
        :Returns:
        
        matched_files: list of str
            A sorted list of matching filenames
        
        """
        self.logger.debug("Matching regexp: " + match_string)
        matched_files = self._filter_regexp(self.cdp_files_available,
                                             match_string, flags=flags)
                
        # Return a sorted list
        matched_files.sort()
        return matched_files

    def match_cdp_substrings(self, mustcontain=[], mustnotcontain=[]):
        """
        
        Return a sorted list of all the CDP files contained in the FTP
        folder whose names contain all the compulsory substrings and
        do not contain any forbidden substrings.
        
        :Parameters:
        
        mustcontain: list of str
            A list of substrings which must be matched.
        mustnotcontain: list of str
            A list of substrings which must NOT be matched.
            
        :Returns:
        
        matched_files: list of str
            A sorted list of matching filenames
        
        """
        self.logger.debug("Must contain: " + str(mustcontain))
        self.logger.debug("Must not contain: " + str(mustnotcontain))
        matched_files = []
        for cdp_file in self.cdp_files_available:
            cdp_file_u = cdp_file.upper()
            strings_matched = True
            for match_string in mustcontain:
                if match_string.upper() not in cdp_file_u:
                    strings_matched = False
                    break
            strings_avoided = True
            for match_string in mustnotcontain:
                if match_string.upper() in cdp_file_u:
                    strings_avoided = False
                    break
            if strings_matched and strings_avoided:
                matched_files.append(cdp_file)
                
        # Return a sorted list
        matched_files.sort()
        return matched_files

    def _encode_version(self, code):
        """
    
        Helper function to convert a specified code into a formatted
        version number. For example, 2 is formatted into '02'.
         
        :Parameters:
        
        code: int or str
            Version number to be formatted
            
        :Returns:
        
        formatted_version: str
            A formatted version number.
    
        """
        if code is None:
            # The version number is a place holder.
            version = '[0-9]{2}'
        elif isinstance(code, (int,float)):
            # Convert from integer to string, assuming 2 digits.
            version = '%.2d' % int(code)
        else:
            # Assume already a formatted string
            version = str(code)
        return version

    def match_cdp_filename(self, cdptype, model='FM', detector=None,
                           readpatt=None, channel=None, band=None,
                           mirifilter=None, subarray='FULL', integration=None,
                           cdprelease=None, cdpversion=None, cdpsubversion=None):
        """
        
        Find a list of available CDPs contained in the FTP folder matching the
        required criteria. The CDP file naming convention is assumed to be:
        
        MIRI_<model>_<detector>_<detsetng>_<readpatt>_<channelband_or_filter>_<subarray>_<reftype>_<version>.fits

        NOTE: The function recognises the string 'N/A' as an alias for 'ANY'.
        
        :Parameters:
    
        cdptype: str
            Data type of CDP to be obtained. Must be one of the defined
            MIRI CDP types. For example, 'MASK', 'DARK', 'LASTFRAME',
            'DISTORTION', 'DROOP', 'PIXELFLAT', 'FRINGE', 'PHOTOM', 'IPC',
            'COLCORR', 'FLUX', 'JUMP', 'LATENT', 'LINEARITY', 'SATURATION',
            'PSF', 'STRAY', 'TRACORR', 'WAVCORR', 'TELEM', etc....
        model: str (optional)
            The MIRI model required ('VM', 'FM' or 'JPL').
            Defaults to 'FM'.
        detector: str (optional)
            The MIRI detector required ('MIRIMAGE', 'MIRIFUSHORT',
            'MIRIFULONG' or 'ANY'). The old names ('IM', 'SW' or 'LW')
            may be used to find CDPs prior to the CDP-3 release.
            By default, matches all detectors.
        readpatt: str (optional)
            The MIRI readout pattern required ('FAST', 'SLOW' or 'ANY').
            By default, matches all readout patterns.  
        channel: str (optional)
            The MIRI MRS channel required ('1', '2', '3', '4', '12',
            '34' or 'ANY').
            Valid only for MRS data, when detector is 'MIRIFUSHORT' or
            'MIRIFULONG'.
            By default, matches all channels.  
        band: str (optional)
            The MIRI MRS band required ('SHORT', 'MEDIUM', 'LONG',
            'SHORT-MEDIUM', 'SHORT-LONG', 'MEDIUM-SHORT', etc..., or 'ANY').
            Valid only for MRS data, when detector is 'MIRIFUSHORT' or
            'MIRIFULONG'.
            By default, matches all bands.  
        mirifilter: str (optional)
            The MIRI filter required ('F560W', 'F770W', 'F1000W', 'F1130W',
            'F1280W', 'F1500W', 'F1800W', 'F2100W', 'F2550W', 'F2550WR',
            'F1065C', 'F1140C', 'F1550C', 'F2300C', 'P750L', 'FND',
            'OPAQUE', 'ANY' or 'GENERIC').
            Valid only for imager data, when detector is 'IM'.
            By default, matches all filters.  
            Explicitly specifying 'GENERIC' will only match CDPs which do not
            specify any filter and therefore work with any filter (as opposed
            to 'ANY', which can match a CDP which is specific to one filter only).
            Note that 'F2550W' and 'F2550WR' redundant filters - the CDPs
            available for 'F2550W' are also valid for 'F2550WR'.
        subarray: str (optional)
            The MIRI subarray required ('FULL', 'MASK1140', 'MASK1550',
            'MASK1065', 'MASKLYOT', 'BRIGHTSKY', 'SUB256', 'SUB128',
            'SUB64', 'SLITLESSPRISM').
            Defaults to 'FULL', which will match full frame data.
        integration: int (optional)
            When a CDP is split between separate files for each integration,
            this parameter can be used to specify a particular integration.
            Valid for 'Dark' data only.
            By default matches all integrations.
        cdprelease: int or str (optional)
            A string or integer describing the CDP release number required.
            If not specified, the latest release will be matched.
        cdpversion: int or str (optional)
            A string or integer describing the CDP format version number
            required.
            If not specified, the latest version will be matched.
        cdpsubversion: int or str (optional)
            A string or integer describing the CDP subversion number required.
            If not specified, the latest subversion will be matched.
        
        :Returns:
        
        filenames: list of str
            A sorted list of names of files matching the given criteria.
            Returns an empty list if no files are matched.
         
        """
        if self.sftp is None:
            self.logger.warning("Matching against local CDP cache only.")
        
        # Build a list of substrings that must be contained and must be avoided.
        match_strings = []
        avoid_strings = []
        
        # The filename always contains a model name.
        if model is not None and model in MIRI_MODELS:
            # Match the exact MIRI model
            match_strings.append(model)

        # The model name is always followed by a detector name, unless
        # the model name is 'JPL'
        if model != 'JPL':
            if detector is not None and detector in MIRI_DETECTORS:
                # Match the exact detector
                match_strings.append(detector)
        
        # The readout pattern is optional, and a CDP valid for any
        # pattern is specified by missing it out completely.
        if (readpatt is not None) and (readpatt != 'ANY') and (readpatt != 'N/A'):
            match_strings.append(readpatt)
               
        # The filter name is optional, and a CDP valid for any
        # filter is specified by missing it out completely.
        # Specifying 'GENERIC' will avoid CDPs designed for specific filters.
        if (mirifilter is not None) and (mirifilter != 'ANY') and \
           (mirifilter != 'GENERIC') and (mirifilter != 'N/A'):
            match_strings.append(mirifilter)
        elif (mirifilter is not None) and (mirifilter == 'GENERIC'):
            for filt in MIRI_FILTERS:
                avoid_strings.append(filt)
            
        # If an imager CDP is needed without specifying a filter,
        # explicitly exclude the LRS CDPs, for which either the
        # 'P750L' filter or the 'SLITLESSPRISM' subarray would
        # have been specified explicitly.
        if (detector == 'MIRIMAGE') and \
           (mirifilter == 'ANY' or mirifilter == 'N/A') and \
           (not subarray == 'SLITLESSPRISM'):
            avoid_strings.append('P750L')

        # The channel and band names are optional, and a CDP valid for any
        # channel or band is specified by missing either out completely.
        channel_band = ''
        if (channel is not None) and (channel != 'ANY') and (channel != 'N/A'):
            channel_band += str(channel)
        if (band is not None) and (band != 'ANY') and (band != 'N/A'):
            channel_band += band
        if channel_band:
            match_strings.append(channel_band)

        # The subarray is optional. A full frame CDP is represented by missing
        # it out completely. If a specific subarray is specified, only that
        # subarray should be matched. If FULL frame data are needed, specific
        # subarrays should be explicitly avoided. Only the subarray='ANY'
        # option will match any subarray.
        if (subarray is not None) and (subarray != 'FULL') and \
           (subarray != 'ANY') and (subarray != 'N/A') and (subarray != 'GENERIC'):
            match_strings.append(subarray)
        if (subarray == None) or (subarray == 'FULL') or \
           (subarray == 'GENERIC') or (subarray == 'N/A'):
            # If full frame data is needed, CDPs designed for a specific
            # subarray will be avoided.
            for sarray in MIRI_SUBARRAYS:
                avoid_strings.append(sarray)
            
        # The file name always contains the CDP type. A "_" is appended
        # to the match string to prevent cdptype "MASK" from matching the
        # coronographic MASK filters.
        if (cdptype is not None) and (cdptype != 'ANY'):
            match_strings.append(cdptype + "_")
                
        # An integration number is optional, but is always explicitly
        # included.  
        if integration is not None:
            match_strings.append(str(integration))
            
        # Find a list of files matching the given criteria except
        # the version number. match_cdp_substrings returns s sorted list.
        matched_files = self.match_cdp_substrings(mustcontain=match_strings,
                                                  mustnotcontain=avoid_strings)
        self.logger.debug("Matched files: " + str(matched_files))

        # If more than one file has been matched, a band has been specified
        # but a channel has not been provided, filter the strings to ensure
        # the band is preceeded by any numerical channel number or "_".
        # This is done to prevent a band string (such as LONG) being
        # accidentally matched against a detector name string (such as
        # MIRIFULONG). The test will not match MIRIFULONG but will match
        # 34LONG, 3LONG, _LONG, etc...
        if (len(matched_files) > 1) and \
           (band is not None and band != 'ANY' and band != 'N/A') and \
           (channel is None or channel == 'ANY' or channel == 'N/A'):
            regexp_string = r"[A-Za-z0-9_\-]*[0-9_]" + band + "[A-Za-z0-9_\-]*"

            # Filter the list of files with this regular expression
            self.logger.debug("Version filtering with regexp: " + regexp_string)
            filtered_list = self._filter_regexp(matched_files, regexp_string,
                                                flags=re.IGNORECASE)
            matched_files = filtered_list

        # The list must now be sorted again to ensure that the CDP release
        # numbers are returned in the correct order (with the full release
        # versions without the letter suffix having a higher priority than the
        # prerelease versions ending in a letter).
        if len(matched_files) > 1:
            # This first set of releases will be valid from CDP-1 to CDP-9
            dig_list = ['1', '2', '3', '4', '5', '6', '7', '8', '9']
            chr_list = ['A', 'B', 'C']
            release_order = []
            for dig in dig_list:
                for chr in chr_list:
                    release_order.append( '_' + dig + chr + '.' )
                release_order.append( '_' + '0' + dig + '.' )
            # This list extends the test up to CDP-10 to CDP-19, just in case.
            # If the releases go further than this, just add to the ten_list.
            ten_list = ['1']
            dig_list = ['0', '1', '2', '3', '4', '5', '6', '7', '8', '9']
            chr_list = ['A', 'B', 'C']
            for ten in ten_list:
                for dig in dig_list:
                    for chr in chr_list:
                        release_order.append( '_' + ten + dig + chr + '.' )
                    release_order.append( '_' + ten + dig + '.' )
                
            sorted_by_release = []
            list_copy = copy.copy(matched_files)
            for release_test in release_order:
                for filename in list_copy:
                    if release_test in filename:
                        # Add each file to the new list and remove it from the old
                        # list
                        sorted_by_release.append(filename)
                        matched_files.remove(filename)
            # To ensure that no files are accidentally missed, the new list
            # is appended to the remnant of the old list.
            matched_files.extend( sorted_by_release )

        # If a required version number is provided, it needs to be filtered
        # using a regular expression.
        if cdprelease is None and cdpversion is None and \
           cdpsubversion is None:
            # No version restrictions specified. Return the full list.
            return matched_files
        else:
            # The string starts with "MIRI_" and then contains any
            # number of alphanumeric characters and underscores.
            regexp_string = r"^MIRI_[A-Za-z0-9_\-]*"
            if cdprelease is not None:
                cdprelease = self._encode_version(cdprelease)
                regexp_string += cdprelease + r"\."
            else:
                # The CDP release number is a 1 or 2 digit number which can be
                # followed by zero or 1 uppercase alphabetic characters
                # (which signifies a special release, e.g. B for beta)
                # followed by a '.'
                regexp_string += r'[0-9]{1,2}[A-Z]?\.'
            if cdpversion is not None:
                cdpversion = self._encode_version(cdpversion)
                regexp_string += cdpversion + r"\."
            else:
                # A CDP version is a 2 digit number followed by a '.'
                regexp_string += r'[0-9]{2}\.'
            if cdpsubversion is not None:
                cdpsubversion = self._encode_version(cdpsubversion)
                regexp_string += cdpsubversion
            else:
                # A CDP version is a 2 digit number followed by a '.'
                regexp_string += r'[0-9]{2}'
            # The version code is the last part of the file name before
            # the .fits.
            regexp_string += "\.fits$"

            # Filter the list of files with this regular expression
            self.logger.debug("Version filtering with regexp: " + regexp_string)
            filtered_list = self._filter_regexp(matched_files, regexp_string,
                                                flags=re.IGNORECASE)
            return filtered_list

    def match_cdp_latest(self, cdptype, model='FM', detector=None,
                         readpatt=None, channel=None, band=None,
                         mirifilter=None, subarray='FULL', integration=None,
                         cdprelease=None, cdpversion=None, cdpsubversion=None):
        """
        
        Match the most recent version of a CDP contained in the FTP folder
        matching the given criteria.
        
        NOTE: If several files match the given criteria, only one file name
        will be returned - the one at the end of the sorted list. It is
        recommended that all the required parameters are specified except
        the version numbers.

        NOTE: The function recognises the string 'N/A' as an alias for 'ANY'.

        :Parameters:
    
        cdptype: str
            Data type of CDP to be obtained. Must be one of the defined
            MIRI CDP types.
        model: str (optional)
            The MIRI model required ('VM', 'FM' or 'JPL').
            Defaults to 'FM'.
        detector: str (optional)
            The MIRI detector required ('MIRIMAGE', 'MIRIFUSHORT',
            'MIRIFULONG' or 'ANY'). The old names ('IM', 'SW' or 'LW')
            may be used to find CDPs prior to the CDP-3 release.
            By default, matches any detector.
        readpatt: str (optional)
            The MIRI readout pattern required ('FAST', 'SLOW' or 'ANY').
            By default, matches any readout pattern.  
        channel: str (optional)
            The MIRI MRS channel required ('1', '2', '3', '4', '12',
            '34' or 'ANY').
            Valid only for MRS data, when detector is 'MIRIFUSHORT' or
            'MIRIFULONG'.
            By default, matches any channel.  
        band: str (optional)
            The MIRI MRS band required ('SHORT', 'MEDIUM', 'LONG',
            'SHORT-MEDIUM', 'SHORT-LONG', 'MEDIUM-SHORT', etc..., or 'ANY').
            Valid only for MRS data, when detector is 'MIRIFUSHORT' or
            'MIRIFULONG'.
            By default, matches any band.  
        mirifilter: str (optional)
            The MIRI filter required ('F560W', 'F770W', 'F1000W', 'F1130W',
            'F1280W', 'F1500W', 'F1800W', 'F2100W', 'F2550W', 'F2550WR',
            'F1065C', 'F1140C', 'F1550C', 'F2300C', 'P750L', 'FND',
            'OPAQUE', 'ANY' or 'GENERIC').
            Valid only for imager data, when detector is 'IM'.
            By default, matches any filter.  
            Explicitly specifying 'GENERIC' will only match CDPs which do not
            specify any filter and therefore work with any filter (as opposed
            to 'ANY', which can match a CDP which is specific to one filter only).
            Note that 'F2550W' and 'F2550WR' redundant filters - the CDPs
            available for 'F2550W' are also valid for 'F2550WR'.
        subarray: str (optional)
            The MIRI subarray required ('FULL', 'MASK1140', 'MASK1550',
            'MASK1065', 'MASKLYOT', 'BRIGHTSKY', 'SUB256', 'SUB128',
            'SUB64', 'SLITLESSPRISM').
            Defaults to 'FULL', which will match full frame data.
        integration: int (optional)
            When a CDP is split between separate files for each integration,
            this parameter can be used to specify a particular integration.
            Valid for 'DARK' or 'LINEARITY' data only.
            By default matches any integration.
        cdprelease: int or str (optional)
            A string or integer describing the CDP release number required.
            If not specified, the latest release will be matched.
        cdpversion: int or str (optional)
            A string or integer describing the CDP format version number
            required.
            If not specified, the latest version will be matched.
        cdpsubversion: int or str (optional)
            A string or integer describing the CDP subversion number required.
            If not specified, the latest subversion will be matched.
        
        :Returns:
        
        filename: list str
            The name of the latest version of the CDP matching the given
            criteria. If no candidates are matched returns an empty string.
         
        """
        candidates = self.match_cdp_filename(cdptype, model=model,
                                             detector=detector,
                                             readpatt=readpatt,
                                             channel=channel, band=band,
                                             mirifilter=mirifilter,
                                             subarray=subarray,
                                             integration=integration,
                                             cdprelease=cdprelease,
                                             cdpversion=cdpversion,
                                             cdpsubversion=cdpsubversion)
        # If only one candidate is returned, that is the one required.
        # Otherwise sort the candidates and return the last one.
        if candidates:
            ncandidates = len(candidates)
            if ncandidates <= 1:
                return candidates[0]
            else:
                # Give a warning in case the wrong candidate is chosen.
                strg = " There are %d matching CDP candidates:\n" % ncandidates
                for candidate in candidates:
                    strg += "  \'%s\'\n" % candidate
                strg += "of which only one (the last in this list) will be selected."
                # A warning is only necessary when different kinds of CDP are included in the sort.
                # If the CDP names only differ in the version number, there will be no more than
                # 2 characters different on average.
                if _diff_count_list(candidates) > 2:
                    self.logger.warning(strg)
                else:
                    self.logger.debug(strg)
                return candidates[-1]
        else:
            # No candidates are matched.
            return ''
        
    def __str__(self):
        """
        
        Return a string describing the object
        
        """
        if self.sftp is not None:
            strg = "  Files are obtained from the SFTP folder \'%s\'\n" % self.ftp_path
            strg += "  and cached to local folder \'%s\' " % self.cdp_dir
        else:
            strg = "  Relying on local folder \'%s\' " % self.cdp_dir
 
        abspath = os.path.abspath(self.cdp_dir)
        if abspath != self.cdp_dir:
            strg += "= \'%s\'.\n" % abspath
        else:
            strg += ".\n"
        strg += "  %s products are available:\n" % len(self.cdp_files_available)
        for cdpfile in self.cdp_files_available:
            strg += "    " + cdpfile + "\n"
        strg += "  %s documents are available:\n" % len(self.cdp_docs_available)
        for cdpfile in self.cdp_docs_available:
            strg += "    " + cdpfile + "\n"

        return strg


# Only one instance of this class is allowed to exist.
@six.add_metaclass(Singleton)
class MiriCDPInterface(object):
    """
    
    A class which manages the interface between the MIRI pipeline or
    simulator software and the MIRI Calibration Data Products.
    
    The MIRI CDPs are available in a repository which is accessible by
    SFTP from anywhere in the world. If a new CDP is required, it is copied
    from that repository.
    
    A cache of MIRI CDPs is maintained on the local machine, so that each
    CDP only needs to be copied from the repository once.
    
    NOTE: If this class is used from a location which cannot access the
    SFTP site (e.g. no internet connection or local access restrictions)
    the CDP files must first be copied manually into the local cache
    directory.
    
    The location of the local cache directory may be defined explicitly in
    the local_path parameter. If local_path is not defined, the local cache
    is found by querying environment variables. If the environment variable
    CDP_DIR is defined, this is assumed to point directly to the local cache.
    If CDP_DIR is not defined, the CDP cache is assumed to be contained in a
    'CDP' sub-directory of the location referenced by environment variable
    MIRI_DIR. If neither environment variable is defined, the current
    directory, '.', is used. The names of the environment variables are
    defined with the cdp_env_name and miri_env_name parameters.
    
    The class may be instructed to look for CDP files within a search path
    of more than one FTP folder. Each folder is managed internally by a
    MiriCDPFolder class.
    
    :Parameters:
    
    ftp_host: str (optional)
        The address of the machine hosting the MIRI SFTP repository.
        Defaults to the repository at Leuven.
        Setting this to 'LOCAL' will force MIRI CDPs to be obtained from
        the local cache.
    ftp_path: str (optional)
        The path to the folder (or folders) on the SFTP host where the
        MIRI CDPs are held. A search path consisting of more than one
        folder may be specified, separated by a ":" delimiter. These
        folders will be checked in the order given, and the first CDP
        matching the given criteria used.
        Examples: 'CDP', 'CDPSIM', 'CDPSIM:CDP:CDPTMP'
        Defaults to the default CDP repository at Leuven.
    ftp_user: str (optional)
        A username with which to access the ftp site.
        Defaults to 'miri'.
    ftp_passwd: str (optional)
        A password with which to access the ftp site.
        Defaults to prompting for the password.
    timeout: float (optional)
        A new connection timeout in seconds.
        Defaults to 15 seconds.
    local_path: str (optional)
        A local file path giving the MIRI CDP folder.
        If not given, the local path will be obtained from the
        environment variable specified in the cdp_env_name parameter,
        or failing that from the miri_env_name parameter.
        If local_path is not defined, and none of the named environment
        variables are defined, the local path defaults to '.'.
        Examples: '.',  '/home/me/MIRI_DHAS/MPipeline/Cal".
    cdp_env_name: str (optional)
        The name of the environment variable defining the MIRI CDP path.
        Defaults to 'CDP_DIR'.
        If the named environment variable is not defined, the miri_env_name
        parameter is used to obtain the top-level MIRI environment name.
    miri_env_name: str (optional)
        The name of the environment variable containing the top level MIRI
        path. CDPs are assumed to be contained in a '/CDP' subdirectory.
        Defaults to 'MIRI_ENV'.  
        
    :Environment:
  
    cdp_env_name (CDP_DIR):
        Environment variable defining the MIRI CDP path.
        See the cdp_env_name parameter.
    miri_env_name (MIRI_ENV)
        Environment variable defining the top level MIRI path.
        See the miri_env_name parameter.
        
    """
    # Class variable defining the previous password
    PREVIOUS_PW = ''
    
    # Class variables defining the default SFTP parameters
    FTP_HOST_DEFAULT = 'www.miricle.org'        
    FTP_USER_DEFAULT = 'miri'
    FTP_PATH_DEFAULT  = 'CDP'
#     FTP_PATH_DEFAULT  = 'CDPSIM:CDP:CDPTMP'
    FTP_PATH_SEARCH = ':'
                                             
    def __init__(self, ftp_host=None, ftp_path=None, ftp_user='miri',
                 ftp_passwd='', timeout=15.0, local_path=None,
                 cdp_env_name='CDP_DIR', miri_env_name='MIRI_ENV',
                 logger=LOGGER):
        """
        
        Initialises the MiriCDPInterface class.
        
        Parameters: See class doc string.

        """
        # Get a Python logger object
        self.logger = logger.getChild(self.__class__.__name__)
        self.logger.setLevel(level=LOGGING_LEVEL)
        self.logger.debug("Class %s created for ftp_host=\'%s\', ftp_path=\'%s\'."  % \
                          (self.__class__.__name__, str(ftp_host), str(ftp_path)))

        self.sftp = None
        self.ftp_ok = False

        # Set up the SFTP/CDP connection environment
        self._setup(ftp_host, ftp_path, ftp_user, ftp_passwd, timeout,
                    local_path, cdp_env_name, miri_env_name)     

        # Open the connection
        self._open()        
        # Create a search list of FTP folders and initialise the list of
        # available CDPs within in each one. If the local cache is being
        # used, there is only one nominal FTP folder.
        self.cdp_folder_list = []
        if self.ftp_host != 'LOCAL' and self.ftp_ok:
            for ftpp in self.ftp_path.split(MiriCDPInterface.FTP_PATH_SEARCH):
                cdp_folder = MiriCDPFolder( self.sftp, ftpp, self.cdp_dir )
                cdp_folder.update_cdp_list()
                self.cdp_folder_list.append(cdp_folder)
        else:
            cdp_folder = MiriCDPFolder( self.sftp, '/', self.cdp_dir )
            cdp_folder.update_cdp_list()
            self.cdp_folder_list.append(cdp_folder)
#         # Close the connection
#         self._close()

    def __del__(self):
        """
        
        Tidies up the MiriCDPInterface class.
        
        """
        self.logger.debug("Tidying up class %s."  % self.__class__.__name__)
        for cdp_folder in self.cdp_folder_list:
            del cdp_folder
        del self.cdp_folder_list
        self._close()
 
    def refresh(self, ftp_host=None, ftp_path=None, ftp_user=None,
                ftp_passwd=None, timeout=15.0, local_path=None,
                cdp_env_name='CDP_DIR', miri_env_name='MIRI_ENV'):
        """
        
        Refreshes the SFTP and CDP environmental parameters if any have changed.
        
        Parameters: See class doc string.

        """
        if ftp_host is None:
            self.ftp_host = MiriCDPInterface.FTP_HOST_DEFAULT
        if ftp_user is None:
            self.ftp_user = MiriCDPInterface.FTP_USER_DEFAULT
        if ftp_path is None:
            self.ftp_path = MiriCDPInterface.FTP_PATH_DEFAULT

        # Only execute this method if any of the SFTP or local cache
        # parameters have changed.
        if (ftp_host != self.ftp_host) or \
           ((ftp_path is not None) and (ftp_path != self.ftp_path)) or \
           ((timeout is not None) and (timeout != self.timeout)) or \
           ((local_path is not None) and (local_path != self.local_path)) or \
           ((cdp_env_name is not None) and \
            (cdp_env_name != self.cdp_env_name)) or \
           ((miri_env_name is not None) and \
            (miri_env_name != self.miri_env_name)) or \
           (ftp_user != self.ftp_user) or \
           ((ftp_passwd is not None) and (ftp_passwd != self.ftp_passwd)):

            # Close any open connection and remove the old CDP folder list.
            self._close()
            for cdp_folder in self.cdp_folder_list:
                del cdp_folder
            self.cdp_folder_list = []
                    
            # Set up the SFTP/CDP connection environment
            self.logger.debug("Class %s refreshed with ftp_host=\'%s\', ftp_path=\'%s\'."  % \
                              (self.__class__.__name__, str(ftp_host), str(ftp_path)))
            self._setup(ftp_host, ftp_path, ftp_user, ftp_passwd, timeout,
                        local_path, cdp_env_name, miri_env_name)     

            # Open the connection
            self._open()
            # Create a search list of FTP folders and initialise the list of
            # available CDPs within in each one. If the local cache is being
            # used, there is only one nominal FTP folder.
            if self.ftp_host != 'LOCAL' and self.ftp_ok:
                for ftpp in self.ftp_path.split(MiriCDPInterface.FTP_PATH_SEARCH):
                    cdp_folder = MiriCDPFolder( self.sftp, ftpp, self.cdp_dir )
                    cdp_folder.update_cdp_list()
                    self.cdp_folder_list.append(cdp_folder)
            else:
                cdp_folder = MiriCDPFolder( self.sftp, '/', self.cdp_dir )
                cdp_folder.update_cdp_list()
                self.cdp_folder_list.append(cdp_folder)
#             # Close the connection
#             self._close()
            
    def _setup(self, ftp_host, ftp_path, ftp_user, ftp_passwd, timeout,
               local_path, cdp_env_name, miri_env_name):
        """
        
        Helper function which establishes the SFTP and CDP environment
        
        Parameters: See class doc string.
        
        """
        if ftp_user is not None:
            self.ftp_user = str(ftp_user)
        else:
            self.ftp_user = MiriCDPInterface.FTP_USER_DEFAULT
        if ftp_host is not None:
            self.ftp_host = str(ftp_host)
        else:
            self.ftp_host = MiriCDPInterface.FTP_HOST_DEFAULT
        # Prompt for a password if one has not been provided
        if self.ftp_host != 'LOCAL' and not ftp_passwd:
            if MiriCDPInterface.PREVIOUS_PW:
                self.logger.debug("Remembering previous ftp password.")
                ftp_passwd = MiriCDPInterface.PREVIOUS_PW
            else:
                print("")
                while not ftp_passwd:
                    # getpass does not work under Windows.
                    if sys.platform.startswith("win"):
                        ftp_passwd = input( \
                                    'Please enter ftp password for %s:' % \
                                    ftp_user)
                    else:
                        ftp_passwd = getpass.getpass( \
                                    'Please enter ftp password for %s: ' % \
                                    ftp_user)
                # A password has been obtained from the user 
                self.user_pwd = True
        else:
            # A fixed password has been provided 
            self.user_pwd = False

        # Remember the password for next time.
        MiriCDPInterface.PREVIOUS_PW = ftp_passwd
        
        self.ftp_passwd = ftp_passwd
        if ftp_path is not None:
            self.ftp_path = str(ftp_path)
        else:
            self.ftp_path = MiriCDPInterface.FTP_PATH_DEFAULT  
        self.ftp_ok = False
        self.timeout = timeout
               
        if cdp_env_name:
            self.cdp_env_name = str(cdp_env_name)
        if miri_env_name:
            self.miri_env_name = str(miri_env_name)
        if local_path:
            self.logger.debug("Local path specified: " + str(local_path))
            if local_path and not local_path.isspace():
                # A local path has been specified explicitly.
                self.local_path = str(local_path)
            else:
                # An empty or blank local path translates to the current directory
                self.local_path = '.'
            self.cdp_dir = self.local_path
        else:
            # First try the MIRI CDP environment variable.
            self.local_path = os.getenv(self.cdp_env_name, '')
            if self.local_path:
                self.logger.debug("CDP path specified: " + str(self.local_path))
                self.cdp_dir = self.local_path
            else:
                # If the CDP environment variable could not be translated,
                # try the MIRI environment variable, falling back
                # on the current directory as a default.
                self.local_path = os.getenv(miri_env_name, '.')
                self.logger.debug("MIRI path specified: " + str(self.local_path))
                # The CDP directory is a '/CDP' subdirectory within that
                # top-level directory.   
                self.cdp_dir = os.path.join(self.local_path, 'CDP')

    def _open(self):
        """
        
        Helper function which opens the sftp connection.
        
        It assumes all the connection parameters are already contained in
        class attributes.
        
        The function is compatible with pysftp 0.2.8 (without host key
        checking) and pysftp 0.2.9 (with hostkey checking). A missing
        hostkey is converted from a major error into a warning.
                
        """
        self.logger.debug("Opening connection")
        if self.ftp_host == 'LOCAL':
            self.stfp = None
            return

        self.ftp_ok = False
        try:
            # First attempt to connect with hostkey checking
            # FIXME: Disable host key checking for Python 3
            cnopts = pysftp.CnOpts()
            cnopts.hostkeys = None
            self.sftp = pysftp.Connection(self.ftp_host,
                                          username=self.ftp_user,
                                          password=self.ftp_passwd,
                                          cnopts=cnopts)
            # If you get this far without an exception, the SFTP connection
            # has been successful.
            self.ftp_ok = True
        except SSHException as e:
            # Check for a "hostkey not found" exception
            emsg = str(e)
            if 'hostkey' in emsg:
                # Disable hostkey checking, if available (pysftp V0.2.9 onwards)
                if hasattr(pysftp, 'CnOpts'):
                    strg = 20 * "*" + "\n"
                    strg += "*** No hostkey found for %s." % self.ftp_host
                    strg += " Trying again without a hostkey.\n"
                    strg += "*** To improve security in future runs, please enter\n"
                    strg += "*** \t ssh %s \n" % self.ftp_host
                    strg += "*** on the command line and answer the prompt"
                    strg += " to create a hostkey.\n"
                    strg += 60 * "*"
                    self.logger.warning(strg)
                    cnopts = pysftp.CnOpts()
                    cnopts.hostkeys = None
                    # Connect without host checking
                    self.sftp = pysftp.Connection(self.ftp_host,
                                             username=self.ftp_user,
                                             password=self.ftp_passwd,
                                             cnopts=cnopts)
                    # If you get this far without an exception, the SFTP connection
                    # has been successful.
                    self.ftp_ok = True
                else:
                    strg = "SSHException: SFTP connection failed: %s" % emsg
                    strg += "  Falling back to LOCAL host."
                    self.logger.error(strg)
                    self.sftp = None
            else:
                strg = "SSHException: SFTP connection failed: %s" % emsg
                strg += "  Falling back to LOCAL host."
                self.logger.error(strg)
                self.sftp = None
        except Exception as e:
            strg = "%s: SFTP connection failed: %s" % \
                (e.__class__.__name__, str(e))
            strg += "  Falling back to LOCAL host."
            self.logger.error(strg)
            self.sftp = None
            
        # Change the timeout, if one has been provided.
        if (self.sftp is not None) and (self.timeout is not None):
            self.sftp.timeout = self.timeout

    def _close(self):
        """
        
        Helper function which closes the sftp connection.
        
        It assumes all the connection parameters are already contained in
        class attributes.
                
        """
        self.logger.debug("Closing connection")
        if self.sftp is not None:
            self.sftp.close()
            self.sftp = None
               
    def match_cdp_regexp(self, match_string, flags=re.IGNORECASE):
        """
        
        Return a list, concatenated from all the FTP folders in the search
        path, of all the CDP files matching a given regular expression.
        
        :Parameters:
        
        match_string: raw string
            A regular expression to be matched.
            For example, r'[A-Za-z_]*Bad[A-Za-z_]*.+fits' matches
            all bad pixel mask file names.
        flags: int (optional)
            Flags used to modify the regular expression search.
            For example, the default flags=re.IGNORECASE will treat 
            lowercase and uppercase matches equally.
            Specific flags=0 to match the exact case.
            
        :Returns:
        
        (filenames: list of str, folders: list of str)
            A sorted list of matching filenames and corresponding folders
        
        """
        self.logger.debug("Matching regexp: " + match_string)
        # Make a concatenated list of all the files found in all
        # folders of the search path.
        matched_files = []
        matched_folders = []
        for cdp_folder in self.cdp_folder_list:
            files_subset = cdp_folder.match_cdp_regexp(match_string,
                                                       flags=flags)
            if files_subset:
                matched_files += files_subset
                matched_folders += [cdp_folder.ftp_path] * len(files_subset)
        return (matched_files, matched_folders)

    def match_cdp_substrings(self, mustcontain=[], mustnotcontain=[]):
        """
        
        Return a list, concatenated from all the FTP folders in the search
        path, of all the CDP files whose names contain all the compulsory
        substrings and do not contain any forbidden substrings.
        
        :Parameters:
        
        mustcontain: list of str
            A list of substrings which must be matched.
        mustnotcontain: list of str
            A list of substrings which must NOT be matched.
            
        :Returns:
        
        (filenames: list of str, folders: list of str)
            A sorted list of matching filenames and corresponding folders.
            Returns an empty filename list if no files are matched.
        
        """
        self.logger.debug("Must contain: " + str(mustcontain))
        self.logger.debug("Must not contain: " + str(mustnotcontain))
        # Make a concatenated list of all the files found in all
        # folders of the search path.
        matched_files = []
        matched_folders = []
        for cdp_folder in self.cdp_folder_list:
            files_subset = cdp_folder.match_cdp_substrings(
                                        mustcontain=mustcontain,
                                        mustnotcontain=mustnotcontain)
            if files_subset:
                matched_files += files_subset
                matched_folders += [cdp_folder.ftp_path] * len(files_subset)
        return (matched_files, matched_folders)

    def match_cdp_filename(self, cdptype, model='FM', detector=None,
                           readpatt=None, channel=None, band=None,
                           mirifilter=None, subarray='FULL', integration=None,
                           cdprelease=None, cdpversion=None, cdpsubversion=None):
        """
        
        Find a list, concatenated from all the FTP folders in the search
        path, of available CDPs matching the required criteria.
        The CDP file naming convention is assumed to be:
        
        MIRI_<model>_<detector>_<detsetng>_<readpatt>_<channelband_or_filter>_<subarray>_<reftype>_<version>.fits

        NOTE: The function recognises the string 'N/A' as an alias for 'ANY'.
        
        :Parameters:
    
        cdptype: str
            Data type of CDP to be obtained. Must be one of the defined
            MIRI CDP types. For example, 'MASK', 'DARK', 'LASTFRAME',
            'DISTORTION', 'DROOP', 'PIXELFLAT', 'FRINGE', 'PHOTOM', 'IPC',
            'COLCORR', 'FLUX', 'JUMP', 'LATENT', 'LINEARITY', 'SATURATION',
            'PSF', 'STRAY', 'TRACORR', 'WAVCORR', 'TELEM', etc....
        model: str (optional)
            The MIRI model required ('VM', 'FM' or 'JPL').
            Defaults to 'FM'.
        detector: str (optional)
            The MIRI detector required ('MIRIMAGE', 'MIRIFUSHORT',
            'MIRIFULONG' or 'ANY'). The old names ('IM', 'SW' or 'LW')
            may be used to find CDPs prior to the CDP-3 release.
            By default, matches all detectors.
        readpatt: str (optional)
            The MIRI readout pattern required ('FAST', 'SLOW' or 'ANY').
            By default, matches all readout patterns.  
        channel: str (optional)
            The MIRI MRS channel required ('1', '2', '3', '4', '12',
            '34' or 'ANY').
            Valid only for MRS data, when detector is 'MIRIFUSHORT' or
            'MIRIFULONG'.
            By default, matches all channels.  
        band: str (optional)
            The MIRI MRS band required ('SHORT', 'MEDIUM', 'LONG',
            'SHORT-MEDIUM', 'SHORT-LONG', 'MEDIUM-SHORT', etc..., or 'ANY').
            Valid only for MRS data, when detector is 'MIRIFUSHORT' or
            'MIRIFULONG'.
            By default, matches all bands.  
        mirifilter: str (optional)
            The MIRI filter required ('F560W', 'F770W', 'F1000W', 'F1130W',
            'F1280W', 'F1500W', 'F1800W', 'F2100W', 'F2550W', 'F2550WR',
            'F1065C', 'F1140C', 'F1550C', 'F2300C', 'P750L', 'FND',
            'OPAQUE', 'ANY' or 'GENERIC').
            Valid only for imager data, when detector is 'IM'.
            By default, matches all filters.  
            Explicitly specifying 'GENERIC' will only match CDPs which do not
            specify any filter and therefore work with any filter (as opposed
            to 'ANY', which can match a CDP which is specific to one filter only).
            Note that 'F2550W' and 'F2550WR' redundant filters - the CDPs
            available for 'F2550W' are also valid for 'F2550WR'.
        subarray: str (optional)
            The MIRI subarray required ('FULL', 'MASK1140', 'MASK1550',
            'MASK1065', 'MASKLYOT', 'BRIGHTSKY', 'SUB256', 'SUB128',
            'SUB64', 'SLITLESSPRISM').
            Defaults to 'FULL', which will match full frame data.
        integration: int (optional)
            When a CDP is split between separate files for each integration,
            this parameter can be used to specify a particular integration.
            Valid for 'Dark' data only.
            By default matches all integrations.
        cdprelease: int or str (optional)
            A string or integer describing the CDP release number required.
            If not specified, the latest release will be matched.
        cdpversion: int or str (optional)
            A string or integer describing the CDP format version number
            required.
            If not specified, the latest version will be matched.
        cdpsubversion: int or str (optional)
            A string or integer describing the CDP subversion number required.
            If not specified, the latest subversion will be matched.
        
        :Returns:
        
        (filenames: list of str, folders: list of str)
            A sorted list of names of files, and their corresponding folders,
            matching the given criteria.
            Returns an empty filename list if no files are matched.
         
        """
        # Make a concatenated list of all the files found in all
        # folders of the search path.
        matched_files = []
        matched_folders = []
        for cdp_folder in self.cdp_folder_list:
            files_subset = cdp_folder.match_cdp_filename(cdptype, model=model,
                                        detector=detector, readpatt=readpatt,
                                        channel=channel, band=band,
                                        mirifilter=mirifilter,
                                        subarray=subarray,
                                        integration=integration,
                                        cdprelease=cdprelease,
                                        cdpversion=cdpversion,
                                        cdpsubversion=cdpsubversion)
            if files_subset:
                matched_files += files_subset
                matched_folders += [cdp_folder.ftp_path] * len(files_subset)
        return (matched_files, matched_folders)

    def match_cdp_latest(self, cdptype, model='FM', detector=None,
                         readpatt=None, channel=None, band=None,
                         mirifilter=None, subarray='FULL', integration=None,
                         cdprelease=None, cdpversion=None, cdpsubversion=None):
        """
        
        Match the most recent version of a CDP matching the given criteria,
        searching all the FTP folders in the given search path.
        
        NOTE: If several files match the given criteria, only one file name
        will be returned - the one at the end of the sorted list. It is
        recommended that all the required parameters are specified except
        the version numbers.

        NOTE: The function recognises the string 'N/A' as an alias for 'ANY'.

        :Parameters:
    
        cdptype: str
            Data type of CDP to be obtained. Must be one of the defined
            MIRI CDP types.
        model: str (optional)
            The MIRI model required ('VM', 'FM' or 'JPL').
            Defaults to 'FM'.
        detector: str (optional)
            The MIRI detector required ('MIRIMAGE', 'MIRIFUSHORT',
            'MIRIFULONG' or 'ANY'). The old names ('IM', 'SW' or 'LW')
            may be used to find CDPs prior to the CDP-3 release.
            By default, matches any detector.
        readpatt: str (optional)
            The MIRI readout pattern required ('FAST', 'SLOW' or 'ANY').
            By default, matches any readout pattern.  
        channel: str (optional)
            The MIRI MRS channel required ('1', '2', '3', '4', '12',
            '34' or 'ANY').
            Valid only for MRS data, when detector is 'MIRIFUSHORT' or
            'MIRIFULONG'.
            By default, matches any channel.  
        band: str (optional)
            The MIRI MRS band required ('SHORT', 'MEDIUM', 'LONG',
            'SHORT-MEDIUM', 'SHORT-LONG', 'MEDIUM-SHORT', etc..., or 'ANY').
            Valid only for MRS data, when detector is 'MIRIFUSHORT' or
            'MIRIFULONG'.
            By default, matches any band.  
        mirifilter: str (optional)
            The MIRI filter required ('F560W', 'F770W', 'F1000W', 'F1130W',
            'F1280W', 'F1500W', 'F1800W', 'F2100W', 'F2550W', 'F2550WR',
            'F1065C', 'F1140C', 'F1550C', 'F2300C', 'P750L', 'FND',
            'OPAQUE', 'ANY' or 'GENERIC').
            Valid only for imager data, when detector is 'IM'.
            By default, matches any filter.  
            Explicitly specifying 'GENERIC' will only match CDPs which do not
            specify any filter and therefore work with any filter (as opposed
            to 'ANY', which can match a CDP which is specific to one filter only).
            Note that 'F2550W' and 'F2550WR' redundant filters - the CDPs
            available for 'F2550W' are also valid for 'F2550WR'.
        subarray: str (optional)
            The MIRI subarray required ('FULL', 'MASK1140', 'MASK1550',
            'MASK1065', 'MASKLYOT', 'BRIGHTSKY', 'SUB256', 'SUB128',
            'SUB64', 'SLITLESSPRISM').
            Defaults to 'FULL', which will match full frame data.
        integration: int (optional)
            When a CDP is split between separate files for each integration,
            this parameter can be used to specify a particular integration.
            Valid for 'DARK' or 'LINEARITY' data only.
            By default matches any integration.
        cdprelease: int or str (optional)
            A string or integer describing the CDP release number required.
            If not specified, the latest release will be matched.
        cdpversion: int or str (optional)
            A string or integer describing the CDP format version number
            required.
            If not specified, the latest version will be matched.
        cdpsubversion: int or str (optional)
            A string or integer describing the CDP subversion number required.
            If not specified, the latest subversion will be matched.
        
        :Returns:
        
        (filename: str, ftp_path: str)
            The name of the latest version of the CDP matching the given
            criteria. If no candidates are matched returns an empty string.
         
        """
        for cdp_folder in self.cdp_folder_list:
            candidate = cdp_folder.match_cdp_latest(cdptype,
                            model=model, detector=detector,
                            readpatt=readpatt, channel=channel, band=band,
                            mirifilter=mirifilter, subarray=subarray,
                            integration=integration,
                            cdprelease=cdprelease, cdpversion=cdpversion,
                            cdpsubversion=cdpsubversion)
            if candidate:
                return (candidate, cdp_folder.ftp_path)
        # The search has failed.
        return ('', '')


    def update_cache(self, cdp_files='', ftp_path='/', force_update=False):
        """
        
        Bring the cached version of the specified file up to date by copying
        it over from the SFTP site.
        
        NOTE: How do you know when a file on the SFTP site is newer than
        the one stored in the local cache?
        
        :Parameters:
        
        cdp_files: str or list of str
            Either a single file name or a list of names of files to
            be updated. If an empty string is provided ALL available
            CDP files will be copied to the cache.
        ftp_path: str (optional)
            A file path on the FTP repository.
            Defaults to the top-level folder, '/'.
        force_update: bool (optional)
            Files will only be pulled across from the SFTP repository
            if they don't exist in the cache. Setting force_update to
            True will force the files to be updated and overwritten
            regardless.
        
        :Returns:
        
        local_filename: str
            The name of the last file to be matched or updated. Empty
            string if no files were matched.
         
        """
        # If a filename or list of files is not specified, copy all known CDPs.
        if cdp_files is None or not cdp_files:
            cdp_files = []
            for cdp_folder in self.cdp_folder_list:
                cdp_files += cdp_folder.cdp_files_available
        elif not isinstance(cdp_files, (tuple,list)):
            # If a list has not been provided, make one
            cdp_files = [str(cdp_files)]

        # Create the local path if it doesn't already exist.
        if not os.path.isdir(self.cdp_dir):
            self.logger.debug("Making new directory, %s", self.cdp_dir)
            os.makedirs(self.cdp_dir)
                    
        local_filename = ''
#         open_attempted = False
        for cdp_file in cdp_files:
        
            if cdp_file:
                local_filename = os.path.join(self.cdp_dir, cdp_file)
                # Check if the local file already exists.
                # TODO: Check if the local file is older than the one in the repository.
                if not os.path.isfile(local_filename) or force_update:
#                     # Open the connection the first time an attempt is made to
#                     # access a file which isn't in the local cache.
#                     if not open_attempted:
#                         self._open()
#                         open_attempted = False
                    
                    # The local path needs translating into something SFTP understands.
                    public_url = self.ftp_host + '/.../' + cdp_file
                    strg = " Retrieving CDP file\n  from sftp \'%s\'\n" % public_url
                    strg += "  to cache \'%s\' ..." % local_filename
                    self.logger.info(strg)
                    if self.sftp is not None:
                        new_local_filename = local_filename.replace(os.path.sep, '/')
                        try:
                            self.sftp.chdir(ftp_path)
                        except IOError as e:
                            strg = "IOError: Failed to change directory to FTP folder \'%s\'\n" % ftp_path
                            strg += "  %s" % str(e)
                            raise IOError(strg)
                        self.sftp.get(cdp_file, localpath=new_local_filename)
                        self.sftp.chdir('/')
                        # TODO: Check the integrity of the copied file using a checksum.
                    else:
                        strg = " Cached CDP file \'%s\' has been removed!" % local_filename
                        strg += " It cannot be retrieved from LOCAL."
                        self.logger.error(strg)
                else:
                    if os.stat(local_filename).st_size > 0:
                        strg = " Cached CDP file \'%s\' already exists." % local_filename
                        self.logger.debug(strg)
                    else:
                        strg = " Cached CDP file \'%s\' is empty!" % local_filename
                        strg += " Delete this file and try again."
                        self.logger.error(strg)
            else:
                strg = " Ignoring empty file name \'%s\'" % str(cdp_file)
                self.logger.warning(strg)
#         # Ensure the connection is closed.
#         self._close()
        return local_filename

    def get_cdp_file(self, cdptype, model='FM', detector=None, readpatt=None,
                     channel=None, band=None, mirifilter=None, subarray='FULL',
                     integration=None, cdprelease=None, cdpversion=None,
                     cdpsubversion=None, force_update=False):
        """
        
        Get a specified CDP, copy it to the local cache if necessary
        and return its file path so it may be opened.

        NOTE: If several files match the given criteria, only one file
        will be returned.
        
        :Parameters:
    
        cdptype: str
            Data type of CDP to be obtained. Must be one of the defined
            MIRI CDP types. For example, 'MASK', 'DARK', 'LASTFRAME',
            'DISTORTION', 'DROOP', 'PIXELFLAT', 'FRINGE', 'PHOTOM', 'IPC',
            'COLCORR', 'FLUX', 'JUMP', 'LATENT', 'LINEARITY', 'SATURATION',
            'PSF', 'STRAY', 'TRACORR', 'WAVCORR', 'TELEM', etc....
        model: str (optional)
            The MIRI model required ('VM', 'FM' or 'JPL').
            Defaults to 'FM'.
        detector: str (optional)
            The MIRI detector required ('MIRIMAGE', 'MIRIFUSHORT',
            'MIRIFULONG' or 'ANY'). The old names ('IM', 'SQ' or 'LW')
            may be used to find CDPs prior to the CDP-3 release.
            By default, matches all detectors.
        readpatt: str (optional)
            The MIRI readout pattern required ('FAST', 'SLOW' or 'ANY').
            By default, matches all readout patterns.  
        channel: str (optional)
            The MIRI MRS channel required ('1', '2', '3', '4' or 'ANY').
            Valid only for MRS data, when detector is 'MIRIFUSHORT' or
            'MIRIFULONG'.
            By default, matches all channels.  
        band: str (optional)
            The MIRI MRS band required ('A', 'B', 'C', or 'ANY').
            Valid only for MRS data, when detector is 'MIRIFUSHORT' or
            'MIRIFULONG'.
            By default, matches all bands.  
        mirifilter: str (optional)
            The MIRI filter required ('F560W', 'F770W', 'F1000W', 'F1130W',
            'F1280W', 'F1500W', 'F1800W', 'F2100W', 'F2550W', 'F2550WR',
            'F1065C', 'F1140C', 'F1550C', 'F2300C', 'P750L', 'FND',
            'OPAQUE', 'ANY' or 'GENERIC').
            Valid only for imager data, when detector is 'IM'.
            By default, matches all filters.  
            Explicitly specifying 'GENERIC' will only match CDPs which do not
            specify any filter and therefore work with any filter (as opposed
            to 'ANY', which can match a CDP which is specific to one filter only).
            Note that 'F2550W' and 'F2550WR' redundant filters - the CDPs
            available for 'F2550W' are also valid for 'F2550WR'.
        subarray: str (optional)
            The MIRI subarray required ('FULL', 'MASK1140', 'MASK1550',
            'MASK1065', 'MASKLYOT', 'BRIGHTSKY', 'SUB256', 'SUB128',
            'SUB64', 'SLITLESSPRISM').
            Defaults to 'FULL', which will match full frame data..
        integration: int (optional)
            When a CDP is split between separate files for each integration,
            this parameter can be used to specify a particular integration.
            Valid for 'Dark' data only.
            By default matches all integrations.
        cdprelease: int or str (optional)
            A string or integer describing the CDP release number required.
            If not specified, the latest release will be matched.
        cdpversion: int or str (optional)
            A string or integer describing the CDP format version number
            required.
            If not specified, the latest version will be matched.
        cdpsubversion: int or str (optional)
            A string or integer describing the CDP subversion number required.
            If not specified, the latest subversion will be matched.
        force_update: bool (optional)
            Files will only be pulled across from the SFTP repository
            if they don't exist in the cache. Setting force_update to
            True will force the files to be updated and overwritten
            regardless.
        
        :Returns:
        
        local_filename: str
            The name of the local file created or matched. Empty
            string if no files were matched.
        
        """
        (matching_file, ftp_path) = self.match_cdp_latest(cdptype, model=model,
                                              detector=detector,
                                              readpatt=readpatt,
                                              channel=channel, band=band,
                                              mirifilter=mirifilter,
                                              subarray=subarray,
                                              integration=integration,
                                              cdprelease=cdprelease,
                                              cdpversion=cdpversion,
                                              cdpsubversion=cdpsubversion)
        if not matching_file:
            strg = "No CDP file matching the specified criteria."
            raise ValueError(strg)
        
        local_filename = self.update_cache(matching_file, ftp_path,
                                           force_update=force_update)
        return local_filename
    
    def get_cdp_doc(self, prefix, issue='', force_update=False):
        """
        
        Get one or more CDP documents matching the specified prefix,
        copying each file to the local cache if necessary and return
        a list of the files copied.
        
        Typically, only one document should match a given unique prefix,
        but there might be several issues of the same document or a set
        of documents on the same subject. The "issue" parameter can be used
        to narrow the search to a particular issue. If more than one
        document is returned, the reader should check each document to
        determine which is the most relevant.
        
        :Parameters:
    
        prefix: str
            Prefix of the document file name. For example a prefix of
            "MIRI-TN-00001-ETH" will match any file starting with this
            string.
        issue: str (optional)
            An optional issue string which must also be matched.
            The default is no string, which will match all issues.
        force_update: bool (optional)
            Files will only be pulled across from the SFTP repository
            if they don't exist in the cache. Setting force_update to
            True will force the files to be updated and overwritten
            regardless.
        
        :Returns:
        
        docs_copied: list of str
            The name(s) of the documents matched and copied to the cache.
            Empty list if no files were matched.
        
        """
        matched_files = []
        for cdp_folder in self.cdp_folder_list:
            for cdp_doc in cdp_folder.cdp_docs_available:
#                 self.logger.debug("Testing ftp_file=%s", ftp_file)
                if re.match("^" + prefix, cdp_doc) is not None:
                    if (len(issue) < 1) or (issue in cdp_doc):
                        matched_files.append(cdp_doc)                
            matched_files.sort()
            
            files_copied = []
            open_attempted = False
            for cdp_doc in matched_files:
            
                if cdp_doc:
                    local_filename = os.path.join(self.cdp_dir, cdp_doc)
                    files_copied.append(local_filename)
                    # Check if the local file already exists.
                    # TODO: Check if the local file is older than the one in the repository.
                    if not os.path.isfile(local_filename) or force_update:
                        # Open the connection the first time an attempt is made to
                        # access a file which isn't in the local cache.
                        if not open_attempted:
                            self._open()
                            open_attempted = False
                        
                        # The local path needs translating into something SFTP understands.
                        public_url = self.ftp_host + '/.../' + cdp_doc
                        strg = " Retrieving CDP document\n  from sftp \'%s\'\n" % public_url
                        strg += "  to cache \'%s\' ..." % local_filename
                        self.logger.info(strg)
                        new_local_filename = local_filename.replace(os.path.sep, '/')
                        try:
                            self.sftp.chdir(cdp_folder.ftp_path)
                        except IOError as e:
                            strg = "IOError: Failed to change directory to FTP folder \'%s\'\n" % cdp_folder.ftp_path
                            strg += "  %s" % str(e)
                            raise IOError(strg)
                        self.sftp.chdir('/')
                        self.sftp.get(cdp_doc, localpath=new_local_filename)
                        # TODO: Check the integrity of the copied file using a checksum.
                    else:
                        strg = " Cached CDP document \'%s\' already exists." % local_filename
                        self.logger.debug(strg)
                else:
                    strg = " Ignoring empty document name \'%s\'" % str(cdp_doc)
                    self.logger.warning(strg)
        # Ensure the connection is closed.
        self._close()
        return files_copied
        
    def __str__(self):
        """
        
        Return a string describing the object
        
        """
        strg =  "MIRI Calibration Data Product Interface\n"
        strg += "=======================================\n"
        if self.ftp_ok and (self.sftp is not None):
            strg += "Files are obtained from the SFTP site \'%s\'\n" % self.ftp_host
            strg += "and cached to local folder \'%s\' " % self.cdp_dir
        elif self.ftp_host == 'LOCAL':
            strg += "LOCAL host. Relying on local folder \'%s\' " % self.cdp_dir
        else:
            strg += "Unable to connect to SFTP site \'%s\' !!\n" % self.ftp_host
            strg += "so relying on local folder \'%s\' " % self.cdp_dir

        abspath = os.path.abspath(self.cdp_dir)
        if abspath != self.cdp_dir:
            strg += "= \'%s\'.\n" % abspath
        else:
            strg += ".\n"

        nfolders = len(self.cdp_folder_list)
        if nfolders == 1:
            strg += "There is just 1 FTP folder in the search path.\n"
        else:
            strg += "There are %d FTP folders in the search path.\n" % nfolders
        seqnum = 1
        for cdp_folder in self.cdp_folder_list:
            strg += "SEARCH PATH (%d)\n" % seqnum
            strg += "----------------\n"
            strg += str(cdp_folder)
            seqnum += 1
        strg += "\n"

        return strg


#
# A minimal test and some examples of how to use the above utilities
# are run when this file is executed as a main program.
#
if __name__ == '__main__':
    import time    
    SHORT_DELAY = 0.2  # Short delay to let log output complete before printing        
    MEDIUM_DELAY = 1.0 # Medium delay to let large print output catch up before logging
    LONG_DELAY = 10.0  # Long delay to prevent the SFTP server from being flooded with requests       
    
    print("Testing the cdp utilities module.")
    
    # Set these variables to enable or disable some of the tests.
    TEST_MATCH = False   # Test the FTP query and string pattern matching
    TEST_GET = False     # Test the get_cdp function
    TEST_SIM = True      # Test the get_cdp function as used by MIRI simulators
    TEST_ERRORS = False  # Test the functions respond sensibly to errors
    # Set this variable False to turn off the getting of the files
    # and confine the testing just to pattern matching.
    GET_FILES = True
    
    # Set this variable False to suppress the plotting
    PLOTTING = False
    # Set these variable False to suppress detailed output
    VERBOSE_CDPIFACE = True  # Display contents of CDP interface objects
    VERBOSE_MODELS = False   # Display contents of CDP data objects

    if TEST_MATCH:
        print("\nTesting the MiriCDPInterface class and file matching functions")
        # Create a MIRI CDP interface object and print a summary.
        miricdp = MiriCDPInterface()
        if VERBOSE_CDPIFACE:
            print( miricdp )
            # Wait for the print output catch up.
            time.sleep(MEDIUM_DELAY)
           
        # Get a list of old bad pixel masks by matching a regular expression
        print( "\nOld bad pixel masks from regexp:" )
        (filenames, folders) = \
            miricdp.match_cdp_regexp(r'MIRI_[A-Za-z_]*Bad[A-Za-z_]*.+fits')
        print( str(filenames) )
        time.sleep(MEDIUM_DELAY)
    
        # Check availability of flat-fields.
        print( "\nFlat-fields available for various combinations" )
        for detector in ('MIRIMAGE', 'MIRIFUSHORT', 'MIRIFULONG'):
            for readpatt in ('FAST', 'SLOW', 'ANY'):
                for subarray in ('FULL', 'BRIGHTSKY'):
                    print(detector, "with READPATT=", readpatt,
                          "and subarray=", subarray)
                    (newestflat, ftp_path) = miricdp.match_cdp_latest('FLAT',
                                                detector=detector,
                                                readpatt=readpatt,
                                                subarray=subarray)
                    if newestflat:
                        print( newestflat, ftp_path )
                    else:
                        print( "<not found>")
        time.sleep(SHORT_DELAY)
       
        # Get a list of bad pixel masks by matching specified criteria.
        print( "\nFile names of new bad pixel masks for the imager:" )
        (filenames, folders) = \
            miricdp.match_cdp_filename('MASK', detector='MIRIMAGE')
        print( str(filenames) )
        time.sleep(SHORT_DELAY)
    
        # Get the most recent bad pixel mask matching the specified criteria.
        print( "\nMost recent bad pixel mask for the imager" )
        (newestbad, ftp_path) = miricdp.match_cdp_latest('MASK',
                                                         detector='MIRIMAGE')
        print( newestbad, ftp_path )
        time.sleep(SHORT_DELAY)
        if GET_FILES and newestbad:
            print( "Updating cache with this bad pixel mask..." )
            last_file = miricdp.update_cache(newestbad, ftp_path=ftp_path)
            time.sleep(LONG_DELAY)
    
        print( "\nMost recent release 3 bad pixel mask for the imager" )
        (newestbad, ftp_path) = miricdp.match_cdp_latest('MASK',
                                            detector='MIRIMAGE', cdprelease=3)
        print( newestbad, ftp_path )
        time.sleep(SHORT_DELAY)
        if GET_FILES and newestbad:
            print( "Updating cache with this bad pixel mask..." )
            last_file = miricdp.update_cache(newestbad, ftp_path=ftp_path)
            time.sleep(LONG_DELAY)
    
        print( "\nMost recent dark for the imager." )
        (newestdark, ftp_path) = miricdp.match_cdp_latest('DARK', detector='MIRIMAGE')
        print( newestdark, ftp_path )
        time.sleep(SHORT_DELAY)
     
        print( "\nMost recent dark for the imager for the FAST readout pattern with any subarray mode." )
        (newestdark, ftp_path) = miricdp.match_cdp_latest('DARK', detector='MIRIMAGE',
                                            readpatt='FAST', subarray='ANY')
        print( newestdark, ftp_path )
        time.sleep(SHORT_DELAY)
     
        print( "\nMost recent FULL frame dark for the imager for the FAST readout pattern." )
        (newestdark, ftp_path) = miricdp.match_cdp_latest('DARK', detector='MIRIMAGE',
                                            readpatt='FAST', subarray='FULL')
        print( newestdark, ftp_path )
        time.sleep(SHORT_DELAY)
     
        print( "\nMost recent dark for the imager for the MASK1150 subarray." )
        (newestdark, ftp_path) = miricdp.match_cdp_latest('DARK', detector='MIRIMAGE',
                                            subarray='MASK1550')
        print( newestdark, ftp_path )
        time.sleep(SHORT_DELAY)
     
        print( "\nMost recent pixel flat-field for the imager with F770W filter" )
        (newestflat, ftp_path) = miricdp.match_cdp_latest('FLAT', detector='MIRIMAGE',
                                            mirifilter='F770W')
        print( newestflat, ftp_path )
        time.sleep(SHORT_DELAY)
     
        print( "\nMost recent FULL frame pixel flat-field for the imager with F770W filter" )
        (newestflat, ftp_path) = miricdp.match_cdp_latest('FLAT', detector='MIRIMAGE',
                                            mirifilter='F770W', subarray='FULL' )
        print( newestflat, ftp_path )
        time.sleep(SHORT_DELAY)
    
        # Get a list of all the CDPs for the JPL model.
        print( "\nFile names for all the JPL model CDPs" )
        (jpl_list, folder_list) = miricdp.match_cdp_filename('ANY', model='JPL')
        print( str(jpl_list) )
        time.sleep(SHORT_DELAY)
    
        print( "\nFile names of any CDPs for the SUB64 subarray" )
        (sub64_list, folder_list) = miricdp.match_cdp_filename('ANY', detector='ANY',
                                            subarray='SUB64')
        print( str(sub64_list) )
        time.sleep(SHORT_DELAY)
         
        # Refresh the CDP object to use the local cache only
        miricdp.refresh(ftp_host='LOCAL')
        if VERBOSE_CDPIFACE:
            print( miricdp )
            # Wait for the print output catch up.
            time.sleep(MEDIUM_DELAY)
        del miricdp
    
    if TEST_GET and GET_FILES:
        print("\nTesting general use of get_cdp")
        print( "Getting the latest release 5 bad pixel mask for the imager from the CDP repository" )
        datamodel = get_cdp('MASK', detector='MIRIMAGE', cdprelease=5)
        if datamodel is not None:
            if VERBOSE_MODELS:
                print( datamodel )
            else:
                print( datamodel.__class__.__name__, " obtained successfully." )                
            if PLOTTING:
                datamodel.plot("Latest release 5 bad pixel mask")
            del datamodel
        time.sleep(LONG_DELAY)

        print( "Getting the latest pixel flats for the imager from the CDP repository" )
        datamodel = get_cdp('PIXELFLAT', detector='MIRIMAGE')
        if datamodel is not None:
            if VERBOSE_MODELS:
                print( datamodel )
            else:
                print( datamodel.__class__.__name__, " obtained successfully." )                
            if PLOTTING:
                datamodel.plot("Latest pixel flat")
            del datamodel
        time.sleep(LONG_DELAY)

        print( "Getting the gain model for the imager from the CDP repository" )
        datamodel = get_cdp('GAIN', detector='MIRIMAGE')
        if datamodel is not None:
            if VERBOSE_MODELS:
                print( datamodel )
            else:
                print( datamodel.__class__.__name__, " obtained successfully." )                
            if PLOTTING:
                datamodel.plot("Latest gain map")
            del datamodel
        time.sleep(LONG_DELAY)
  
        print( "Getting the readnoise model for the imager from the CDP repository" )
        datamodel = get_cdp('READNOISE', detector='MIRIMAGE')
        if datamodel is not None:
            if VERBOSE_MODELS:
                print( datamodel )
            else:
                print( datamodel.__class__.__name__, " obtained successfully." )                
            if PLOTTING:
                datamodel.plot("Latest readnoise map")
            del datamodel
        time.sleep(LONG_DELAY)
         
        print( "Getting the release 2 SRF for the LRS from the CDP repository" )
        datamodel = get_cdp('SRF', detector='IM', mirifilter='P750L')
        if datamodel is not None:
            if VERBOSE_MODELS:
                print( datamodel )
            else:
                print( datamodel.__class__.__name__, " obtained successfully." )                
            if PLOTTING:
                datamodel.plot("Latest LRS SRF")
            del datamodel
        time.sleep(LONG_DELAY)

    if TEST_SIM and GET_FILES:
        print("\nTesting use of get_cdp by the simulators")
        cdps_found = []
        cdps_not_found = []

        #ftp_path = 'CDPSIM'
        FTP_PATH = '/CDPSIM/1.0/:/CDPSIM/'
        FTP_USER = 'cdpuser'
        FTP_PASS = 'R7ZWEXEEsAH7'
        miricdp = MiriCDPInterface(ftp_path=FTP_PATH, ftp_user=FTP_USER,
                                   ftp_passwd=FTP_PASS)
        if VERBOSE_CDPIFACE:
            print( miricdp )
            # Wait for the print output catch up.
            time.sleep(MEDIUM_DELAY)
        del miricdp

        print("Bad pixel masks")
        for detector in ('MIRIMAGE', 'MIRIFUSHORT', 'MIRIFULONG'):
            strg = "MASK for detector=%s" % detector
            print("\n" + strg)
            maskmodel = get_cdp('MASK', detector=detector, ftp_path=FTP_PATH,
                                ftp_user=FTP_USER, ftp_passwd=FTP_PASS)
            if maskmodel is not None:
                cdps_found.append(strg)
                if VERBOSE_MODELS:
                    print( maskmodel )
                if PLOTTING:
                    maskmodel.plot(strg)
            else:
                cdps_not_found.append(strg)
                print("*** CDP NOT FOUND ***")
            del maskmodel
            time.sleep(LONG_DELAY)
 
        print("Gain models")
        for detector in ('MIRIMAGE', 'MIRIFUSHORT', 'MIRIFULONG'):
            strg = "GAIN for detector=%s" % detector
            print("\n" + strg)
            gainmodel = get_cdp('GAIN', detector=detector, ftp_path=FTP_PATH,
                                ftp_user=FTP_USER, ftp_passwd=FTP_PASS)
            if gainmodel is not None:
                cdps_found.append(strg)
                if VERBOSE_MODELS:
                    print( gainmodel )
                if PLOTTING:
                    gainmodel.plot(strg)
            else:
                cdps_not_found.append(strg)
                print("*** CDP NOT FOUND ***")
            del gainmodel
            time.sleep(LONG_DELAY)

        def find_dark( detector, readpatt, subarray, averaged=False):
            """
            
            Helper function to find a DARK CDP in the same way as is
            done within SCASim.
            
            """
            from miri.datamodels.cdp import MiriDarkReferenceModel
            miricdp = MiriCDPInterface(ftp_path=FTP_PATH,
                                       ftp_user=FTP_USER,
                                       ftp_passwd=FTP_PASS)
            miricdp.refresh(ftp_path=FTP_PATH,
                            ftp_user=FTP_USER, 
                            ftp_passwd=FTP_PASS)
            must_contain = []
            must_not_contain = []
            if detector:
                must_contain.append(detector)
            if readpatt:
                must_contain.append(readpatt)
            if subarray and subarray != 'FULL':
                must_contain.append(subarray)
            else:
                for suba in MIRI_SUBARRAYS:
                    must_not_contain.append(suba)                      
            must_contain.append('DARK')
            if averaged:
                must_contain.append('averaged')
            else:
                must_not_contain.append('averaged')
            (matched_files, matched_folders) = \
                miricdp.match_cdp_substrings(mustcontain=must_contain,
                                             mustnotcontain=must_not_contain)
             
            if len(matched_files) > 1:
                # More than one match. Take the last file.
                filename = matched_files[-1]
                ftp_path = matched_folders[-1]
            elif len(matched_files) > 0:
                # Exactly one match. Take the first (and only) file.
                filename = matched_files[0]
                ftp_path = matched_folders[0]
            else:
                # No CDPs were matched
                filename = None
                 
            if filename:
                print("Matched %s at ftp_path=%s" % (filename, ftp_path))
                # Update the local CDP cache to make sure it contains the specified file,
                # and obtain the local file path and name.
                local_filename = miricdp.update_cache(filename, ftp_path)
                if averaged:
                    strg = "Reading averaged DARK model from \'%s\'" % local_filename
                else:
                    strg = "Reading DARK model from \'%s\'" % local_filename
                print(strg)
                dark_model = MiriDarkReferenceModel( init=local_filename )
            else:
                dark_model = None
            return dark_model

        print("Dark maps")
        for detector in ('MIRIMAGE', 'MIRIFUSHORT', 'MIRIFULONG'):
            for readpatt in ('FAST', 'SLOW'):
                for subarray in MIRI_SUBARRAYS:
                    strg = "DARK for detector=%s" % detector
                    strg += " readpatt=%s" % readpatt
                    strg += " subarray=%s" % subarray
                    print("\n" + strg)
                    darkmodel = find_dark( detector, readpatt, subarray,
                                           averaged=False)
                    if darkmodel is not None:
                        cdps_found.append(strg)
                        if VERBOSE_MODELS:
                            print( darkmodel )
                        if PLOTTING:
                            darkmodel.plot(strg)
                    else:
                        cdps_not_found.append(strg)
                        print("*** CDP NOT FOUND ***")
                    del darkmodel
                    time.sleep(LONG_DELAY)

        print("Pixel flat-fields")
        detector = 'MIRIMAGE'
        for detector in ('MIRIMAGE', 'MIRIFUSHORT', 'MIRIFULONG'):
            for mirifilter in ['ANY'] +  MIRI_FILTERS:
                for subarray in MIRI_SUBARRAYS:
                    strg = "PIXELFLAT for detector=%s" % detector
                    strg += " readpatt=%s" % readpatt
                    strg += " filter=%s" % mirifilter
                    strg += " subarray=%s" % subarray
                    print("\n" + strg)
                    flatmodel = get_cdp('PIXELFLAT', detector=detector,
                                        readpatt=readpatt, mirifilter=mirifilter,
                                        subarray=subarray,
                                        ftp_path=FTP_PATH, ftp_user=FTP_USER,
                                        ftp_passwd=FTP_PASS)
                    if flatmodel is not None:
                        cdps_found.append(strg)
                        if VERBOSE_MODELS:
                            print( flatmodel )
                        if PLOTTING:
                            flatmodel.plot(strg)
                    else:
                        cdps_not_found.append(strg)
                        print("*** CDP NOT FOUND ***")
                    del flatmodel
                    time.sleep(LONG_DELAY)
 
        for detector in ('MIRIFUSHORT', 'MIRIFULONG'):
            for readpatt in ('ANY', 'FAST', 'SLOW'):
                strg = "PIXELFLAT for detector=%s" % detector
                strg += " readpatt=%s" % readpatt
                print("\n" + strg)
                flatmodel = get_cdp('PIXELFLAT', detector=detector,
                                    readpatt=readpatt,
                                    ftp_path=FTP_PATH, ftp_user=FTP_USER,
                                    ftp_passwd=FTP_PASS)
                if flatmodel is not None:
                    cdps_found.append(strg)
                    if VERBOSE_MODELS:
                        print( flatmodel )
                    if PLOTTING:
                        flatmodel.plot(strg)
                else:
                    cdps_not_found.append(strg)
                    print("*** CDP NOT FOUND ***")
                del flatmodel
                time.sleep(LONG_DELAY)
 
        print("Sky flat-fields")
        detector = 'MIRIMAGE'
        for mirifilter in ['ANY'] +  MIRI_FILTERS:
            strg = "SKYFLAT for detector=%s" % detector
            strg += " filter=%s" % mirifilter
            print("\n" + strg)
            flatmodel = get_cdp('SKYFLAT', detector=detector,
                                mirifilter=mirifilter,
                                ftp_path=FTP_PATH, ftp_user=FTP_USER,
                                ftp_passwd=FTP_PASS)
            if flatmodel is not None:
                cdps_found.append(strg)
                if VERBOSE_MODELS:
                    print( flatmodel )
                if PLOTTING:
                    flatmodel.plot(strg)
            else:
                cdps_not_found.append(strg)
                print("*** CDP NOT FOUND ***")
            del flatmodel
            time.sleep(LONG_DELAY)
 
        for detector in ('MIRIFUSHORT', 'MIRIFULONG'):
            for miriband in ['ANY'] + MIRI_BANDS:
                strg = "SKYFLAT for detector=%s" % detector
                strg += " band=%s" % miriband
                print("\n" + strg)
                flatmodel = get_cdp('SKYFLAT', detector=detector,
                                    band=miriband,
                                    ftp_path=FTP_PATH, ftp_user=FTP_USER,
                                    ftp_passwd=FTP_PASS)
                if flatmodel is not None:
                    cdps_found.append(strg)
                    if VERBOSE_MODELS:
                        print( flatmodel )
                    if PLOTTING:
                        flatmodel.plot(strg)
                else:
                    cdps_not_found.append(strg)
                    print("*** CDP NOT FOUND ***")
                del flatmodel
                time.sleep(LONG_DELAY)
 
        print("Fringe flat-fields")
        detector = 'MIRIMAGE'
        for mirifilter in ['ANY'] +  MIRI_FILTERS:
            strg = "FRINGE for detector=%s" % detector
            strg += " filter=%s" % mirifilter
            print("\n" + strg)
            fringemodel = get_cdp('FRINGE', detector=detector,
                                mirifilter=mirifilter,
                                ftp_path=FTP_PATH, ftp_user=FTP_USER,
                                ftp_passwd=FTP_PASS)
            if fringemodel is not None:
                cdps_found.append(strg)
                if VERBOSE_MODELS:
                    print( fringemodel )
                if PLOTTING:
                    fringemodel.plot(strg)
            else:
                cdps_not_found.append(strg)
                print("*** CDP NOT FOUND ***")
            del fringemodel
            time.sleep(LONG_DELAY)
 
        for detector in ('MIRIFUSHORT', 'MIRIFULONG'):
            for miriband in ['ANY'] + MIRI_BANDS:
                strg = "FRINGE for detector=%s" % detector
                strg += " band=%s" % miriband
                print("\n" + strg)
                fringemodel = get_cdp('FRINGE', detector=detector,
                                    band=miriband,
                                    ftp_path=FTP_PATH, ftp_user=FTP_USER,
                                    ftp_passwd=FTP_PASS)
                if fringemodel is not None:
                    cdps_found.append(strg)
                    if VERBOSE_MODELS:
                        print( fringemodel )
                    if PLOTTING:
                        fringemodel.plot(strg)
                else:
                    cdps_not_found.append(strg)
                    print("*** CDP NOT FOUND ***")
                del fringemodel
                time.sleep(LONG_DELAY)
 
        print("Read noise models")
        detector = 'MIRIMAGE'
        for readpatt in ('FAST', 'SLOW'):
            for subarray in MIRI_SUBARRAYS:
                strg = "READNOISE for detector=%s" % detector
                strg += " readpatt=%s" % readpatt
                strg += " subarray=%s" % subarray
                print("\n" + strg)
                noisemodel = get_cdp('READNOISE', detector=detector,
                                    readpatt=readpatt, subarray=subarray,
                                    ftp_path=FTP_PATH, ftp_user=FTP_USER,
                                    ftp_passwd=FTP_PASS)
                if noisemodel is not None:
                    cdps_found.append(strg)
                    if VERBOSE_MODELS:
                        print( noisemodel )
                    if PLOTTING:
                        noisemodel.plot(strg)
                else:
                    cdps_not_found.append(strg)
                    print("*** CDP NOT FOUND ***")
                del noisemodel
                time.sleep(LONG_DELAY)
 
        for detector in ('MIRIFUSHORT', 'MIRIFULONG'):
            for readpatt in ('FAST', 'SLOW'):
                strg = "READNOISE for detector=%s" % detector
                strg += " readpatt=%s" % readpatt
                print("\n" + strg)
                noisemodel = get_cdp('READNOISE', detector=detector,
                                    readpatt=readpatt,
                                    ftp_path=FTP_PATH, ftp_user=FTP_USER,
                                    ftp_passwd=FTP_PASS)
                if noisemodel is not None:
                    cdps_found.append(strg)
                    if VERBOSE_MODELS:
                        print( noisemodel )
                    if PLOTTING:
                        noisemodel.plot(strg)
                else:
                    cdps_not_found.append(strg)
                    print("*** CDP NOT FOUND ***")
                del noisemodel
                time.sleep(LONG_DELAY)
 
        print("Distortion models")
        detector = 'MIRIMAGE'
        for mirifilter in ['ANY'] + MIRI_FILTERS:
            strg = "DISTORTION for detector=%s" % detector
            strg += " filter=%s" % mirifilter
            print("\n" + strg)
            distmodel = get_cdp('DISTORTION', detector=detector,
                                mirifilter=mirifilter,
                                ftp_path=FTP_PATH, ftp_user=FTP_USER,
                                ftp_passwd=FTP_PASS)
            if distmodel is not None:
                cdps_found.append(strg)
                print( distmodel )
                if PLOTTING:
                    distmodel.plot(strg)
            else:
                cdps_not_found.append(strg)
                print("*** CDP NOT FOUND ***")
            del distmodel
            time.sleep(LONG_DELAY)
 
        for detector in ('MIRIFUSHORT', 'MIRIFULONG'):
            for miriband in ['ANY'] + MIRI_BANDS:
                strg = "DISTORTION for detector=%s" % detector
                strg += " band=%s" % miriband
                print("\n" + strg)
                distmodel = get_cdp('DISTORTION', detector=detector,
                                    band=miriband,
                                    ftp_path=FTP_PATH, ftp_user=FTP_USER,
                                    ftp_passwd=FTP_PASS)
                if distmodel is not None:
                    cdps_found.append(strg)
                    if VERBOSE_MODELS:
                        print( distmodel )
                    if PLOTTING:
                        distmodel.plot(strg)
                else:
                    cdps_not_found.append(strg)
                    print("*** CDP NOT FOUND ***")
                del distmodel
                time.sleep(LONG_DELAY)
 
        print("Pixel area models")
        for detector in ('MIRIMAGE', 'MIRIFUSHORT', 'MIRIFULONG'):
            strg = "AREA for detector=%s" % detector
            print("\n" + strg)
            areamodel = get_cdp('AREA', detector=detector, ftp_path=FTP_PATH,
                                ftp_user=FTP_USER, ftp_passwd=FTP_PASS)
            if areamodel is not None:
                cdps_found.append(strg)
                if VERBOSE_MODELS:
                    print( areamodel )
                if PLOTTING:
                    areamodel.plot(strg)
            else:
                cdps_not_found.append(strg)
                print("*** CDP NOT FOUND ***")
            del areamodel
            time.sleep(LONG_DELAY)
 
        print("PSF models")
        detector = 'MIRIMAGE'
        for cdpmodel in ('PSF', 'PSF-OOF'):
            for mirifilter in ['ANY'] + MIRI_FILTERS:
                for subarray in MIRI_SUBARRAYS:
                    strg = "%s for detector=%s" % (cdpmodel, detector)
                    strg += " filter=%s" % mirifilter
                    strg += " subarray=%s" % subarray
                    print("\n" + strg)
                    psfmodel = get_cdp(cdpmodel, detector=detector,
                                        mirifilter=mirifilter, subarray=subarray,
                                        ftp_path=FTP_PATH, ftp_user=FTP_USER,
                                        ftp_passwd=FTP_PASS)
                    if psfmodel is not None:
                        cdps_found.append(strg)
                        if VERBOSE_MODELS:
                            print( psfmodel )
                        if PLOTTING:
                            psfmodel.plot(strg)
                    else:
                        cdps_not_found.append(strg)
                        print("*** CDP NOT FOUND ***")
                    del psfmodel
                    time.sleep(LONG_DELAY)
         
        for detector in ('MIRIFUSHORT', 'MIRIFULONG'):
            for miriband in ('SHORT', 'MEDIUM', 'LONG'):
                strg = "PSF for detector=%s" % detector
                strg += " band=%s" % miriband
                print("\n" + strg)
                psfmodel = get_cdp('PSF', detector=detector,
                                    band=miriband,
                                    ftp_path=FTP_PATH, ftp_user=FTP_USER,
                                    ftp_passwd=FTP_PASS)
                if psfmodel is not None:
                    cdps_found.append(strg)
                    if VERBOSE_MODELS:
                        print( psfmodel )
                    if PLOTTING:
                        psfmodel.plot(strg)
                else:
                    cdps_not_found.append(strg)
                    print("*** CDP NOT FOUND ***")
                del psfmodel
                time.sleep(LONG_DELAY)
 
        print("Photon Conversion Error (PCE) models")
        detector = 'MIRIMAGE'
        for mirifilter in ('ANY', 'P750L', 'F2100W'):
            for subarray in ('FULL', 'SLITLESSPRISM'):
                strg = "PCE for detector=%s" % detector
                strg += " filter=%s" % mirifilter
                strg += " subarray=%s" % subarray
                print("\n" + strg)
                pcemodel = get_cdp('PCE', detector=detector,
                                    mirifilter=mirifilter,
                                    subarray=subarray,
                                    ftp_path=FTP_PATH, ftp_user=FTP_USER,
                                    ftp_passwd=FTP_PASS)
                if pcemodel is not None:
                    cdps_found.append(strg)
                    if VERBOSE_MODELS:
                        print( pcemodel )
                    if PLOTTING:
                        pcemodel.plot(strg)
                else:
                    cdps_not_found.append(strg)
                    print("*** CDP NOT FOUND ***")
                del pcemodel
                time.sleep(SHORT_DELAY)
 
        for detector in ('MIRIFUSHORT', 'MIRIFULONG'):
            for miriband in ('SHORT', 'MEDIUM', 'LONG'):
                strg = "PCE for detector=%s" % detector
                strg += " band=%s" % miriband
                print("\n" + strg)
                pcemodel = get_cdp('PCE', detector=detector,
                                    band=miriband,
                                    ftp_path=FTP_PATH, ftp_user=FTP_USER,
                                    ftp_passwd=FTP_PASS)
                if pcemodel is not None:
                    cdps_found.append(strg)
                    if VERBOSE_MODELS:
                        print( pcemodel )
                    if PLOTTING:
                        pcemodel.plot(strg)
                else:
                    cdps_not_found.append(strg)
                    print("*** CDP NOT FOUND ***")
                del pcemodel
                time.sleep(SHORT_DELAY)
                
        print("The following %d simulator CDPs were successfully found:" % \
              len(cdps_found))
        for found in cdps_found:
            print("\t" + found)
        time.sleep(SHORT_DELAY)
        print("The following %d simulator CDPs could not be found:" % \
              len(cdps_not_found))
        for notfound in cdps_not_found:
            print("\t" + notfound)
        time.sleep(SHORT_DELAY)
            
    if TEST_ERRORS:
        # The class must not crash if it can't connect to the CDP repository
        print("Test an authorisation error")
        miricdp = MiriCDPInterface(ftp_user='miri', ftp_passwd='xxxx')
        if VERBOSE_CDPIFACE:
            print( miricdp )
            # Wait for the print output catch up.
            time.sleep(MEDIUM_DELAY)
        del miricdp

        print("Test a file search error")
        miricdp = MiriCDPInterface(ftp_path='NOSUCHFOLDER', ftp_user=FTP_USER,
                                   ftp_passwd=FTP_PASS)
        if VERBOSE_CDPIFACE:
            print( miricdp )
            # Wait for the print output catch up.
            time.sleep(MEDIUM_DELAY)
        del miricdp
        
        print("Authorisation error while trying to get a CDP file")
        maskmodel = get_cdp('MASK', detector='MIRIMAGE', ftp_path='CDPSIM',
                            ftp_user=FTP_USER, ftp_passwd='xxxx')
        if VERBOSE_MODELS:
            print("Mask model returned=\n", maskmodel)
        time.sleep(MEDIUM_DELAY)
        del maskmodel

        print("File search error while trying to get a CDP file")
        maskmodel = get_cdp('MASK', detector='MIRIMAGE', ftp_path='NOSUCHFOLDER',
                            ftp_user=FTP_USER, ftp_passwd=FTP_PASS)
        if VERBOSE_MODELS:
            print("Mask model returned=\n", maskmodel)
        time.sleep(MEDIUM_DELAY)
        del maskmodel

        print("Attempt to get an unknown CDP file")
        puddingmodel = get_cdp('PUDDING', detector='MIRIMAGE', ftp_path='CDPSIM',
                            ftp_user=FTP_USER, ftp_passwd=FTP_PASS)
        if VERBOSE_MODELS:
            print("Pudding model returned=\n", puddingmodel)
        time.sleep(MEDIUM_DELAY)
        del puddingmodel

    print("Test finished.")
>>>>>>> 58b9dd40
<|MERGE_RESOLUTION|>--- conflicted
+++ resolved
@@ -1,4 +1,3 @@
-<<<<<<< HEAD
 # -*- coding: utf-8 -*-
 
 """
@@ -111,13 +110,17 @@
 09 Apr 2018: Allow 'N/A' as an alias for 'ANY' when searching.
              Removed 'FLENS' from the filter doc strings and mentioned that
              F2550WR is a redundant filter.
+26 Apr 2018: Corrected exception raising syntax for Python 3.
+17 May 2018: Python 3: Converted dictionary keys return into a list.
+18 May 2018: Changed deprecated logger.warn() to logger.warning().
+29 Jun 2018: Global parameters moved to miri.parameters.
 
 Steven Beard (UKATC), Vincent Geers (UKATC)
 
 """
 
-# For consistency, import the same Python V3 features as the STScI data model.
-from __future__ import absolute_import, unicode_literals, division, print_function
+# This module is now converted to Python 3.
+
 
 from astropy.extern import six
 import os
@@ -139,10 +142,11 @@
 # Logging level for the CDP classes
 LOGGING_LEVEL = logging.INFO # Choose ERROR, WARN, INFO or DEBUG
 
-# Import CDP utility functions and CDP dictionary.
-from miri.datamodels.util import MIRI_MODELS, MIRI_DETECTORS, \
+# Import global parameters, CDP utility functions and CDP dictionary.
+from miri.parameters import MIRI_MODELS, MIRI_DETECTORS, \
     MIRI_SETTINGS, MIRI_READPATTS, MIRI_SUBARRAYS, MIRI_CHANNELS, \
-    MIRI_BANDS, MIRI_FILTERS, get_data_class
+    MIRI_BANDS, MIRI_FILTERS
+from miri.datamodels.util import get_data_class
 from miri.datamodels.cdp import CDP_DICT
 
 # List all public classes and global functions here.
@@ -248,7 +252,7 @@
     """
     # Reject a null version code, a non-string or an empty string.
     if cdp_version is None or \
-       not isinstance(cdp_version, (str,unicode)) or \
+       not isinstance(cdp_version, str) or \
        len(cdp_version) < 1:
         return (None, None, None)
     
@@ -437,7 +441,7 @@
         strg = "Data type \'%s\' is not a recognised MIRI CDP.\n" % cdptype
         strg += "It must be one of: "
         start = True
-        for key in CDP_DICT.keys():
+        for key in list(CDP_DICT.keys()):
             if start:
                 start = False
             else:
@@ -488,7 +492,7 @@
                     detector = 'MIRIFULONG'
             strg = "Detector specification is ambiguous. Trying detector=%s" % \
                 str(detector)
-            mylogger.warn(strg)
+            mylogger.warning(strg)
 
         if detector:
             kwlist.append(detector)
@@ -606,7 +610,7 @@
         if self.sftp is not None:
             try:
                 self.sftp.chdir(self.ftp_path)
-            except IOError, e:
+            except IOError as e:
                 strg = "IOError: Failed to change directory to FTP folder \'%s\'\n" % self.ftp_path
                 strg += "  %s" % str(e)
                 raise IOError(strg)
@@ -645,7 +649,7 @@
         # Give a warning if no files have been found. This will cause
         # all subsequent attempts to match or get a CDP file to fail.
         if not self.cdp_files_available:
-            self.logger.warn("No CDP files available!")
+            self.logger.warning("No CDP files available!")
 
         # Find the documents associated with the calibration files
         self.cdp_docs_available = []
@@ -875,7 +879,7 @@
          
         """
         if self.sftp is None:
-            self.logger.warn("Matching against local CDP cache only.")
+            self.logger.warning("Matching against local CDP cache only.")
         
         # Build a list of substrings that must be contained and must be avoided.
         match_strings = []
@@ -1165,7 +1169,7 @@
                 # If the CDP names only differ in the version number, there will be no more than
                 # 2 characters different on average.
                 if _diff_count_list(candidates) > 2:
-                    self.logger.warn(strg)
+                    self.logger.warning(strg)
                 else:
                     self.logger.debug(strg)
                 return candidates[-1]
@@ -1436,7 +1440,7 @@
                 while not ftp_passwd:
                     # getpass does not work under Windows.
                     if sys.platform.startswith("win"):
-                        ftp_passwd = raw_input( \
+                        ftp_passwd = input( \
                                     'Please enter ftp password for %s:' % \
                                     ftp_user)
                     else:
@@ -1510,9 +1514,13 @@
         self.ftp_ok = False
         try:
             # First attempt to connect with hostkey checking
+            # FIXME: Disable host key checking for Python 3
+            cnopts = pysftp.CnOpts()
+            cnopts.hostkeys = None
             self.sftp = pysftp.Connection(self.ftp_host,
                                           username=self.ftp_user,
-                                          password=self.ftp_passwd)
+                                          password=self.ftp_passwd,
+                                          cnopts=cnopts)
             # If you get this far without an exception, the SFTP connection
             # has been successful.
             self.ftp_ok = True
@@ -1530,7 +1538,7 @@
                     strg += "*** on the command line and answer the prompt"
                     strg += " to create a hostkey.\n"
                     strg += 60 * "*"
-                    self.logger.warn(strg)
+                    self.logger.warning(strg)
                     cnopts = pysftp.CnOpts()
                     cnopts.hostkeys = None
                     # Connect without host checking
@@ -1921,7 +1929,7 @@
                         new_local_filename = local_filename.replace(os.path.sep, '/')
                         try:
                             self.sftp.chdir(ftp_path)
-                        except IOError, e:
+                        except IOError as e:
                             strg = "IOError: Failed to change directory to FTP folder \'%s\'\n" % ftp_path
                             strg += "  %s" % str(e)
                             raise IOError(strg)
@@ -1942,7 +1950,7 @@
                         self.logger.error(strg)
             else:
                 strg = " Ignoring empty file name \'%s\'" % str(cdp_file)
-                self.logger.warn(strg)
+                self.logger.warning(strg)
 #         # Ensure the connection is closed.
 #         self._close()
         return local_filename
@@ -2120,7 +2128,7 @@
                         new_local_filename = local_filename.replace(os.path.sep, '/')
                         try:
                             self.sftp.chdir(cdp_folder.ftp_path)
-                        except IOError, e:
+                        except IOError as e:
                             strg = "IOError: Failed to change directory to FTP folder \'%s\'\n" % cdp_folder.ftp_path
                             strg += "  %s" % str(e)
                             raise IOError(strg)
@@ -2132,7 +2140,7 @@
                         self.logger.debug(strg)
                 else:
                     strg = " Ignoring empty document name \'%s\'" % str(cdp_doc)
-                    self.logger.warn(strg)
+                    self.logger.warning(strg)
         # Ensure the connection is closed.
         self._close()
         return files_copied
@@ -2902,2919 +2910,4 @@
         time.sleep(MEDIUM_DELAY)
         del puddingmodel
 
-    print("Test finished.")
-=======
-# -*- coding: utf-8 -*-
-
-"""
-
-This module contains utilities for retrieving calibration data products
-from their SFTP site. CDPs are stored in a local cache so they only need
-to be retrieved once.
-
-:Reference:
-
-http://miri.ster.kuleuven.be/bin/view/Internal/CalDataProducts
-
-:History:
-
-25 Oct 2013: Created
-05 Nov 2013: First version released
-14 Feb 2014: Correct a problem where get_cdp() could download the entire
-             cache if a matching file could not be found.
-17 Feb 2014: Made some modifications to the regular expression string to
-             help find CDPs.
-20 Feb 2014: Improved the reliability of CDP searches by using global
-             substring matching instead of regular expressions (which can
-             cope with some of the CDPs being named in an inconsistent order).
-             A regular expression search is still used to filter the
-             version number. Also corrected a problem in the regular
-             expression search - subarray names and filters can contain
-             numbers.
-21 Feb 2014: Modified to ensure a MiriCDPInterface object can be created
-             even without a FTP connection. In this case, the class falls
-             back to looking at the local cache only. Username and password
-             options added for FTP access.
-21 Jul 2014: Detector names changed to MIRIMAGE, MIRIFUSHORT and MIRIFULONG.
-             Both sets of names are included here for backwards
-             compatibility.
-25 Sep 2014: Added extra channel and band settings.
-02 Oct 2014: Global constants moved to util.py to prevent circular
-             references.
-08 Sep 2015: Made compatible with Python 3.
-09 Sep 2015: Brought up to date with the restructuring of the MIRI CDP
-             repository and the file naming convention for CDP-4.
-             The CDP retrieval functions are working again.
-25 Sep 2015: MiriCDPInterface class made a singleton, so the ftp connection
-             is attempted only once per session. The local cache is now located
-             by checking for the CDP_DIR environment variable before
-             referencing MIRI_ENV. Corrected bug where local_path was not
-             used when specified explicitly.
-07 Oct 2015: Made exception catching Python 3 compatible.
-07 Dec 2015: Allow the caller to specify a different logger.
-23 Mar 2016: Only issue a warning message when there are multiple CDP
-             candidates which differ in more than just the version number.
-27 Apr 2016: Prompt for the ftp password when the link is first opened.
-28 Apr 2016: Use getpass module to prompt for password without echoing.
-04 May 2016: Mask the password string before logging.
-05 May 2016: Added flat-field availability check. getpass does not work
-             properly under Windows - raw_input used instead.
-06 May 2016: Make get_cdp failure message optional.
-06 Jun 2016: Added cdp_version_decode function. Corrected a bug where
-             miri_env_name ended up None.
-11 Jul 2016: Workaround for "IOError: [Errno ftp error] 200 TYPE is now 
-             8-bit binary" encountered when using urllib on Linux: 
-             explicitly reloading the urllib module prior to each file 
-             retrieval.
-08 Sep 2016: Do not clear the ftp password after a connection failure
-             when that password has been given explicitly.
-             Do not match the P750L filter when requesting a CDP for
-             ANY filter for the MIRIMAGE detector.
-             Added tests for simulator CDP files.
-28 Oct 2016: Corrected a regular expression search which didn't expect
-             a CDP type string to contain a "-" character.
-01 Oct 2016: Added an extra filter which ensures that band strings don't
-             accidentally match with the detector names (e.g. LONG matching
-             with MIRIFULONG rather than with 34LONG).
-11 Jan 2017: Include the mirifilter='GENERIC' option, which can be used to
-             avoid CDPs designed for one specific filter. Corrected potential
-             issue where function parameters were not passed by keyword.
-             Changed the search logic so subarray=None is the equivalent of
-             subarray='FULL' and not subarray='ANY'.
-19 Jan 2017: Replaced use of ftp and urllib with pysftp. Default username
-             for simulator CDPs changed from miriuser to cdpuser.
-             Encapsulate the sftp connection in _open and _close methods.
-             Do not count files within sub-directories of the local cache.
-24 Jan 2017: The list of CDP filenames is now sorted so that pre-release
-             versions, such as 5B and 6B come before full release versions
-             such as 05 and 06. Regular expression match corrected so that
-             CDP release numbers have 1 to 2 digits, not 2 digits.
-23 Feb 2017: Check whether pysftp supports CnOpts before using it.
-09 Mar 2017: Add documentation on setting ftp_host to 'LOCAL'.
-13 Mar 2017: Look for documentation as well as calibration data.
-17 Mar 2017: Corrected some documentation typos.
-20 Apr 2017: Added a timeout option. Make hostkey checking the default
-             if it is available and give a warning if a hostkey is
-             not found.
-09 May 2017: Major change to allow a search path of FTP folders to be
-             provided. CDPFolder class added to manage each CDP folder.
-             Tests updated.
-07 Jul 2017: Give a warning if the CDP cache contains an empty file.
-21 Jul 2017: Configure simulator tests to use full FTP search path.
-26 Jul 2017: Top-level API changed so that MiriCDPInterface search functions
-             return a list of filenames and a corresponding list of folders.
-             Explicitly convert string parameters to string.
-04 Oct 2017: Recent updates broke the version number sorting update made
-             on 24 Jan 2017. Now corrected.
-12 Oct 2017: Make the detector parameter mandatory in get_cdp(), since it
-             is a primary key into the CDP_DICT dictionary.
-24 Oct 2017: Corrected persistence problem where ftp-host remained 'LOCAL'
-             even when changed back. 
-26 Oct 2017: Corrected bug in get_cdp_doc function.
-15 Jan 2018: Do not attempt to set a timeout on a non-existent sftp
-             connection.
-09 Apr 2018: Allow 'N/A' as an alias for 'ANY' when searching.
-             Removed 'FLENS' from the filter doc strings and mentioned that
-             F2550WR is a redundant filter.
-26 Apr 2018: Corrected exception raising syntax for Python 3.
-17 May 2018: Python 3: Converted dictionary keys return into a list.
-18 May 2018: Changed deprecated logger.warn() to logger.warning().
-29 Jun 2018: Global parameters moved to miri.parameters.
-
-Steven Beard (UKATC), Vincent Geers (UKATC)
-
-"""
-
-# This module is now converted to Python 3.
-
-
-from astropy.extern import six
-import os
-import re
-import time
-import sys, getpass
-import copy
-
-# Python utilities for accessing the Ftp repository.
-# NOTE: Available for Python 2.7, 3.2, 3.3, 3.4
-import pysftp
-# NOTE: Available for Python 2.7, 3.4+
-from paramiko import SSHException
-
-# Python logging facility.
-import logging
-logging.basicConfig(level=logging.INFO)   # Turn off verbose paramiko messages
-LOGGER = logging.getLogger("miri.cdplib") # Get a default parent logger
-# Logging level for the CDP classes
-LOGGING_LEVEL = logging.INFO # Choose ERROR, WARN, INFO or DEBUG
-
-# Import global parameters, CDP utility functions and CDP dictionary.
-from miri.parameters import MIRI_MODELS, MIRI_DETECTORS, \
-    MIRI_SETTINGS, MIRI_READPATTS, MIRI_SUBARRAYS, MIRI_CHANNELS, \
-    MIRI_BANDS, MIRI_FILTERS
-from miri.datamodels.util import get_data_class
-from miri.datamodels.cdp import CDP_DICT
-
-# List all public classes and global functions here.
-__all__ = ['get_cdp', 'MiriCDPInterface']
-
-#
-# (1) Global functions
-#
-def _criteria_string(cdptype, model='FM', detector=None,
-                     readpatt=None, channel=None, band=None,
-                     mirifilter=None, subarray='FULL', integration=None,
-                     cdprelease=None, cdpversion=None, cdpsubversion=None):
-    """
-    
-    Helper function which packages the CDP search criteria into a readable string
-    
-    """
-    strg = cdptype
-    if detector and (detector != 'ANY') and (detector != 'N/A'):
-        strg += ", detector=" + detector
-    if readpatt and (readpatt != 'ANY') and (readpatt != 'N/A'):
-        strg += ", readpatt=" + readpatt
-    if ((channel and (channel != 'ANY') and (channel != 'N/A')) or \
-        (band and (band != 'ANY') and (band != 'N/A'))):
-        strg += ", channel/band="
-        if channel and (channel != 'ANY') and (channel != 'N/A'):
-            strg += str(channel)
-        if band and (band != 'ANY') and (band != 'N/A'):
-            strg += str(band)
-    if mirifilter and (mirifilter != 'ANY'):
-        strg += ", filter=" + mirifilter
-    if subarray and (subarray != 'ANY') and (subarray != 'N/A') and (subarray != 'FULL'):
-        strg += ", subarray=" + subarray
-    if integration:
-        strg += ", integration=" + str(integration)
-    if cdprelease or cdpversion or cdpsubversion:
-        strg += ", release="
-        if cdprelease:
-            strg += str(cdprelease)
-        if cdpversion or cdpsubversion:
-            strg += "."
-            if cdpversion:
-                strg += str(cdpversion)
-            if cdpsubversion:
-                strg += "." + str(cdpsubversion)
-    return strg
-
-def _diff_count(string1, string2):
-    """
-    
-    Count the number of characters by which two strings differ.
-    
-    """
-    assert isinstance(string1, str)
-    assert isinstance(string2, str)
-    if string1 == string2:
-        return 0
-    minlen = min(len(string1), len(string2))
-    diffcount = abs(len(string1) - len(string2))
-    for ii in range(0,minlen):
-        if string1[ii] != string2[ii]:
-            diffcount += 1
-    return diffcount
-
-def _diff_count_list( string_list ):
-    """
-    
-    Return the average character difference between pairs of strings in a list
-    
-    """
-    assert isinstance(string_list, (tuple,list))
-    if len(string_list) < 2:
-        return 0
-    diffsum = 0
-    previous = None
-    for entry in string_list:
-        if previous is not None:
-            diffsum += _diff_count(previous, entry)
-            previous = entry
-    return diffsum // (len(string_list) - 1)
-
-def cdp_version_decode( cdp_version ):
-    """
-    
-    Decode a CDP version string of the form 'xx.yy.zz' into
-    xx -> cdprelease, yy --> cdpversion and zz -> cdpsubversion.
-    Strings of the form 'xx.yy' or 'xx' are also decoded (with the
-    missing version numbers returned as None).
-    
-    If an empty or invalid string is provided, all three version
-    numbers are returned as None.
-
-    :Parameters:
-    
-    cdp_version: str
-        CDP version string, of the form 'xx.yy.zz', 'xx.yy' or 'xx'.
-
-    :Returns:
-    
-    xxyyzz: tuple of 3 str
-        (xx, yy, zz)
-    
-    """
-    # Reject a null version code, a non-string or an empty string.
-    if cdp_version is None or \
-       not isinstance(cdp_version, str) or \
-       len(cdp_version) < 1:
-        return (None, None, None)
-    
-    # Split the version code into words separated by '.'.
-    version = cdp_version.split('.')
-    nwords = len(version)
-    cdprelease = version[0]
-    if nwords > 1:
-        cdpversion = version[1]
-        if nwords > 2:
-            cdpsubversion = version[2]
-        else:
-            cdpsubversion = None   
-    else:
-        cdpversion = None
-        cdpsubversion = None
-    
-    return (cdprelease, cdpversion, cdpsubversion)
-
-#+++ MAIN FUNCTION +++
-def get_cdp(cdptype, detector, model='FM', readpatt='ANY', channel='ANY',
-            band='ANY', mirifilter='ANY', subarray='FULL', integration=None,
-            cdprelease=None, cdpversion=None, cdpsubversion=None,
-            ftp_host=None, ftp_path=None, ftp_user='miri', ftp_passwd='',
-            timeout=None, local_path=None, cdp_env_name='CDP_DIR',
-            miri_env_name='MIRI_ENV', logger=LOGGER, fail_message=True):
-    """
-    
-    Get a calibration data product matching the specified criteria.
-    The minimum criterion is the type of product required. If other
-    criteria are not specified they are assumed to be wild cards
-    which match everything. If an explicit release and version number
-    is not given, the most recent version will be obtained.
-
-    NOTE: This function returns ONE data object, even if more than one
-    CDP file matches the criteria given. The last entry in an
-    alphanumerically sorted list will be returned. It is recommended that
-    all the required parameters are specified.
-    
-    NOTE: The function recognises the string 'N/A' as an alias for 'ANY'.
-
-    If no CDP file could be matched, the function returns None.
-    
-    :Parameters:
-    
-    cdptype: str
-        Data type of CDP to be obtained. Must be one of the defined
-        MIRI CDP types. For example, 'MASK', 'DARK', 'LASTFRAME',
-        'DISTORTION', 'DROOP', 'PIXELFLAT', 'FRINGE', 'PHOTOM', 'IPC',
-        'COLCORR', 'FLUX', 'JUMP', 'LATENT', 'LINEARITY', 'SATURATION',
-        'PSF', 'STRAY', 'TRACORR', 'WAVCORR', 'TELEM', etc....
-    detector: str
-        The MIRI detector required ('MIRIMAGE', 'MIRIFUSHORT',
-        'MIRIFULONG' or 'ANY').
-        The old names ('IM', 'SW' or 'LW') may be used to find CDPs
-        prior to the CDP-3 release.
-    model: str (optional)
-        The MIRI model required ('VM', 'FM' or 'JPL').
-        Defaults to 'FM'.
-    readpatt: str (optional)
-        The MIRI readout pattern required ('FAST', 'SLOW', or 'ANY').
-        Defaults to 'ANY', which will match any readout pattern.  
-    channel: str (optional)
-        The MIRI MRS channel required ('1', '2', '3', '4', '12',
-        '34' or 'ANY').
-        Valid only for MRS data, when detector is 'MIRIFUSHORT' or
-        'MIRIFULONG'.
-        Defaults to 'ANY', which will match any channel.  
-    band: str (optional)
-        The MIRI MRS band required ('SHORT', 'MEDIUM', 'LONG',
-        'SHORT-MEDIUM', 'SHORT-LONG', 'MEDIUM-SHORT', etc..., or 'ANY').
-        Valid only for MRS data, when detector is 'MIRIFUSHORT' or
-        'MIRIFULONG'.
-        Defaults to 'ANY', which will match any band.  
-    mirifilter: str (optional)
-        The MIRI filter required ('F560W', 'F770W', 'F1000W', 'F1130W',
-        'F1280W', 'F1500W', 'F1800W', 'F2100W', 'F2550W', 'F2550WR',
-        'F1065C', 'F1140C', 'F1550C', 'F2300C', 'P750L', 'FND',
-        'OPAQUE', 'ANY' or 'GENERIC').
-        Valid only for imager data, when detector is 'IM'.
-        Defaults to 'ANY', which will match any filter.
-        Explicitly specifying 'GENERIC' will only match CDPs which do not
-        specify any filter and therefore work with any filter (as opposed
-        to 'ANY', which can match a CDP which is specific to one filter only).
-        Note that 'F2550W' and 'F2550WR' redundant filters - the CDPs
-        available for 'F2550W' are also valid for 'F2550WR'.
-    subarray: str (optional)
-        The MIRI subarray required ('FULL', 'MASK1140', 'MASK1550',
-        'MASK1065', 'MASKLYOT', 'BRIGHTSKY', 'SUB256', 'SUB128',
-        'SUB64' or 'SLITLESSPRISM').
-        Defaults to 'FULL', which will match full frame data.
-    integration: int (optional)
-        When a CDP is split between separate files for each integration,
-        this parameter can be used to specify a particular integration.
-        Valid for 'DARK' and 'LINEARITY' data only.
-        Defaults to any integration.
-    cdprelease: int or str (optional)
-        A string or integer describing the CDP release number required.
-        If not specified, the latest release will be used.
-    cdpversion: int or str (optional)
-        A string or integer describing the CDP format version number required.
-        If not specified, the latest version will be used.
-    cdpsubversion: int or str (optional)
-        A string or integer describing the CDP subversion number required.
-        If not specified, the latest subversion will be used.
-
-    :AdditionalParameters:
-
-    ftp_host: str (optional)
-        The address of the machine hosting the MIRI SFTP repository.
-        Defaults to the MIRI CDP repository at Leuven.
-        Setting this to 'LOCAL' will force MIRI CDPs to be obtained from
-        the local cache.
-    ftp_path: str (optional)
-        The path to the folder (or folders) on the SFTP host where the
-        MIRI CDPs are held. A search path consisting of more than one
-        folder may be specified, separated by a ":" delimiter. These
-        folders will be checked in the order given, and the first CDP
-        matching the given criteria used.
-        Examples: 'CDP', 'CDPSIM', 'CDPSIM:CDP:CDPTMP'
-        Defaults to the default CDP repository at Leuven.
-    ftp_user: str (optional)
-        A username with which to access the ftp site.
-        Defaults to 'miri'.
-    ftp_passwd: str (optional)
-        A password with which to access the ftp site.
-    timeout: float (optional)
-        A new connection timeout in seconds.
-        If not specified, the default SFTP connection timeout is used.
-    local_path: str (optional)
-        A local file path giving the MIRI CDP folder.
-        If not given, the local path will be obtained from the
-        environment variable specified in the cdp_env_name parameter,
-        or failing that from the miri_env_name parameter.
-        If local_path is not defined, and none of the named environment
-        variables are defined, the local path defaults to '.'.
-        Examples: '.',  '/home/me/MIRI_DHAS/MPipeline/Cal".
-    cdp_env_name: str (optional)
-        The name of the environment variable defining the MIRI CDP path.
-        Defaults to 'CDP_DIR'.
-        If the named environment variable is not defined, the miri_env_name
-        parameter is used to obtain the top-level MIRI environment name.
-    miri_env_name: str (optional)
-        The name of the environment variable containing the top level MIRI
-        path. CDPs are assumed to be contained in a '/CDP' subdirectory.
-        Defaults to 'MIRI_ENV'.
-    logger: Logger object (optional)
-        A Python logger to handle the I/O. This parameter can be used
-        by a caller to direct the output to a different logger, if
-        the default defined by this module is not suitable.
-    fail_message: boolean (optional)
-        When True (the default) a failure message is logged when a
-        CDP cannot be found and None is returned.
-        Set to False when using get_cdp to try different options and
-        you don't want a message logged for each try.
-        
-    :Environment:
-  
-    cdp_env_name (CDP_DIR):
-        Environment variable defining the MIRI CDP path.
-        See the cdp_env_name parameter.
-    miri_env_name (MIRI_ENV)
-        Environment variable defining the top level MIRI path.
-        See the miri_env_name parameter.
-
-    :DataStorage:
-    
-    When a CDP is obtained using this function, a local copy is stored in
-    a cache directory defined by the local_path, cdp_env_name and miri_env_name
-    parameters. local_path overrides cdp_env_name, which overrides
-    miri_env_name. See the MiriCDPInterface documentation.
-    
-    :Returns:
-    
-    dataproduct: JWST data product
-        A data product containing the specified CDP. Returns None
-        if the data product could not be found or accessed.
-    
-    """
-    # Get a logging object
-    mylogger = logger.getChild("get_cdp")
-    
-    # The cdptype must be one of the available CDP types
-    if not cdptype in CDP_DICT:
-        # Not a recognised CDP type.
-        strg = "Data type \'%s\' is not a recognised MIRI CDP.\n" % cdptype
-        strg += "It must be one of: "
-        start = True
-        for key in list(CDP_DICT.keys()):
-            if start:
-                start = False
-            else:
-                strg += ", "
-            strg += "\'%s\'" % key
-        raise TypeError(strg)
-    
-    # Access the MIRI CDP repository through a CDP interface object.
-    # NOTE: The MiriCDPInterface is a singleton, so the class is created
-    # once, per session, even if get_cdp is called many times.
-    CDPInterface = MiriCDPInterface(ftp_host=ftp_host, ftp_path=ftp_path,
-                                    ftp_user=ftp_user, ftp_passwd=ftp_passwd,
-                                    timeout=timeout, local_path=local_path,
-                                    cdp_env_name=cdp_env_name,
-                                    miri_env_name=miri_env_name, logger=logger)
-    
-    # Refresh the interface if any parameters are different from when the
-    # class was first created (necessary when the class is a singleton).
-    CDPInterface.refresh(ftp_host=ftp_host, ftp_path=ftp_path,
-                         ftp_user=ftp_user, ftp_passwd=ftp_passwd,
-                         timeout=timeout, local_path=local_path,
-                         cdp_env_name=cdp_env_name,
-                         miri_env_name=miri_env_name)
-    
-    # Get the name of a CDP file matching the specified criteria.
-    (filename, ftp_path) = CDPInterface.match_cdp_latest(cdptype, model=model,
-                    detector=detector, readpatt=readpatt, channel=channel,
-                    band=band, mirifilter=mirifilter, subarray=subarray,
-                    integration=integration, cdprelease=cdprelease,
-                    cdpversion=cdpversion, cdpsubversion=cdpsubversion)         
-    
-    if filename:
-        # Update the local CDP cache to make sure it contains the specified file,
-        # and obtain the local file path and name.
-        local_filename = CDPInterface.update_cache(filename, ftp_path)
-
-        # Read the contents of the file into a new data model, using the class
-        # derived associated with the data type, detector and filter.
-        kwlist = [cdptype]
-        if not detector or detector == 'ANY':
-            # Ambiguous detector. Try to figure it out from the other parameters.
-            if mirifilter:
-                detector = 'MIRIIMAGE'
-            elif miriband:
-                if '1' in miriband or '2' in miriband:
-                    detector = 'MIRIFUSHORT'
-                elif '3' in miriband or '4' in miriband:
-                    detector = 'MIRIFULONG'
-            strg = "Detector specification is ambiguous. Trying detector=%s" % \
-                str(detector)
-            mylogger.warning(strg)
-
-        if detector:
-            kwlist.append(detector)
-        if mirifilter:
-            kwlist.append(mirifilter)
-        data_class = get_data_class(kwlist)
-        strg = "Reading \'%s\' model from \'%s\'" % (cdptype, local_filename)
-        mylogger.info(strg)
-        datamodel = data_class( init=local_filename )
-    else:
-        if fail_message:
-            criteria = _criteria_string(cdptype, model=model,
-                detector=detector, readpatt=readpatt, channel=channel,
-                band=band, mirifilter=mirifilter, subarray=subarray,
-                integration=integration, cdprelease=cdprelease,
-                cdpversion=cdpversion, cdpsubversion=cdpsubversion)
-            strg = "The criteria given (%s) did not match any CDP files." % criteria
-            mylogger.error(strg)
-        datamodel = None
-
-    # If successful, return the new data model.
-    return datamodel
-
-#
-# (2) Classes
-#
-# A metaclass which only allows one instance of a class to exist at a time.
-class Singleton(type):
-    _instances = {}
-    def __call__(cls, *args, **kwargs):
-        if cls not in cls._instances:
-            cls._instances[cls] = \
-                super(Singleton, cls).__call__(*args, **kwargs)
-        return cls._instances[cls]
-
-
-class MiriCDPFolder(object):
-    """
-    
-    A class which manages a FTP folder containing MIRI Calibration Data
-    Products. It contains search functions for locating particular CDPs
-    within that folder.
-    
-    The class is designed to be contained within a MiriCDPInterface object.
-    Objects exists for the lifetime of a particular STFP/folder combination.
-    If the SFTP connection is closed, or if the FTP path changes, the
-    object is deleted. 
-    
-    :Parameters:
-    
-    sftp: pysftp Connection object
-        An open SFTP connection, managed by pysftp.
-        None if local host used.
-    ftp_path: str
-        A file path on the FTP repository.
-        Only used if an STFP connection is open.
-    cdp_dir: str
-        A path to the local CDP folder.
-                
-    """
-                                             
-    def __init__(self, sftp, ftp_path, cdp_dir, logger=LOGGER):
-        """
-        
-        Initialises the MiriCDPFolder class.
-        
-        Parameters: See class doc string.
-
-        """
-        # Get a Python logger object
-        self.logger = logger.getChild(self.__class__.__name__)
-        self.logger.setLevel(level=LOGGING_LEVEL)
-        self.logger.debug("Class %s created for ftp_path=\'%s\', cdp_dir=\'%s\'."  % \
-                          (self.__class__.__name__, str(ftp_path), str(cdp_dir)))
-
-        self.sftp = sftp
-        self.ftp_path = str(ftp_path)
-        self.cdp_dir = str(cdp_dir)
-        
-        # Initialise the list of available CDPs
-        self.cdp_files_available = []
-        self.cdp_docs_available = []
-        self.update_cdp_list()
-
-    def update_cdp_list(self):
-        """
-        
-        Helper function to update the current list of CDPs.
-        The function connects to the MIRI CDP SFTP repository and
-        requests a file listing, which is then converted to a list.
-        Only files whose names begin with MIRI_ are included.
-        
-        If a connection cannot be made to the SFTP repository,
-        the function looks at the files contained in the local
-        cache. NOTE: In this mode the class is only made aware
-        of files that have already been downloaded to the cache.
-        If there are frequent SFTP problems, manually copy all
-        the available CDPs to the local cache before using this
-        utility.
-
-        :Parameters:
-    
-        timeout: float (optional)
-            If provided, a new connection timeout in seconds.
-            By default, the connection timeout is not changed.
-        
-        """
-        if self.cdp_files_available:
-            del self.cdp_files_available
-        if self.cdp_docs_available:
-            del self.cdp_docs_available
-        ftp_list = []
-        msg = ''
-        
-        if self.sftp is not None:
-            try:
-                self.sftp.chdir(self.ftp_path)
-            except IOError as e:
-                strg = "IOError: Failed to change directory to FTP folder \'%s\'\n" % self.ftp_path
-                strg += "  %s" % str(e)
-                raise IOError(strg)
-            ftp_list = self.sftp.listdir()
-            self.sftp.chdir('/')
-            self.logger.debug("CDP list updated for ftp_path=\'%s\'." % self.ftp_path)
-        else:
-            strg = "No ftp host specified. Using local cache.\n  "
-            self.logger.warning(strg)
-
-            # Make sure the local cache exists.
-            abspath = os.path.abspath(self.cdp_dir)
-            if os.path.isdir(abspath):
-                # Walk through the local cache and find file names.
-                for (dirpath, dirnames, filenames) in os.walk(abspath):
-                    for filename in filenames:
-                        ftp_list.append(filename)
-                    # Break to ensure only the top-level directory is included.
-                    break
-            else:
-                strg = "Local cache \'%s\' does not exist.\n" % abspath
-                strg += "  If you can't access the SFTP site, please create "
-                strg += "cache directory and copy CDP files manually."
-                raise IOError(strg)
-
-        # Only add names matching MIRI CDPs (which start 'MIRI_') to the list.
-        # Restrict the list to files containing '.fits' to exclude the PDF
-        # and text documentation.
-        self.cdp_files_available = []
-        for ftp_file in ftp_list:
-#             self.logger.debug("Testing ftp_file=%s", ftp_file)
-            if re.match("^MIRI_", ftp_file) is not None and \
-               '.fits' in ftp_file:
-                self.cdp_files_available.append(ftp_file)
-
-        # Give a warning if no files have been found. This will cause
-        # all subsequent attempts to match or get a CDP file to fail.
-        if not self.cdp_files_available:
-            self.logger.warning("No CDP files available!")
-
-        # Find the documents associated with the calibration files
-        self.cdp_docs_available = []
-        for ftp_file in ftp_list:
-#             self.logger.debug("Testing ftp_file=%s", ftp_file)
-            for doc_type in ('.pdf', '.doc', '.txt'):
-                if re.match("^MIRI", ftp_file) is not None and \
-                   doc_type in ftp_file:
-                    self.cdp_docs_available.append(ftp_file)
-                        
-    def _filter_regexp(self, input_list, match_string, flags=0):
-        """
-        
-        Filter a list of strings and return a shorter list containing
-        only those matching a given regular expression.
-        
-        :Parameters:
-        
-        input_list: list of str
-            A list of strings to be filtered.
-        match_string: raw string
-            A regular expression to be matched.
-            For example, r'[A-Za-z_]*Bad[A-Za-z_]*.+fits' matches
-            all bad pixel mask file names.
-        flags: int (optional)
-            Flags used to modify the regular expression search.
-            For example flags=re.IGNORECASE will treat lowercase and
-            uppercase matches equally.
-            The default matches the exact case.
-            
-        :Returns:
-        
-        matched_list: list of str
-            A list of strings matching the regular expression
-        
-        """
-        matched_list = []
-        for test_string in input_list:
-            if re.match(match_string, test_string, flags=flags) is not None:
-                matched_list.append(test_string)                
-        return matched_list
-                
-    def match_cdp_regexp(self, match_string, flags=re.IGNORECASE):
-        """
-        
-        Return a sorted list of all the CDP files contained in the FTP
-        folder matching a given regular expression.
-        
-        :Parameters:
-        
-        match_string: raw string
-            A regular expression to be matched.
-            For example, r'[A-Za-z_]*Bad[A-Za-z_]*.+fits' matches
-            all bad pixel mask file names.
-        flags: int (optional)
-            Flags used to modify the regular expression search.
-            For example, the default flags=re.IGNORECASE will treat 
-            lowercase and uppercase matches equally.
-            Specific flags=0 to match the exact case.
-            
-        :Returns:
-        
-        matched_files: list of str
-            A sorted list of matching filenames
-        
-        """
-        self.logger.debug("Matching regexp: " + match_string)
-        matched_files = self._filter_regexp(self.cdp_files_available,
-                                             match_string, flags=flags)
-                
-        # Return a sorted list
-        matched_files.sort()
-        return matched_files
-
-    def match_cdp_substrings(self, mustcontain=[], mustnotcontain=[]):
-        """
-        
-        Return a sorted list of all the CDP files contained in the FTP
-        folder whose names contain all the compulsory substrings and
-        do not contain any forbidden substrings.
-        
-        :Parameters:
-        
-        mustcontain: list of str
-            A list of substrings which must be matched.
-        mustnotcontain: list of str
-            A list of substrings which must NOT be matched.
-            
-        :Returns:
-        
-        matched_files: list of str
-            A sorted list of matching filenames
-        
-        """
-        self.logger.debug("Must contain: " + str(mustcontain))
-        self.logger.debug("Must not contain: " + str(mustnotcontain))
-        matched_files = []
-        for cdp_file in self.cdp_files_available:
-            cdp_file_u = cdp_file.upper()
-            strings_matched = True
-            for match_string in mustcontain:
-                if match_string.upper() not in cdp_file_u:
-                    strings_matched = False
-                    break
-            strings_avoided = True
-            for match_string in mustnotcontain:
-                if match_string.upper() in cdp_file_u:
-                    strings_avoided = False
-                    break
-            if strings_matched and strings_avoided:
-                matched_files.append(cdp_file)
-                
-        # Return a sorted list
-        matched_files.sort()
-        return matched_files
-
-    def _encode_version(self, code):
-        """
-    
-        Helper function to convert a specified code into a formatted
-        version number. For example, 2 is formatted into '02'.
-         
-        :Parameters:
-        
-        code: int or str
-            Version number to be formatted
-            
-        :Returns:
-        
-        formatted_version: str
-            A formatted version number.
-    
-        """
-        if code is None:
-            # The version number is a place holder.
-            version = '[0-9]{2}'
-        elif isinstance(code, (int,float)):
-            # Convert from integer to string, assuming 2 digits.
-            version = '%.2d' % int(code)
-        else:
-            # Assume already a formatted string
-            version = str(code)
-        return version
-
-    def match_cdp_filename(self, cdptype, model='FM', detector=None,
-                           readpatt=None, channel=None, band=None,
-                           mirifilter=None, subarray='FULL', integration=None,
-                           cdprelease=None, cdpversion=None, cdpsubversion=None):
-        """
-        
-        Find a list of available CDPs contained in the FTP folder matching the
-        required criteria. The CDP file naming convention is assumed to be:
-        
-        MIRI_<model>_<detector>_<detsetng>_<readpatt>_<channelband_or_filter>_<subarray>_<reftype>_<version>.fits
-
-        NOTE: The function recognises the string 'N/A' as an alias for 'ANY'.
-        
-        :Parameters:
-    
-        cdptype: str
-            Data type of CDP to be obtained. Must be one of the defined
-            MIRI CDP types. For example, 'MASK', 'DARK', 'LASTFRAME',
-            'DISTORTION', 'DROOP', 'PIXELFLAT', 'FRINGE', 'PHOTOM', 'IPC',
-            'COLCORR', 'FLUX', 'JUMP', 'LATENT', 'LINEARITY', 'SATURATION',
-            'PSF', 'STRAY', 'TRACORR', 'WAVCORR', 'TELEM', etc....
-        model: str (optional)
-            The MIRI model required ('VM', 'FM' or 'JPL').
-            Defaults to 'FM'.
-        detector: str (optional)
-            The MIRI detector required ('MIRIMAGE', 'MIRIFUSHORT',
-            'MIRIFULONG' or 'ANY'). The old names ('IM', 'SW' or 'LW')
-            may be used to find CDPs prior to the CDP-3 release.
-            By default, matches all detectors.
-        readpatt: str (optional)
-            The MIRI readout pattern required ('FAST', 'SLOW' or 'ANY').
-            By default, matches all readout patterns.  
-        channel: str (optional)
-            The MIRI MRS channel required ('1', '2', '3', '4', '12',
-            '34' or 'ANY').
-            Valid only for MRS data, when detector is 'MIRIFUSHORT' or
-            'MIRIFULONG'.
-            By default, matches all channels.  
-        band: str (optional)
-            The MIRI MRS band required ('SHORT', 'MEDIUM', 'LONG',
-            'SHORT-MEDIUM', 'SHORT-LONG', 'MEDIUM-SHORT', etc..., or 'ANY').
-            Valid only for MRS data, when detector is 'MIRIFUSHORT' or
-            'MIRIFULONG'.
-            By default, matches all bands.  
-        mirifilter: str (optional)
-            The MIRI filter required ('F560W', 'F770W', 'F1000W', 'F1130W',
-            'F1280W', 'F1500W', 'F1800W', 'F2100W', 'F2550W', 'F2550WR',
-            'F1065C', 'F1140C', 'F1550C', 'F2300C', 'P750L', 'FND',
-            'OPAQUE', 'ANY' or 'GENERIC').
-            Valid only for imager data, when detector is 'IM'.
-            By default, matches all filters.  
-            Explicitly specifying 'GENERIC' will only match CDPs which do not
-            specify any filter and therefore work with any filter (as opposed
-            to 'ANY', which can match a CDP which is specific to one filter only).
-            Note that 'F2550W' and 'F2550WR' redundant filters - the CDPs
-            available for 'F2550W' are also valid for 'F2550WR'.
-        subarray: str (optional)
-            The MIRI subarray required ('FULL', 'MASK1140', 'MASK1550',
-            'MASK1065', 'MASKLYOT', 'BRIGHTSKY', 'SUB256', 'SUB128',
-            'SUB64', 'SLITLESSPRISM').
-            Defaults to 'FULL', which will match full frame data.
-        integration: int (optional)
-            When a CDP is split between separate files for each integration,
-            this parameter can be used to specify a particular integration.
-            Valid for 'Dark' data only.
-            By default matches all integrations.
-        cdprelease: int or str (optional)
-            A string or integer describing the CDP release number required.
-            If not specified, the latest release will be matched.
-        cdpversion: int or str (optional)
-            A string or integer describing the CDP format version number
-            required.
-            If not specified, the latest version will be matched.
-        cdpsubversion: int or str (optional)
-            A string or integer describing the CDP subversion number required.
-            If not specified, the latest subversion will be matched.
-        
-        :Returns:
-        
-        filenames: list of str
-            A sorted list of names of files matching the given criteria.
-            Returns an empty list if no files are matched.
-         
-        """
-        if self.sftp is None:
-            self.logger.warning("Matching against local CDP cache only.")
-        
-        # Build a list of substrings that must be contained and must be avoided.
-        match_strings = []
-        avoid_strings = []
-        
-        # The filename always contains a model name.
-        if model is not None and model in MIRI_MODELS:
-            # Match the exact MIRI model
-            match_strings.append(model)
-
-        # The model name is always followed by a detector name, unless
-        # the model name is 'JPL'
-        if model != 'JPL':
-            if detector is not None and detector in MIRI_DETECTORS:
-                # Match the exact detector
-                match_strings.append(detector)
-        
-        # The readout pattern is optional, and a CDP valid for any
-        # pattern is specified by missing it out completely.
-        if (readpatt is not None) and (readpatt != 'ANY') and (readpatt != 'N/A'):
-            match_strings.append(readpatt)
-               
-        # The filter name is optional, and a CDP valid for any
-        # filter is specified by missing it out completely.
-        # Specifying 'GENERIC' will avoid CDPs designed for specific filters.
-        if (mirifilter is not None) and (mirifilter != 'ANY') and \
-           (mirifilter != 'GENERIC') and (mirifilter != 'N/A'):
-            match_strings.append(mirifilter)
-        elif (mirifilter is not None) and (mirifilter == 'GENERIC'):
-            for filt in MIRI_FILTERS:
-                avoid_strings.append(filt)
-            
-        # If an imager CDP is needed without specifying a filter,
-        # explicitly exclude the LRS CDPs, for which either the
-        # 'P750L' filter or the 'SLITLESSPRISM' subarray would
-        # have been specified explicitly.
-        if (detector == 'MIRIMAGE') and \
-           (mirifilter == 'ANY' or mirifilter == 'N/A') and \
-           (not subarray == 'SLITLESSPRISM'):
-            avoid_strings.append('P750L')
-
-        # The channel and band names are optional, and a CDP valid for any
-        # channel or band is specified by missing either out completely.
-        channel_band = ''
-        if (channel is not None) and (channel != 'ANY') and (channel != 'N/A'):
-            channel_band += str(channel)
-        if (band is not None) and (band != 'ANY') and (band != 'N/A'):
-            channel_band += band
-        if channel_band:
-            match_strings.append(channel_band)
-
-        # The subarray is optional. A full frame CDP is represented by missing
-        # it out completely. If a specific subarray is specified, only that
-        # subarray should be matched. If FULL frame data are needed, specific
-        # subarrays should be explicitly avoided. Only the subarray='ANY'
-        # option will match any subarray.
-        if (subarray is not None) and (subarray != 'FULL') and \
-           (subarray != 'ANY') and (subarray != 'N/A') and (subarray != 'GENERIC'):
-            match_strings.append(subarray)
-        if (subarray == None) or (subarray == 'FULL') or \
-           (subarray == 'GENERIC') or (subarray == 'N/A'):
-            # If full frame data is needed, CDPs designed for a specific
-            # subarray will be avoided.
-            for sarray in MIRI_SUBARRAYS:
-                avoid_strings.append(sarray)
-            
-        # The file name always contains the CDP type. A "_" is appended
-        # to the match string to prevent cdptype "MASK" from matching the
-        # coronographic MASK filters.
-        if (cdptype is not None) and (cdptype != 'ANY'):
-            match_strings.append(cdptype + "_")
-                
-        # An integration number is optional, but is always explicitly
-        # included.  
-        if integration is not None:
-            match_strings.append(str(integration))
-            
-        # Find a list of files matching the given criteria except
-        # the version number. match_cdp_substrings returns s sorted list.
-        matched_files = self.match_cdp_substrings(mustcontain=match_strings,
-                                                  mustnotcontain=avoid_strings)
-        self.logger.debug("Matched files: " + str(matched_files))
-
-        # If more than one file has been matched, a band has been specified
-        # but a channel has not been provided, filter the strings to ensure
-        # the band is preceeded by any numerical channel number or "_".
-        # This is done to prevent a band string (such as LONG) being
-        # accidentally matched against a detector name string (such as
-        # MIRIFULONG). The test will not match MIRIFULONG but will match
-        # 34LONG, 3LONG, _LONG, etc...
-        if (len(matched_files) > 1) and \
-           (band is not None and band != 'ANY' and band != 'N/A') and \
-           (channel is None or channel == 'ANY' or channel == 'N/A'):
-            regexp_string = r"[A-Za-z0-9_\-]*[0-9_]" + band + "[A-Za-z0-9_\-]*"
-
-            # Filter the list of files with this regular expression
-            self.logger.debug("Version filtering with regexp: " + regexp_string)
-            filtered_list = self._filter_regexp(matched_files, regexp_string,
-                                                flags=re.IGNORECASE)
-            matched_files = filtered_list
-
-        # The list must now be sorted again to ensure that the CDP release
-        # numbers are returned in the correct order (with the full release
-        # versions without the letter suffix having a higher priority than the
-        # prerelease versions ending in a letter).
-        if len(matched_files) > 1:
-            # This first set of releases will be valid from CDP-1 to CDP-9
-            dig_list = ['1', '2', '3', '4', '5', '6', '7', '8', '9']
-            chr_list = ['A', 'B', 'C']
-            release_order = []
-            for dig in dig_list:
-                for chr in chr_list:
-                    release_order.append( '_' + dig + chr + '.' )
-                release_order.append( '_' + '0' + dig + '.' )
-            # This list extends the test up to CDP-10 to CDP-19, just in case.
-            # If the releases go further than this, just add to the ten_list.
-            ten_list = ['1']
-            dig_list = ['0', '1', '2', '3', '4', '5', '6', '7', '8', '9']
-            chr_list = ['A', 'B', 'C']
-            for ten in ten_list:
-                for dig in dig_list:
-                    for chr in chr_list:
-                        release_order.append( '_' + ten + dig + chr + '.' )
-                    release_order.append( '_' + ten + dig + '.' )
-                
-            sorted_by_release = []
-            list_copy = copy.copy(matched_files)
-            for release_test in release_order:
-                for filename in list_copy:
-                    if release_test in filename:
-                        # Add each file to the new list and remove it from the old
-                        # list
-                        sorted_by_release.append(filename)
-                        matched_files.remove(filename)
-            # To ensure that no files are accidentally missed, the new list
-            # is appended to the remnant of the old list.
-            matched_files.extend( sorted_by_release )
-
-        # If a required version number is provided, it needs to be filtered
-        # using a regular expression.
-        if cdprelease is None and cdpversion is None and \
-           cdpsubversion is None:
-            # No version restrictions specified. Return the full list.
-            return matched_files
-        else:
-            # The string starts with "MIRI_" and then contains any
-            # number of alphanumeric characters and underscores.
-            regexp_string = r"^MIRI_[A-Za-z0-9_\-]*"
-            if cdprelease is not None:
-                cdprelease = self._encode_version(cdprelease)
-                regexp_string += cdprelease + r"\."
-            else:
-                # The CDP release number is a 1 or 2 digit number which can be
-                # followed by zero or 1 uppercase alphabetic characters
-                # (which signifies a special release, e.g. B for beta)
-                # followed by a '.'
-                regexp_string += r'[0-9]{1,2}[A-Z]?\.'
-            if cdpversion is not None:
-                cdpversion = self._encode_version(cdpversion)
-                regexp_string += cdpversion + r"\."
-            else:
-                # A CDP version is a 2 digit number followed by a '.'
-                regexp_string += r'[0-9]{2}\.'
-            if cdpsubversion is not None:
-                cdpsubversion = self._encode_version(cdpsubversion)
-                regexp_string += cdpsubversion
-            else:
-                # A CDP version is a 2 digit number followed by a '.'
-                regexp_string += r'[0-9]{2}'
-            # The version code is the last part of the file name before
-            # the .fits.
-            regexp_string += "\.fits$"
-
-            # Filter the list of files with this regular expression
-            self.logger.debug("Version filtering with regexp: " + regexp_string)
-            filtered_list = self._filter_regexp(matched_files, regexp_string,
-                                                flags=re.IGNORECASE)
-            return filtered_list
-
-    def match_cdp_latest(self, cdptype, model='FM', detector=None,
-                         readpatt=None, channel=None, band=None,
-                         mirifilter=None, subarray='FULL', integration=None,
-                         cdprelease=None, cdpversion=None, cdpsubversion=None):
-        """
-        
-        Match the most recent version of a CDP contained in the FTP folder
-        matching the given criteria.
-        
-        NOTE: If several files match the given criteria, only one file name
-        will be returned - the one at the end of the sorted list. It is
-        recommended that all the required parameters are specified except
-        the version numbers.
-
-        NOTE: The function recognises the string 'N/A' as an alias for 'ANY'.
-
-        :Parameters:
-    
-        cdptype: str
-            Data type of CDP to be obtained. Must be one of the defined
-            MIRI CDP types.
-        model: str (optional)
-            The MIRI model required ('VM', 'FM' or 'JPL').
-            Defaults to 'FM'.
-        detector: str (optional)
-            The MIRI detector required ('MIRIMAGE', 'MIRIFUSHORT',
-            'MIRIFULONG' or 'ANY'). The old names ('IM', 'SW' or 'LW')
-            may be used to find CDPs prior to the CDP-3 release.
-            By default, matches any detector.
-        readpatt: str (optional)
-            The MIRI readout pattern required ('FAST', 'SLOW' or 'ANY').
-            By default, matches any readout pattern.  
-        channel: str (optional)
-            The MIRI MRS channel required ('1', '2', '3', '4', '12',
-            '34' or 'ANY').
-            Valid only for MRS data, when detector is 'MIRIFUSHORT' or
-            'MIRIFULONG'.
-            By default, matches any channel.  
-        band: str (optional)
-            The MIRI MRS band required ('SHORT', 'MEDIUM', 'LONG',
-            'SHORT-MEDIUM', 'SHORT-LONG', 'MEDIUM-SHORT', etc..., or 'ANY').
-            Valid only for MRS data, when detector is 'MIRIFUSHORT' or
-            'MIRIFULONG'.
-            By default, matches any band.  
-        mirifilter: str (optional)
-            The MIRI filter required ('F560W', 'F770W', 'F1000W', 'F1130W',
-            'F1280W', 'F1500W', 'F1800W', 'F2100W', 'F2550W', 'F2550WR',
-            'F1065C', 'F1140C', 'F1550C', 'F2300C', 'P750L', 'FND',
-            'OPAQUE', 'ANY' or 'GENERIC').
-            Valid only for imager data, when detector is 'IM'.
-            By default, matches any filter.  
-            Explicitly specifying 'GENERIC' will only match CDPs which do not
-            specify any filter and therefore work with any filter (as opposed
-            to 'ANY', which can match a CDP which is specific to one filter only).
-            Note that 'F2550W' and 'F2550WR' redundant filters - the CDPs
-            available for 'F2550W' are also valid for 'F2550WR'.
-        subarray: str (optional)
-            The MIRI subarray required ('FULL', 'MASK1140', 'MASK1550',
-            'MASK1065', 'MASKLYOT', 'BRIGHTSKY', 'SUB256', 'SUB128',
-            'SUB64', 'SLITLESSPRISM').
-            Defaults to 'FULL', which will match full frame data.
-        integration: int (optional)
-            When a CDP is split between separate files for each integration,
-            this parameter can be used to specify a particular integration.
-            Valid for 'DARK' or 'LINEARITY' data only.
-            By default matches any integration.
-        cdprelease: int or str (optional)
-            A string or integer describing the CDP release number required.
-            If not specified, the latest release will be matched.
-        cdpversion: int or str (optional)
-            A string or integer describing the CDP format version number
-            required.
-            If not specified, the latest version will be matched.
-        cdpsubversion: int or str (optional)
-            A string or integer describing the CDP subversion number required.
-            If not specified, the latest subversion will be matched.
-        
-        :Returns:
-        
-        filename: list str
-            The name of the latest version of the CDP matching the given
-            criteria. If no candidates are matched returns an empty string.
-         
-        """
-        candidates = self.match_cdp_filename(cdptype, model=model,
-                                             detector=detector,
-                                             readpatt=readpatt,
-                                             channel=channel, band=band,
-                                             mirifilter=mirifilter,
-                                             subarray=subarray,
-                                             integration=integration,
-                                             cdprelease=cdprelease,
-                                             cdpversion=cdpversion,
-                                             cdpsubversion=cdpsubversion)
-        # If only one candidate is returned, that is the one required.
-        # Otherwise sort the candidates and return the last one.
-        if candidates:
-            ncandidates = len(candidates)
-            if ncandidates <= 1:
-                return candidates[0]
-            else:
-                # Give a warning in case the wrong candidate is chosen.
-                strg = " There are %d matching CDP candidates:\n" % ncandidates
-                for candidate in candidates:
-                    strg += "  \'%s\'\n" % candidate
-                strg += "of which only one (the last in this list) will be selected."
-                # A warning is only necessary when different kinds of CDP are included in the sort.
-                # If the CDP names only differ in the version number, there will be no more than
-                # 2 characters different on average.
-                if _diff_count_list(candidates) > 2:
-                    self.logger.warning(strg)
-                else:
-                    self.logger.debug(strg)
-                return candidates[-1]
-        else:
-            # No candidates are matched.
-            return ''
-        
-    def __str__(self):
-        """
-        
-        Return a string describing the object
-        
-        """
-        if self.sftp is not None:
-            strg = "  Files are obtained from the SFTP folder \'%s\'\n" % self.ftp_path
-            strg += "  and cached to local folder \'%s\' " % self.cdp_dir
-        else:
-            strg = "  Relying on local folder \'%s\' " % self.cdp_dir
- 
-        abspath = os.path.abspath(self.cdp_dir)
-        if abspath != self.cdp_dir:
-            strg += "= \'%s\'.\n" % abspath
-        else:
-            strg += ".\n"
-        strg += "  %s products are available:\n" % len(self.cdp_files_available)
-        for cdpfile in self.cdp_files_available:
-            strg += "    " + cdpfile + "\n"
-        strg += "  %s documents are available:\n" % len(self.cdp_docs_available)
-        for cdpfile in self.cdp_docs_available:
-            strg += "    " + cdpfile + "\n"
-
-        return strg
-
-
-# Only one instance of this class is allowed to exist.
-@six.add_metaclass(Singleton)
-class MiriCDPInterface(object):
-    """
-    
-    A class which manages the interface between the MIRI pipeline or
-    simulator software and the MIRI Calibration Data Products.
-    
-    The MIRI CDPs are available in a repository which is accessible by
-    SFTP from anywhere in the world. If a new CDP is required, it is copied
-    from that repository.
-    
-    A cache of MIRI CDPs is maintained on the local machine, so that each
-    CDP only needs to be copied from the repository once.
-    
-    NOTE: If this class is used from a location which cannot access the
-    SFTP site (e.g. no internet connection or local access restrictions)
-    the CDP files must first be copied manually into the local cache
-    directory.
-    
-    The location of the local cache directory may be defined explicitly in
-    the local_path parameter. If local_path is not defined, the local cache
-    is found by querying environment variables. If the environment variable
-    CDP_DIR is defined, this is assumed to point directly to the local cache.
-    If CDP_DIR is not defined, the CDP cache is assumed to be contained in a
-    'CDP' sub-directory of the location referenced by environment variable
-    MIRI_DIR. If neither environment variable is defined, the current
-    directory, '.', is used. The names of the environment variables are
-    defined with the cdp_env_name and miri_env_name parameters.
-    
-    The class may be instructed to look for CDP files within a search path
-    of more than one FTP folder. Each folder is managed internally by a
-    MiriCDPFolder class.
-    
-    :Parameters:
-    
-    ftp_host: str (optional)
-        The address of the machine hosting the MIRI SFTP repository.
-        Defaults to the repository at Leuven.
-        Setting this to 'LOCAL' will force MIRI CDPs to be obtained from
-        the local cache.
-    ftp_path: str (optional)
-        The path to the folder (or folders) on the SFTP host where the
-        MIRI CDPs are held. A search path consisting of more than one
-        folder may be specified, separated by a ":" delimiter. These
-        folders will be checked in the order given, and the first CDP
-        matching the given criteria used.
-        Examples: 'CDP', 'CDPSIM', 'CDPSIM:CDP:CDPTMP'
-        Defaults to the default CDP repository at Leuven.
-    ftp_user: str (optional)
-        A username with which to access the ftp site.
-        Defaults to 'miri'.
-    ftp_passwd: str (optional)
-        A password with which to access the ftp site.
-        Defaults to prompting for the password.
-    timeout: float (optional)
-        A new connection timeout in seconds.
-        Defaults to 15 seconds.
-    local_path: str (optional)
-        A local file path giving the MIRI CDP folder.
-        If not given, the local path will be obtained from the
-        environment variable specified in the cdp_env_name parameter,
-        or failing that from the miri_env_name parameter.
-        If local_path is not defined, and none of the named environment
-        variables are defined, the local path defaults to '.'.
-        Examples: '.',  '/home/me/MIRI_DHAS/MPipeline/Cal".
-    cdp_env_name: str (optional)
-        The name of the environment variable defining the MIRI CDP path.
-        Defaults to 'CDP_DIR'.
-        If the named environment variable is not defined, the miri_env_name
-        parameter is used to obtain the top-level MIRI environment name.
-    miri_env_name: str (optional)
-        The name of the environment variable containing the top level MIRI
-        path. CDPs are assumed to be contained in a '/CDP' subdirectory.
-        Defaults to 'MIRI_ENV'.  
-        
-    :Environment:
-  
-    cdp_env_name (CDP_DIR):
-        Environment variable defining the MIRI CDP path.
-        See the cdp_env_name parameter.
-    miri_env_name (MIRI_ENV)
-        Environment variable defining the top level MIRI path.
-        See the miri_env_name parameter.
-        
-    """
-    # Class variable defining the previous password
-    PREVIOUS_PW = ''
-    
-    # Class variables defining the default SFTP parameters
-    FTP_HOST_DEFAULT = 'www.miricle.org'        
-    FTP_USER_DEFAULT = 'miri'
-    FTP_PATH_DEFAULT  = 'CDP'
-#     FTP_PATH_DEFAULT  = 'CDPSIM:CDP:CDPTMP'
-    FTP_PATH_SEARCH = ':'
-                                             
-    def __init__(self, ftp_host=None, ftp_path=None, ftp_user='miri',
-                 ftp_passwd='', timeout=15.0, local_path=None,
-                 cdp_env_name='CDP_DIR', miri_env_name='MIRI_ENV',
-                 logger=LOGGER):
-        """
-        
-        Initialises the MiriCDPInterface class.
-        
-        Parameters: See class doc string.
-
-        """
-        # Get a Python logger object
-        self.logger = logger.getChild(self.__class__.__name__)
-        self.logger.setLevel(level=LOGGING_LEVEL)
-        self.logger.debug("Class %s created for ftp_host=\'%s\', ftp_path=\'%s\'."  % \
-                          (self.__class__.__name__, str(ftp_host), str(ftp_path)))
-
-        self.sftp = None
-        self.ftp_ok = False
-
-        # Set up the SFTP/CDP connection environment
-        self._setup(ftp_host, ftp_path, ftp_user, ftp_passwd, timeout,
-                    local_path, cdp_env_name, miri_env_name)     
-
-        # Open the connection
-        self._open()        
-        # Create a search list of FTP folders and initialise the list of
-        # available CDPs within in each one. If the local cache is being
-        # used, there is only one nominal FTP folder.
-        self.cdp_folder_list = []
-        if self.ftp_host != 'LOCAL' and self.ftp_ok:
-            for ftpp in self.ftp_path.split(MiriCDPInterface.FTP_PATH_SEARCH):
-                cdp_folder = MiriCDPFolder( self.sftp, ftpp, self.cdp_dir )
-                cdp_folder.update_cdp_list()
-                self.cdp_folder_list.append(cdp_folder)
-        else:
-            cdp_folder = MiriCDPFolder( self.sftp, '/', self.cdp_dir )
-            cdp_folder.update_cdp_list()
-            self.cdp_folder_list.append(cdp_folder)
-#         # Close the connection
-#         self._close()
-
-    def __del__(self):
-        """
-        
-        Tidies up the MiriCDPInterface class.
-        
-        """
-        self.logger.debug("Tidying up class %s."  % self.__class__.__name__)
-        for cdp_folder in self.cdp_folder_list:
-            del cdp_folder
-        del self.cdp_folder_list
-        self._close()
- 
-    def refresh(self, ftp_host=None, ftp_path=None, ftp_user=None,
-                ftp_passwd=None, timeout=15.0, local_path=None,
-                cdp_env_name='CDP_DIR', miri_env_name='MIRI_ENV'):
-        """
-        
-        Refreshes the SFTP and CDP environmental parameters if any have changed.
-        
-        Parameters: See class doc string.
-
-        """
-        if ftp_host is None:
-            self.ftp_host = MiriCDPInterface.FTP_HOST_DEFAULT
-        if ftp_user is None:
-            self.ftp_user = MiriCDPInterface.FTP_USER_DEFAULT
-        if ftp_path is None:
-            self.ftp_path = MiriCDPInterface.FTP_PATH_DEFAULT
-
-        # Only execute this method if any of the SFTP or local cache
-        # parameters have changed.
-        if (ftp_host != self.ftp_host) or \
-           ((ftp_path is not None) and (ftp_path != self.ftp_path)) or \
-           ((timeout is not None) and (timeout != self.timeout)) or \
-           ((local_path is not None) and (local_path != self.local_path)) or \
-           ((cdp_env_name is not None) and \
-            (cdp_env_name != self.cdp_env_name)) or \
-           ((miri_env_name is not None) and \
-            (miri_env_name != self.miri_env_name)) or \
-           (ftp_user != self.ftp_user) or \
-           ((ftp_passwd is not None) and (ftp_passwd != self.ftp_passwd)):
-
-            # Close any open connection and remove the old CDP folder list.
-            self._close()
-            for cdp_folder in self.cdp_folder_list:
-                del cdp_folder
-            self.cdp_folder_list = []
-                    
-            # Set up the SFTP/CDP connection environment
-            self.logger.debug("Class %s refreshed with ftp_host=\'%s\', ftp_path=\'%s\'."  % \
-                              (self.__class__.__name__, str(ftp_host), str(ftp_path)))
-            self._setup(ftp_host, ftp_path, ftp_user, ftp_passwd, timeout,
-                        local_path, cdp_env_name, miri_env_name)     
-
-            # Open the connection
-            self._open()
-            # Create a search list of FTP folders and initialise the list of
-            # available CDPs within in each one. If the local cache is being
-            # used, there is only one nominal FTP folder.
-            if self.ftp_host != 'LOCAL' and self.ftp_ok:
-                for ftpp in self.ftp_path.split(MiriCDPInterface.FTP_PATH_SEARCH):
-                    cdp_folder = MiriCDPFolder( self.sftp, ftpp, self.cdp_dir )
-                    cdp_folder.update_cdp_list()
-                    self.cdp_folder_list.append(cdp_folder)
-            else:
-                cdp_folder = MiriCDPFolder( self.sftp, '/', self.cdp_dir )
-                cdp_folder.update_cdp_list()
-                self.cdp_folder_list.append(cdp_folder)
-#             # Close the connection
-#             self._close()
-            
-    def _setup(self, ftp_host, ftp_path, ftp_user, ftp_passwd, timeout,
-               local_path, cdp_env_name, miri_env_name):
-        """
-        
-        Helper function which establishes the SFTP and CDP environment
-        
-        Parameters: See class doc string.
-        
-        """
-        if ftp_user is not None:
-            self.ftp_user = str(ftp_user)
-        else:
-            self.ftp_user = MiriCDPInterface.FTP_USER_DEFAULT
-        if ftp_host is not None:
-            self.ftp_host = str(ftp_host)
-        else:
-            self.ftp_host = MiriCDPInterface.FTP_HOST_DEFAULT
-        # Prompt for a password if one has not been provided
-        if self.ftp_host != 'LOCAL' and not ftp_passwd:
-            if MiriCDPInterface.PREVIOUS_PW:
-                self.logger.debug("Remembering previous ftp password.")
-                ftp_passwd = MiriCDPInterface.PREVIOUS_PW
-            else:
-                print("")
-                while not ftp_passwd:
-                    # getpass does not work under Windows.
-                    if sys.platform.startswith("win"):
-                        ftp_passwd = input( \
-                                    'Please enter ftp password for %s:' % \
-                                    ftp_user)
-                    else:
-                        ftp_passwd = getpass.getpass( \
-                                    'Please enter ftp password for %s: ' % \
-                                    ftp_user)
-                # A password has been obtained from the user 
-                self.user_pwd = True
-        else:
-            # A fixed password has been provided 
-            self.user_pwd = False
-
-        # Remember the password for next time.
-        MiriCDPInterface.PREVIOUS_PW = ftp_passwd
-        
-        self.ftp_passwd = ftp_passwd
-        if ftp_path is not None:
-            self.ftp_path = str(ftp_path)
-        else:
-            self.ftp_path = MiriCDPInterface.FTP_PATH_DEFAULT  
-        self.ftp_ok = False
-        self.timeout = timeout
-               
-        if cdp_env_name:
-            self.cdp_env_name = str(cdp_env_name)
-        if miri_env_name:
-            self.miri_env_name = str(miri_env_name)
-        if local_path:
-            self.logger.debug("Local path specified: " + str(local_path))
-            if local_path and not local_path.isspace():
-                # A local path has been specified explicitly.
-                self.local_path = str(local_path)
-            else:
-                # An empty or blank local path translates to the current directory
-                self.local_path = '.'
-            self.cdp_dir = self.local_path
-        else:
-            # First try the MIRI CDP environment variable.
-            self.local_path = os.getenv(self.cdp_env_name, '')
-            if self.local_path:
-                self.logger.debug("CDP path specified: " + str(self.local_path))
-                self.cdp_dir = self.local_path
-            else:
-                # If the CDP environment variable could not be translated,
-                # try the MIRI environment variable, falling back
-                # on the current directory as a default.
-                self.local_path = os.getenv(miri_env_name, '.')
-                self.logger.debug("MIRI path specified: " + str(self.local_path))
-                # The CDP directory is a '/CDP' subdirectory within that
-                # top-level directory.   
-                self.cdp_dir = os.path.join(self.local_path, 'CDP')
-
-    def _open(self):
-        """
-        
-        Helper function which opens the sftp connection.
-        
-        It assumes all the connection parameters are already contained in
-        class attributes.
-        
-        The function is compatible with pysftp 0.2.8 (without host key
-        checking) and pysftp 0.2.9 (with hostkey checking). A missing
-        hostkey is converted from a major error into a warning.
-                
-        """
-        self.logger.debug("Opening connection")
-        if self.ftp_host == 'LOCAL':
-            self.stfp = None
-            return
-
-        self.ftp_ok = False
-        try:
-            # First attempt to connect with hostkey checking
-            # FIXME: Disable host key checking for Python 3
-            cnopts = pysftp.CnOpts()
-            cnopts.hostkeys = None
-            self.sftp = pysftp.Connection(self.ftp_host,
-                                          username=self.ftp_user,
-                                          password=self.ftp_passwd,
-                                          cnopts=cnopts)
-            # If you get this far without an exception, the SFTP connection
-            # has been successful.
-            self.ftp_ok = True
-        except SSHException as e:
-            # Check for a "hostkey not found" exception
-            emsg = str(e)
-            if 'hostkey' in emsg:
-                # Disable hostkey checking, if available (pysftp V0.2.9 onwards)
-                if hasattr(pysftp, 'CnOpts'):
-                    strg = 20 * "*" + "\n"
-                    strg += "*** No hostkey found for %s." % self.ftp_host
-                    strg += " Trying again without a hostkey.\n"
-                    strg += "*** To improve security in future runs, please enter\n"
-                    strg += "*** \t ssh %s \n" % self.ftp_host
-                    strg += "*** on the command line and answer the prompt"
-                    strg += " to create a hostkey.\n"
-                    strg += 60 * "*"
-                    self.logger.warning(strg)
-                    cnopts = pysftp.CnOpts()
-                    cnopts.hostkeys = None
-                    # Connect without host checking
-                    self.sftp = pysftp.Connection(self.ftp_host,
-                                             username=self.ftp_user,
-                                             password=self.ftp_passwd,
-                                             cnopts=cnopts)
-                    # If you get this far without an exception, the SFTP connection
-                    # has been successful.
-                    self.ftp_ok = True
-                else:
-                    strg = "SSHException: SFTP connection failed: %s" % emsg
-                    strg += "  Falling back to LOCAL host."
-                    self.logger.error(strg)
-                    self.sftp = None
-            else:
-                strg = "SSHException: SFTP connection failed: %s" % emsg
-                strg += "  Falling back to LOCAL host."
-                self.logger.error(strg)
-                self.sftp = None
-        except Exception as e:
-            strg = "%s: SFTP connection failed: %s" % \
-                (e.__class__.__name__, str(e))
-            strg += "  Falling back to LOCAL host."
-            self.logger.error(strg)
-            self.sftp = None
-            
-        # Change the timeout, if one has been provided.
-        if (self.sftp is not None) and (self.timeout is not None):
-            self.sftp.timeout = self.timeout
-
-    def _close(self):
-        """
-        
-        Helper function which closes the sftp connection.
-        
-        It assumes all the connection parameters are already contained in
-        class attributes.
-                
-        """
-        self.logger.debug("Closing connection")
-        if self.sftp is not None:
-            self.sftp.close()
-            self.sftp = None
-               
-    def match_cdp_regexp(self, match_string, flags=re.IGNORECASE):
-        """
-        
-        Return a list, concatenated from all the FTP folders in the search
-        path, of all the CDP files matching a given regular expression.
-        
-        :Parameters:
-        
-        match_string: raw string
-            A regular expression to be matched.
-            For example, r'[A-Za-z_]*Bad[A-Za-z_]*.+fits' matches
-            all bad pixel mask file names.
-        flags: int (optional)
-            Flags used to modify the regular expression search.
-            For example, the default flags=re.IGNORECASE will treat 
-            lowercase and uppercase matches equally.
-            Specific flags=0 to match the exact case.
-            
-        :Returns:
-        
-        (filenames: list of str, folders: list of str)
-            A sorted list of matching filenames and corresponding folders
-        
-        """
-        self.logger.debug("Matching regexp: " + match_string)
-        # Make a concatenated list of all the files found in all
-        # folders of the search path.
-        matched_files = []
-        matched_folders = []
-        for cdp_folder in self.cdp_folder_list:
-            files_subset = cdp_folder.match_cdp_regexp(match_string,
-                                                       flags=flags)
-            if files_subset:
-                matched_files += files_subset
-                matched_folders += [cdp_folder.ftp_path] * len(files_subset)
-        return (matched_files, matched_folders)
-
-    def match_cdp_substrings(self, mustcontain=[], mustnotcontain=[]):
-        """
-        
-        Return a list, concatenated from all the FTP folders in the search
-        path, of all the CDP files whose names contain all the compulsory
-        substrings and do not contain any forbidden substrings.
-        
-        :Parameters:
-        
-        mustcontain: list of str
-            A list of substrings which must be matched.
-        mustnotcontain: list of str
-            A list of substrings which must NOT be matched.
-            
-        :Returns:
-        
-        (filenames: list of str, folders: list of str)
-            A sorted list of matching filenames and corresponding folders.
-            Returns an empty filename list if no files are matched.
-        
-        """
-        self.logger.debug("Must contain: " + str(mustcontain))
-        self.logger.debug("Must not contain: " + str(mustnotcontain))
-        # Make a concatenated list of all the files found in all
-        # folders of the search path.
-        matched_files = []
-        matched_folders = []
-        for cdp_folder in self.cdp_folder_list:
-            files_subset = cdp_folder.match_cdp_substrings(
-                                        mustcontain=mustcontain,
-                                        mustnotcontain=mustnotcontain)
-            if files_subset:
-                matched_files += files_subset
-                matched_folders += [cdp_folder.ftp_path] * len(files_subset)
-        return (matched_files, matched_folders)
-
-    def match_cdp_filename(self, cdptype, model='FM', detector=None,
-                           readpatt=None, channel=None, band=None,
-                           mirifilter=None, subarray='FULL', integration=None,
-                           cdprelease=None, cdpversion=None, cdpsubversion=None):
-        """
-        
-        Find a list, concatenated from all the FTP folders in the search
-        path, of available CDPs matching the required criteria.
-        The CDP file naming convention is assumed to be:
-        
-        MIRI_<model>_<detector>_<detsetng>_<readpatt>_<channelband_or_filter>_<subarray>_<reftype>_<version>.fits
-
-        NOTE: The function recognises the string 'N/A' as an alias for 'ANY'.
-        
-        :Parameters:
-    
-        cdptype: str
-            Data type of CDP to be obtained. Must be one of the defined
-            MIRI CDP types. For example, 'MASK', 'DARK', 'LASTFRAME',
-            'DISTORTION', 'DROOP', 'PIXELFLAT', 'FRINGE', 'PHOTOM', 'IPC',
-            'COLCORR', 'FLUX', 'JUMP', 'LATENT', 'LINEARITY', 'SATURATION',
-            'PSF', 'STRAY', 'TRACORR', 'WAVCORR', 'TELEM', etc....
-        model: str (optional)
-            The MIRI model required ('VM', 'FM' or 'JPL').
-            Defaults to 'FM'.
-        detector: str (optional)
-            The MIRI detector required ('MIRIMAGE', 'MIRIFUSHORT',
-            'MIRIFULONG' or 'ANY'). The old names ('IM', 'SW' or 'LW')
-            may be used to find CDPs prior to the CDP-3 release.
-            By default, matches all detectors.
-        readpatt: str (optional)
-            The MIRI readout pattern required ('FAST', 'SLOW' or 'ANY').
-            By default, matches all readout patterns.  
-        channel: str (optional)
-            The MIRI MRS channel required ('1', '2', '3', '4', '12',
-            '34' or 'ANY').
-            Valid only for MRS data, when detector is 'MIRIFUSHORT' or
-            'MIRIFULONG'.
-            By default, matches all channels.  
-        band: str (optional)
-            The MIRI MRS band required ('SHORT', 'MEDIUM', 'LONG',
-            'SHORT-MEDIUM', 'SHORT-LONG', 'MEDIUM-SHORT', etc..., or 'ANY').
-            Valid only for MRS data, when detector is 'MIRIFUSHORT' or
-            'MIRIFULONG'.
-            By default, matches all bands.  
-        mirifilter: str (optional)
-            The MIRI filter required ('F560W', 'F770W', 'F1000W', 'F1130W',
-            'F1280W', 'F1500W', 'F1800W', 'F2100W', 'F2550W', 'F2550WR',
-            'F1065C', 'F1140C', 'F1550C', 'F2300C', 'P750L', 'FND',
-            'OPAQUE', 'ANY' or 'GENERIC').
-            Valid only for imager data, when detector is 'IM'.
-            By default, matches all filters.  
-            Explicitly specifying 'GENERIC' will only match CDPs which do not
-            specify any filter and therefore work with any filter (as opposed
-            to 'ANY', which can match a CDP which is specific to one filter only).
-            Note that 'F2550W' and 'F2550WR' redundant filters - the CDPs
-            available for 'F2550W' are also valid for 'F2550WR'.
-        subarray: str (optional)
-            The MIRI subarray required ('FULL', 'MASK1140', 'MASK1550',
-            'MASK1065', 'MASKLYOT', 'BRIGHTSKY', 'SUB256', 'SUB128',
-            'SUB64', 'SLITLESSPRISM').
-            Defaults to 'FULL', which will match full frame data.
-        integration: int (optional)
-            When a CDP is split between separate files for each integration,
-            this parameter can be used to specify a particular integration.
-            Valid for 'Dark' data only.
-            By default matches all integrations.
-        cdprelease: int or str (optional)
-            A string or integer describing the CDP release number required.
-            If not specified, the latest release will be matched.
-        cdpversion: int or str (optional)
-            A string or integer describing the CDP format version number
-            required.
-            If not specified, the latest version will be matched.
-        cdpsubversion: int or str (optional)
-            A string or integer describing the CDP subversion number required.
-            If not specified, the latest subversion will be matched.
-        
-        :Returns:
-        
-        (filenames: list of str, folders: list of str)
-            A sorted list of names of files, and their corresponding folders,
-            matching the given criteria.
-            Returns an empty filename list if no files are matched.
-         
-        """
-        # Make a concatenated list of all the files found in all
-        # folders of the search path.
-        matched_files = []
-        matched_folders = []
-        for cdp_folder in self.cdp_folder_list:
-            files_subset = cdp_folder.match_cdp_filename(cdptype, model=model,
-                                        detector=detector, readpatt=readpatt,
-                                        channel=channel, band=band,
-                                        mirifilter=mirifilter,
-                                        subarray=subarray,
-                                        integration=integration,
-                                        cdprelease=cdprelease,
-                                        cdpversion=cdpversion,
-                                        cdpsubversion=cdpsubversion)
-            if files_subset:
-                matched_files += files_subset
-                matched_folders += [cdp_folder.ftp_path] * len(files_subset)
-        return (matched_files, matched_folders)
-
-    def match_cdp_latest(self, cdptype, model='FM', detector=None,
-                         readpatt=None, channel=None, band=None,
-                         mirifilter=None, subarray='FULL', integration=None,
-                         cdprelease=None, cdpversion=None, cdpsubversion=None):
-        """
-        
-        Match the most recent version of a CDP matching the given criteria,
-        searching all the FTP folders in the given search path.
-        
-        NOTE: If several files match the given criteria, only one file name
-        will be returned - the one at the end of the sorted list. It is
-        recommended that all the required parameters are specified except
-        the version numbers.
-
-        NOTE: The function recognises the string 'N/A' as an alias for 'ANY'.
-
-        :Parameters:
-    
-        cdptype: str
-            Data type of CDP to be obtained. Must be one of the defined
-            MIRI CDP types.
-        model: str (optional)
-            The MIRI model required ('VM', 'FM' or 'JPL').
-            Defaults to 'FM'.
-        detector: str (optional)
-            The MIRI detector required ('MIRIMAGE', 'MIRIFUSHORT',
-            'MIRIFULONG' or 'ANY'). The old names ('IM', 'SW' or 'LW')
-            may be used to find CDPs prior to the CDP-3 release.
-            By default, matches any detector.
-        readpatt: str (optional)
-            The MIRI readout pattern required ('FAST', 'SLOW' or 'ANY').
-            By default, matches any readout pattern.  
-        channel: str (optional)
-            The MIRI MRS channel required ('1', '2', '3', '4', '12',
-            '34' or 'ANY').
-            Valid only for MRS data, when detector is 'MIRIFUSHORT' or
-            'MIRIFULONG'.
-            By default, matches any channel.  
-        band: str (optional)
-            The MIRI MRS band required ('SHORT', 'MEDIUM', 'LONG',
-            'SHORT-MEDIUM', 'SHORT-LONG', 'MEDIUM-SHORT', etc..., or 'ANY').
-            Valid only for MRS data, when detector is 'MIRIFUSHORT' or
-            'MIRIFULONG'.
-            By default, matches any band.  
-        mirifilter: str (optional)
-            The MIRI filter required ('F560W', 'F770W', 'F1000W', 'F1130W',
-            'F1280W', 'F1500W', 'F1800W', 'F2100W', 'F2550W', 'F2550WR',
-            'F1065C', 'F1140C', 'F1550C', 'F2300C', 'P750L', 'FND',
-            'OPAQUE', 'ANY' or 'GENERIC').
-            Valid only for imager data, when detector is 'IM'.
-            By default, matches any filter.  
-            Explicitly specifying 'GENERIC' will only match CDPs which do not
-            specify any filter and therefore work with any filter (as opposed
-            to 'ANY', which can match a CDP which is specific to one filter only).
-            Note that 'F2550W' and 'F2550WR' redundant filters - the CDPs
-            available for 'F2550W' are also valid for 'F2550WR'.
-        subarray: str (optional)
-            The MIRI subarray required ('FULL', 'MASK1140', 'MASK1550',
-            'MASK1065', 'MASKLYOT', 'BRIGHTSKY', 'SUB256', 'SUB128',
-            'SUB64', 'SLITLESSPRISM').
-            Defaults to 'FULL', which will match full frame data.
-        integration: int (optional)
-            When a CDP is split between separate files for each integration,
-            this parameter can be used to specify a particular integration.
-            Valid for 'DARK' or 'LINEARITY' data only.
-            By default matches any integration.
-        cdprelease: int or str (optional)
-            A string or integer describing the CDP release number required.
-            If not specified, the latest release will be matched.
-        cdpversion: int or str (optional)
-            A string or integer describing the CDP format version number
-            required.
-            If not specified, the latest version will be matched.
-        cdpsubversion: int or str (optional)
-            A string or integer describing the CDP subversion number required.
-            If not specified, the latest subversion will be matched.
-        
-        :Returns:
-        
-        (filename: str, ftp_path: str)
-            The name of the latest version of the CDP matching the given
-            criteria. If no candidates are matched returns an empty string.
-         
-        """
-        for cdp_folder in self.cdp_folder_list:
-            candidate = cdp_folder.match_cdp_latest(cdptype,
-                            model=model, detector=detector,
-                            readpatt=readpatt, channel=channel, band=band,
-                            mirifilter=mirifilter, subarray=subarray,
-                            integration=integration,
-                            cdprelease=cdprelease, cdpversion=cdpversion,
-                            cdpsubversion=cdpsubversion)
-            if candidate:
-                return (candidate, cdp_folder.ftp_path)
-        # The search has failed.
-        return ('', '')
-
-
-    def update_cache(self, cdp_files='', ftp_path='/', force_update=False):
-        """
-        
-        Bring the cached version of the specified file up to date by copying
-        it over from the SFTP site.
-        
-        NOTE: How do you know when a file on the SFTP site is newer than
-        the one stored in the local cache?
-        
-        :Parameters:
-        
-        cdp_files: str or list of str
-            Either a single file name or a list of names of files to
-            be updated. If an empty string is provided ALL available
-            CDP files will be copied to the cache.
-        ftp_path: str (optional)
-            A file path on the FTP repository.
-            Defaults to the top-level folder, '/'.
-        force_update: bool (optional)
-            Files will only be pulled across from the SFTP repository
-            if they don't exist in the cache. Setting force_update to
-            True will force the files to be updated and overwritten
-            regardless.
-        
-        :Returns:
-        
-        local_filename: str
-            The name of the last file to be matched or updated. Empty
-            string if no files were matched.
-         
-        """
-        # If a filename or list of files is not specified, copy all known CDPs.
-        if cdp_files is None or not cdp_files:
-            cdp_files = []
-            for cdp_folder in self.cdp_folder_list:
-                cdp_files += cdp_folder.cdp_files_available
-        elif not isinstance(cdp_files, (tuple,list)):
-            # If a list has not been provided, make one
-            cdp_files = [str(cdp_files)]
-
-        # Create the local path if it doesn't already exist.
-        if not os.path.isdir(self.cdp_dir):
-            self.logger.debug("Making new directory, %s", self.cdp_dir)
-            os.makedirs(self.cdp_dir)
-                    
-        local_filename = ''
-#         open_attempted = False
-        for cdp_file in cdp_files:
-        
-            if cdp_file:
-                local_filename = os.path.join(self.cdp_dir, cdp_file)
-                # Check if the local file already exists.
-                # TODO: Check if the local file is older than the one in the repository.
-                if not os.path.isfile(local_filename) or force_update:
-#                     # Open the connection the first time an attempt is made to
-#                     # access a file which isn't in the local cache.
-#                     if not open_attempted:
-#                         self._open()
-#                         open_attempted = False
-                    
-                    # The local path needs translating into something SFTP understands.
-                    public_url = self.ftp_host + '/.../' + cdp_file
-                    strg = " Retrieving CDP file\n  from sftp \'%s\'\n" % public_url
-                    strg += "  to cache \'%s\' ..." % local_filename
-                    self.logger.info(strg)
-                    if self.sftp is not None:
-                        new_local_filename = local_filename.replace(os.path.sep, '/')
-                        try:
-                            self.sftp.chdir(ftp_path)
-                        except IOError as e:
-                            strg = "IOError: Failed to change directory to FTP folder \'%s\'\n" % ftp_path
-                            strg += "  %s" % str(e)
-                            raise IOError(strg)
-                        self.sftp.get(cdp_file, localpath=new_local_filename)
-                        self.sftp.chdir('/')
-                        # TODO: Check the integrity of the copied file using a checksum.
-                    else:
-                        strg = " Cached CDP file \'%s\' has been removed!" % local_filename
-                        strg += " It cannot be retrieved from LOCAL."
-                        self.logger.error(strg)
-                else:
-                    if os.stat(local_filename).st_size > 0:
-                        strg = " Cached CDP file \'%s\' already exists." % local_filename
-                        self.logger.debug(strg)
-                    else:
-                        strg = " Cached CDP file \'%s\' is empty!" % local_filename
-                        strg += " Delete this file and try again."
-                        self.logger.error(strg)
-            else:
-                strg = " Ignoring empty file name \'%s\'" % str(cdp_file)
-                self.logger.warning(strg)
-#         # Ensure the connection is closed.
-#         self._close()
-        return local_filename
-
-    def get_cdp_file(self, cdptype, model='FM', detector=None, readpatt=None,
-                     channel=None, band=None, mirifilter=None, subarray='FULL',
-                     integration=None, cdprelease=None, cdpversion=None,
-                     cdpsubversion=None, force_update=False):
-        """
-        
-        Get a specified CDP, copy it to the local cache if necessary
-        and return its file path so it may be opened.
-
-        NOTE: If several files match the given criteria, only one file
-        will be returned.
-        
-        :Parameters:
-    
-        cdptype: str
-            Data type of CDP to be obtained. Must be one of the defined
-            MIRI CDP types. For example, 'MASK', 'DARK', 'LASTFRAME',
-            'DISTORTION', 'DROOP', 'PIXELFLAT', 'FRINGE', 'PHOTOM', 'IPC',
-            'COLCORR', 'FLUX', 'JUMP', 'LATENT', 'LINEARITY', 'SATURATION',
-            'PSF', 'STRAY', 'TRACORR', 'WAVCORR', 'TELEM', etc....
-        model: str (optional)
-            The MIRI model required ('VM', 'FM' or 'JPL').
-            Defaults to 'FM'.
-        detector: str (optional)
-            The MIRI detector required ('MIRIMAGE', 'MIRIFUSHORT',
-            'MIRIFULONG' or 'ANY'). The old names ('IM', 'SQ' or 'LW')
-            may be used to find CDPs prior to the CDP-3 release.
-            By default, matches all detectors.
-        readpatt: str (optional)
-            The MIRI readout pattern required ('FAST', 'SLOW' or 'ANY').
-            By default, matches all readout patterns.  
-        channel: str (optional)
-            The MIRI MRS channel required ('1', '2', '3', '4' or 'ANY').
-            Valid only for MRS data, when detector is 'MIRIFUSHORT' or
-            'MIRIFULONG'.
-            By default, matches all channels.  
-        band: str (optional)
-            The MIRI MRS band required ('A', 'B', 'C', or 'ANY').
-            Valid only for MRS data, when detector is 'MIRIFUSHORT' or
-            'MIRIFULONG'.
-            By default, matches all bands.  
-        mirifilter: str (optional)
-            The MIRI filter required ('F560W', 'F770W', 'F1000W', 'F1130W',
-            'F1280W', 'F1500W', 'F1800W', 'F2100W', 'F2550W', 'F2550WR',
-            'F1065C', 'F1140C', 'F1550C', 'F2300C', 'P750L', 'FND',
-            'OPAQUE', 'ANY' or 'GENERIC').
-            Valid only for imager data, when detector is 'IM'.
-            By default, matches all filters.  
-            Explicitly specifying 'GENERIC' will only match CDPs which do not
-            specify any filter and therefore work with any filter (as opposed
-            to 'ANY', which can match a CDP which is specific to one filter only).
-            Note that 'F2550W' and 'F2550WR' redundant filters - the CDPs
-            available for 'F2550W' are also valid for 'F2550WR'.
-        subarray: str (optional)
-            The MIRI subarray required ('FULL', 'MASK1140', 'MASK1550',
-            'MASK1065', 'MASKLYOT', 'BRIGHTSKY', 'SUB256', 'SUB128',
-            'SUB64', 'SLITLESSPRISM').
-            Defaults to 'FULL', which will match full frame data..
-        integration: int (optional)
-            When a CDP is split between separate files for each integration,
-            this parameter can be used to specify a particular integration.
-            Valid for 'Dark' data only.
-            By default matches all integrations.
-        cdprelease: int or str (optional)
-            A string or integer describing the CDP release number required.
-            If not specified, the latest release will be matched.
-        cdpversion: int or str (optional)
-            A string or integer describing the CDP format version number
-            required.
-            If not specified, the latest version will be matched.
-        cdpsubversion: int or str (optional)
-            A string or integer describing the CDP subversion number required.
-            If not specified, the latest subversion will be matched.
-        force_update: bool (optional)
-            Files will only be pulled across from the SFTP repository
-            if they don't exist in the cache. Setting force_update to
-            True will force the files to be updated and overwritten
-            regardless.
-        
-        :Returns:
-        
-        local_filename: str
-            The name of the local file created or matched. Empty
-            string if no files were matched.
-        
-        """
-        (matching_file, ftp_path) = self.match_cdp_latest(cdptype, model=model,
-                                              detector=detector,
-                                              readpatt=readpatt,
-                                              channel=channel, band=band,
-                                              mirifilter=mirifilter,
-                                              subarray=subarray,
-                                              integration=integration,
-                                              cdprelease=cdprelease,
-                                              cdpversion=cdpversion,
-                                              cdpsubversion=cdpsubversion)
-        if not matching_file:
-            strg = "No CDP file matching the specified criteria."
-            raise ValueError(strg)
-        
-        local_filename = self.update_cache(matching_file, ftp_path,
-                                           force_update=force_update)
-        return local_filename
-    
-    def get_cdp_doc(self, prefix, issue='', force_update=False):
-        """
-        
-        Get one or more CDP documents matching the specified prefix,
-        copying each file to the local cache if necessary and return
-        a list of the files copied.
-        
-        Typically, only one document should match a given unique prefix,
-        but there might be several issues of the same document or a set
-        of documents on the same subject. The "issue" parameter can be used
-        to narrow the search to a particular issue. If more than one
-        document is returned, the reader should check each document to
-        determine which is the most relevant.
-        
-        :Parameters:
-    
-        prefix: str
-            Prefix of the document file name. For example a prefix of
-            "MIRI-TN-00001-ETH" will match any file starting with this
-            string.
-        issue: str (optional)
-            An optional issue string which must also be matched.
-            The default is no string, which will match all issues.
-        force_update: bool (optional)
-            Files will only be pulled across from the SFTP repository
-            if they don't exist in the cache. Setting force_update to
-            True will force the files to be updated and overwritten
-            regardless.
-        
-        :Returns:
-        
-        docs_copied: list of str
-            The name(s) of the documents matched and copied to the cache.
-            Empty list if no files were matched.
-        
-        """
-        matched_files = []
-        for cdp_folder in self.cdp_folder_list:
-            for cdp_doc in cdp_folder.cdp_docs_available:
-#                 self.logger.debug("Testing ftp_file=%s", ftp_file)
-                if re.match("^" + prefix, cdp_doc) is not None:
-                    if (len(issue) < 1) or (issue in cdp_doc):
-                        matched_files.append(cdp_doc)                
-            matched_files.sort()
-            
-            files_copied = []
-            open_attempted = False
-            for cdp_doc in matched_files:
-            
-                if cdp_doc:
-                    local_filename = os.path.join(self.cdp_dir, cdp_doc)
-                    files_copied.append(local_filename)
-                    # Check if the local file already exists.
-                    # TODO: Check if the local file is older than the one in the repository.
-                    if not os.path.isfile(local_filename) or force_update:
-                        # Open the connection the first time an attempt is made to
-                        # access a file which isn't in the local cache.
-                        if not open_attempted:
-                            self._open()
-                            open_attempted = False
-                        
-                        # The local path needs translating into something SFTP understands.
-                        public_url = self.ftp_host + '/.../' + cdp_doc
-                        strg = " Retrieving CDP document\n  from sftp \'%s\'\n" % public_url
-                        strg += "  to cache \'%s\' ..." % local_filename
-                        self.logger.info(strg)
-                        new_local_filename = local_filename.replace(os.path.sep, '/')
-                        try:
-                            self.sftp.chdir(cdp_folder.ftp_path)
-                        except IOError as e:
-                            strg = "IOError: Failed to change directory to FTP folder \'%s\'\n" % cdp_folder.ftp_path
-                            strg += "  %s" % str(e)
-                            raise IOError(strg)
-                        self.sftp.chdir('/')
-                        self.sftp.get(cdp_doc, localpath=new_local_filename)
-                        # TODO: Check the integrity of the copied file using a checksum.
-                    else:
-                        strg = " Cached CDP document \'%s\' already exists." % local_filename
-                        self.logger.debug(strg)
-                else:
-                    strg = " Ignoring empty document name \'%s\'" % str(cdp_doc)
-                    self.logger.warning(strg)
-        # Ensure the connection is closed.
-        self._close()
-        return files_copied
-        
-    def __str__(self):
-        """
-        
-        Return a string describing the object
-        
-        """
-        strg =  "MIRI Calibration Data Product Interface\n"
-        strg += "=======================================\n"
-        if self.ftp_ok and (self.sftp is not None):
-            strg += "Files are obtained from the SFTP site \'%s\'\n" % self.ftp_host
-            strg += "and cached to local folder \'%s\' " % self.cdp_dir
-        elif self.ftp_host == 'LOCAL':
-            strg += "LOCAL host. Relying on local folder \'%s\' " % self.cdp_dir
-        else:
-            strg += "Unable to connect to SFTP site \'%s\' !!\n" % self.ftp_host
-            strg += "so relying on local folder \'%s\' " % self.cdp_dir
-
-        abspath = os.path.abspath(self.cdp_dir)
-        if abspath != self.cdp_dir:
-            strg += "= \'%s\'.\n" % abspath
-        else:
-            strg += ".\n"
-
-        nfolders = len(self.cdp_folder_list)
-        if nfolders == 1:
-            strg += "There is just 1 FTP folder in the search path.\n"
-        else:
-            strg += "There are %d FTP folders in the search path.\n" % nfolders
-        seqnum = 1
-        for cdp_folder in self.cdp_folder_list:
-            strg += "SEARCH PATH (%d)\n" % seqnum
-            strg += "----------------\n"
-            strg += str(cdp_folder)
-            seqnum += 1
-        strg += "\n"
-
-        return strg
-
-
-#
-# A minimal test and some examples of how to use the above utilities
-# are run when this file is executed as a main program.
-#
-if __name__ == '__main__':
-    import time    
-    SHORT_DELAY = 0.2  # Short delay to let log output complete before printing        
-    MEDIUM_DELAY = 1.0 # Medium delay to let large print output catch up before logging
-    LONG_DELAY = 10.0  # Long delay to prevent the SFTP server from being flooded with requests       
-    
-    print("Testing the cdp utilities module.")
-    
-    # Set these variables to enable or disable some of the tests.
-    TEST_MATCH = False   # Test the FTP query and string pattern matching
-    TEST_GET = False     # Test the get_cdp function
-    TEST_SIM = True      # Test the get_cdp function as used by MIRI simulators
-    TEST_ERRORS = False  # Test the functions respond sensibly to errors
-    # Set this variable False to turn off the getting of the files
-    # and confine the testing just to pattern matching.
-    GET_FILES = True
-    
-    # Set this variable False to suppress the plotting
-    PLOTTING = False
-    # Set these variable False to suppress detailed output
-    VERBOSE_CDPIFACE = True  # Display contents of CDP interface objects
-    VERBOSE_MODELS = False   # Display contents of CDP data objects
-
-    if TEST_MATCH:
-        print("\nTesting the MiriCDPInterface class and file matching functions")
-        # Create a MIRI CDP interface object and print a summary.
-        miricdp = MiriCDPInterface()
-        if VERBOSE_CDPIFACE:
-            print( miricdp )
-            # Wait for the print output catch up.
-            time.sleep(MEDIUM_DELAY)
-           
-        # Get a list of old bad pixel masks by matching a regular expression
-        print( "\nOld bad pixel masks from regexp:" )
-        (filenames, folders) = \
-            miricdp.match_cdp_regexp(r'MIRI_[A-Za-z_]*Bad[A-Za-z_]*.+fits')
-        print( str(filenames) )
-        time.sleep(MEDIUM_DELAY)
-    
-        # Check availability of flat-fields.
-        print( "\nFlat-fields available for various combinations" )
-        for detector in ('MIRIMAGE', 'MIRIFUSHORT', 'MIRIFULONG'):
-            for readpatt in ('FAST', 'SLOW', 'ANY'):
-                for subarray in ('FULL', 'BRIGHTSKY'):
-                    print(detector, "with READPATT=", readpatt,
-                          "and subarray=", subarray)
-                    (newestflat, ftp_path) = miricdp.match_cdp_latest('FLAT',
-                                                detector=detector,
-                                                readpatt=readpatt,
-                                                subarray=subarray)
-                    if newestflat:
-                        print( newestflat, ftp_path )
-                    else:
-                        print( "<not found>")
-        time.sleep(SHORT_DELAY)
-       
-        # Get a list of bad pixel masks by matching specified criteria.
-        print( "\nFile names of new bad pixel masks for the imager:" )
-        (filenames, folders) = \
-            miricdp.match_cdp_filename('MASK', detector='MIRIMAGE')
-        print( str(filenames) )
-        time.sleep(SHORT_DELAY)
-    
-        # Get the most recent bad pixel mask matching the specified criteria.
-        print( "\nMost recent bad pixel mask for the imager" )
-        (newestbad, ftp_path) = miricdp.match_cdp_latest('MASK',
-                                                         detector='MIRIMAGE')
-        print( newestbad, ftp_path )
-        time.sleep(SHORT_DELAY)
-        if GET_FILES and newestbad:
-            print( "Updating cache with this bad pixel mask..." )
-            last_file = miricdp.update_cache(newestbad, ftp_path=ftp_path)
-            time.sleep(LONG_DELAY)
-    
-        print( "\nMost recent release 3 bad pixel mask for the imager" )
-        (newestbad, ftp_path) = miricdp.match_cdp_latest('MASK',
-                                            detector='MIRIMAGE', cdprelease=3)
-        print( newestbad, ftp_path )
-        time.sleep(SHORT_DELAY)
-        if GET_FILES and newestbad:
-            print( "Updating cache with this bad pixel mask..." )
-            last_file = miricdp.update_cache(newestbad, ftp_path=ftp_path)
-            time.sleep(LONG_DELAY)
-    
-        print( "\nMost recent dark for the imager." )
-        (newestdark, ftp_path) = miricdp.match_cdp_latest('DARK', detector='MIRIMAGE')
-        print( newestdark, ftp_path )
-        time.sleep(SHORT_DELAY)
-     
-        print( "\nMost recent dark for the imager for the FAST readout pattern with any subarray mode." )
-        (newestdark, ftp_path) = miricdp.match_cdp_latest('DARK', detector='MIRIMAGE',
-                                            readpatt='FAST', subarray='ANY')
-        print( newestdark, ftp_path )
-        time.sleep(SHORT_DELAY)
-     
-        print( "\nMost recent FULL frame dark for the imager for the FAST readout pattern." )
-        (newestdark, ftp_path) = miricdp.match_cdp_latest('DARK', detector='MIRIMAGE',
-                                            readpatt='FAST', subarray='FULL')
-        print( newestdark, ftp_path )
-        time.sleep(SHORT_DELAY)
-     
-        print( "\nMost recent dark for the imager for the MASK1150 subarray." )
-        (newestdark, ftp_path) = miricdp.match_cdp_latest('DARK', detector='MIRIMAGE',
-                                            subarray='MASK1550')
-        print( newestdark, ftp_path )
-        time.sleep(SHORT_DELAY)
-     
-        print( "\nMost recent pixel flat-field for the imager with F770W filter" )
-        (newestflat, ftp_path) = miricdp.match_cdp_latest('FLAT', detector='MIRIMAGE',
-                                            mirifilter='F770W')
-        print( newestflat, ftp_path )
-        time.sleep(SHORT_DELAY)
-     
-        print( "\nMost recent FULL frame pixel flat-field for the imager with F770W filter" )
-        (newestflat, ftp_path) = miricdp.match_cdp_latest('FLAT', detector='MIRIMAGE',
-                                            mirifilter='F770W', subarray='FULL' )
-        print( newestflat, ftp_path )
-        time.sleep(SHORT_DELAY)
-    
-        # Get a list of all the CDPs for the JPL model.
-        print( "\nFile names for all the JPL model CDPs" )
-        (jpl_list, folder_list) = miricdp.match_cdp_filename('ANY', model='JPL')
-        print( str(jpl_list) )
-        time.sleep(SHORT_DELAY)
-    
-        print( "\nFile names of any CDPs for the SUB64 subarray" )
-        (sub64_list, folder_list) = miricdp.match_cdp_filename('ANY', detector='ANY',
-                                            subarray='SUB64')
-        print( str(sub64_list) )
-        time.sleep(SHORT_DELAY)
-         
-        # Refresh the CDP object to use the local cache only
-        miricdp.refresh(ftp_host='LOCAL')
-        if VERBOSE_CDPIFACE:
-            print( miricdp )
-            # Wait for the print output catch up.
-            time.sleep(MEDIUM_DELAY)
-        del miricdp
-    
-    if TEST_GET and GET_FILES:
-        print("\nTesting general use of get_cdp")
-        print( "Getting the latest release 5 bad pixel mask for the imager from the CDP repository" )
-        datamodel = get_cdp('MASK', detector='MIRIMAGE', cdprelease=5)
-        if datamodel is not None:
-            if VERBOSE_MODELS:
-                print( datamodel )
-            else:
-                print( datamodel.__class__.__name__, " obtained successfully." )                
-            if PLOTTING:
-                datamodel.plot("Latest release 5 bad pixel mask")
-            del datamodel
-        time.sleep(LONG_DELAY)
-
-        print( "Getting the latest pixel flats for the imager from the CDP repository" )
-        datamodel = get_cdp('PIXELFLAT', detector='MIRIMAGE')
-        if datamodel is not None:
-            if VERBOSE_MODELS:
-                print( datamodel )
-            else:
-                print( datamodel.__class__.__name__, " obtained successfully." )                
-            if PLOTTING:
-                datamodel.plot("Latest pixel flat")
-            del datamodel
-        time.sleep(LONG_DELAY)
-
-        print( "Getting the gain model for the imager from the CDP repository" )
-        datamodel = get_cdp('GAIN', detector='MIRIMAGE')
-        if datamodel is not None:
-            if VERBOSE_MODELS:
-                print( datamodel )
-            else:
-                print( datamodel.__class__.__name__, " obtained successfully." )                
-            if PLOTTING:
-                datamodel.plot("Latest gain map")
-            del datamodel
-        time.sleep(LONG_DELAY)
-  
-        print( "Getting the readnoise model for the imager from the CDP repository" )
-        datamodel = get_cdp('READNOISE', detector='MIRIMAGE')
-        if datamodel is not None:
-            if VERBOSE_MODELS:
-                print( datamodel )
-            else:
-                print( datamodel.__class__.__name__, " obtained successfully." )                
-            if PLOTTING:
-                datamodel.plot("Latest readnoise map")
-            del datamodel
-        time.sleep(LONG_DELAY)
-         
-        print( "Getting the release 2 SRF for the LRS from the CDP repository" )
-        datamodel = get_cdp('SRF', detector='IM', mirifilter='P750L')
-        if datamodel is not None:
-            if VERBOSE_MODELS:
-                print( datamodel )
-            else:
-                print( datamodel.__class__.__name__, " obtained successfully." )                
-            if PLOTTING:
-                datamodel.plot("Latest LRS SRF")
-            del datamodel
-        time.sleep(LONG_DELAY)
-
-    if TEST_SIM and GET_FILES:
-        print("\nTesting use of get_cdp by the simulators")
-        cdps_found = []
-        cdps_not_found = []
-
-        #ftp_path = 'CDPSIM'
-        FTP_PATH = '/CDPSIM/1.0/:/CDPSIM/'
-        FTP_USER = 'cdpuser'
-        FTP_PASS = 'R7ZWEXEEsAH7'
-        miricdp = MiriCDPInterface(ftp_path=FTP_PATH, ftp_user=FTP_USER,
-                                   ftp_passwd=FTP_PASS)
-        if VERBOSE_CDPIFACE:
-            print( miricdp )
-            # Wait for the print output catch up.
-            time.sleep(MEDIUM_DELAY)
-        del miricdp
-
-        print("Bad pixel masks")
-        for detector in ('MIRIMAGE', 'MIRIFUSHORT', 'MIRIFULONG'):
-            strg = "MASK for detector=%s" % detector
-            print("\n" + strg)
-            maskmodel = get_cdp('MASK', detector=detector, ftp_path=FTP_PATH,
-                                ftp_user=FTP_USER, ftp_passwd=FTP_PASS)
-            if maskmodel is not None:
-                cdps_found.append(strg)
-                if VERBOSE_MODELS:
-                    print( maskmodel )
-                if PLOTTING:
-                    maskmodel.plot(strg)
-            else:
-                cdps_not_found.append(strg)
-                print("*** CDP NOT FOUND ***")
-            del maskmodel
-            time.sleep(LONG_DELAY)
- 
-        print("Gain models")
-        for detector in ('MIRIMAGE', 'MIRIFUSHORT', 'MIRIFULONG'):
-            strg = "GAIN for detector=%s" % detector
-            print("\n" + strg)
-            gainmodel = get_cdp('GAIN', detector=detector, ftp_path=FTP_PATH,
-                                ftp_user=FTP_USER, ftp_passwd=FTP_PASS)
-            if gainmodel is not None:
-                cdps_found.append(strg)
-                if VERBOSE_MODELS:
-                    print( gainmodel )
-                if PLOTTING:
-                    gainmodel.plot(strg)
-            else:
-                cdps_not_found.append(strg)
-                print("*** CDP NOT FOUND ***")
-            del gainmodel
-            time.sleep(LONG_DELAY)
-
-        def find_dark( detector, readpatt, subarray, averaged=False):
-            """
-            
-            Helper function to find a DARK CDP in the same way as is
-            done within SCASim.
-            
-            """
-            from miri.datamodels.cdp import MiriDarkReferenceModel
-            miricdp = MiriCDPInterface(ftp_path=FTP_PATH,
-                                       ftp_user=FTP_USER,
-                                       ftp_passwd=FTP_PASS)
-            miricdp.refresh(ftp_path=FTP_PATH,
-                            ftp_user=FTP_USER, 
-                            ftp_passwd=FTP_PASS)
-            must_contain = []
-            must_not_contain = []
-            if detector:
-                must_contain.append(detector)
-            if readpatt:
-                must_contain.append(readpatt)
-            if subarray and subarray != 'FULL':
-                must_contain.append(subarray)
-            else:
-                for suba in MIRI_SUBARRAYS:
-                    must_not_contain.append(suba)                      
-            must_contain.append('DARK')
-            if averaged:
-                must_contain.append('averaged')
-            else:
-                must_not_contain.append('averaged')
-            (matched_files, matched_folders) = \
-                miricdp.match_cdp_substrings(mustcontain=must_contain,
-                                             mustnotcontain=must_not_contain)
-             
-            if len(matched_files) > 1:
-                # More than one match. Take the last file.
-                filename = matched_files[-1]
-                ftp_path = matched_folders[-1]
-            elif len(matched_files) > 0:
-                # Exactly one match. Take the first (and only) file.
-                filename = matched_files[0]
-                ftp_path = matched_folders[0]
-            else:
-                # No CDPs were matched
-                filename = None
-                 
-            if filename:
-                print("Matched %s at ftp_path=%s" % (filename, ftp_path))
-                # Update the local CDP cache to make sure it contains the specified file,
-                # and obtain the local file path and name.
-                local_filename = miricdp.update_cache(filename, ftp_path)
-                if averaged:
-                    strg = "Reading averaged DARK model from \'%s\'" % local_filename
-                else:
-                    strg = "Reading DARK model from \'%s\'" % local_filename
-                print(strg)
-                dark_model = MiriDarkReferenceModel( init=local_filename )
-            else:
-                dark_model = None
-            return dark_model
-
-        print("Dark maps")
-        for detector in ('MIRIMAGE', 'MIRIFUSHORT', 'MIRIFULONG'):
-            for readpatt in ('FAST', 'SLOW'):
-                for subarray in MIRI_SUBARRAYS:
-                    strg = "DARK for detector=%s" % detector
-                    strg += " readpatt=%s" % readpatt
-                    strg += " subarray=%s" % subarray
-                    print("\n" + strg)
-                    darkmodel = find_dark( detector, readpatt, subarray,
-                                           averaged=False)
-                    if darkmodel is not None:
-                        cdps_found.append(strg)
-                        if VERBOSE_MODELS:
-                            print( darkmodel )
-                        if PLOTTING:
-                            darkmodel.plot(strg)
-                    else:
-                        cdps_not_found.append(strg)
-                        print("*** CDP NOT FOUND ***")
-                    del darkmodel
-                    time.sleep(LONG_DELAY)
-
-        print("Pixel flat-fields")
-        detector = 'MIRIMAGE'
-        for detector in ('MIRIMAGE', 'MIRIFUSHORT', 'MIRIFULONG'):
-            for mirifilter in ['ANY'] +  MIRI_FILTERS:
-                for subarray in MIRI_SUBARRAYS:
-                    strg = "PIXELFLAT for detector=%s" % detector
-                    strg += " readpatt=%s" % readpatt
-                    strg += " filter=%s" % mirifilter
-                    strg += " subarray=%s" % subarray
-                    print("\n" + strg)
-                    flatmodel = get_cdp('PIXELFLAT', detector=detector,
-                                        readpatt=readpatt, mirifilter=mirifilter,
-                                        subarray=subarray,
-                                        ftp_path=FTP_PATH, ftp_user=FTP_USER,
-                                        ftp_passwd=FTP_PASS)
-                    if flatmodel is not None:
-                        cdps_found.append(strg)
-                        if VERBOSE_MODELS:
-                            print( flatmodel )
-                        if PLOTTING:
-                            flatmodel.plot(strg)
-                    else:
-                        cdps_not_found.append(strg)
-                        print("*** CDP NOT FOUND ***")
-                    del flatmodel
-                    time.sleep(LONG_DELAY)
- 
-        for detector in ('MIRIFUSHORT', 'MIRIFULONG'):
-            for readpatt in ('ANY', 'FAST', 'SLOW'):
-                strg = "PIXELFLAT for detector=%s" % detector
-                strg += " readpatt=%s" % readpatt
-                print("\n" + strg)
-                flatmodel = get_cdp('PIXELFLAT', detector=detector,
-                                    readpatt=readpatt,
-                                    ftp_path=FTP_PATH, ftp_user=FTP_USER,
-                                    ftp_passwd=FTP_PASS)
-                if flatmodel is not None:
-                    cdps_found.append(strg)
-                    if VERBOSE_MODELS:
-                        print( flatmodel )
-                    if PLOTTING:
-                        flatmodel.plot(strg)
-                else:
-                    cdps_not_found.append(strg)
-                    print("*** CDP NOT FOUND ***")
-                del flatmodel
-                time.sleep(LONG_DELAY)
- 
-        print("Sky flat-fields")
-        detector = 'MIRIMAGE'
-        for mirifilter in ['ANY'] +  MIRI_FILTERS:
-            strg = "SKYFLAT for detector=%s" % detector
-            strg += " filter=%s" % mirifilter
-            print("\n" + strg)
-            flatmodel = get_cdp('SKYFLAT', detector=detector,
-                                mirifilter=mirifilter,
-                                ftp_path=FTP_PATH, ftp_user=FTP_USER,
-                                ftp_passwd=FTP_PASS)
-            if flatmodel is not None:
-                cdps_found.append(strg)
-                if VERBOSE_MODELS:
-                    print( flatmodel )
-                if PLOTTING:
-                    flatmodel.plot(strg)
-            else:
-                cdps_not_found.append(strg)
-                print("*** CDP NOT FOUND ***")
-            del flatmodel
-            time.sleep(LONG_DELAY)
- 
-        for detector in ('MIRIFUSHORT', 'MIRIFULONG'):
-            for miriband in ['ANY'] + MIRI_BANDS:
-                strg = "SKYFLAT for detector=%s" % detector
-                strg += " band=%s" % miriband
-                print("\n" + strg)
-                flatmodel = get_cdp('SKYFLAT', detector=detector,
-                                    band=miriband,
-                                    ftp_path=FTP_PATH, ftp_user=FTP_USER,
-                                    ftp_passwd=FTP_PASS)
-                if flatmodel is not None:
-                    cdps_found.append(strg)
-                    if VERBOSE_MODELS:
-                        print( flatmodel )
-                    if PLOTTING:
-                        flatmodel.plot(strg)
-                else:
-                    cdps_not_found.append(strg)
-                    print("*** CDP NOT FOUND ***")
-                del flatmodel
-                time.sleep(LONG_DELAY)
- 
-        print("Fringe flat-fields")
-        detector = 'MIRIMAGE'
-        for mirifilter in ['ANY'] +  MIRI_FILTERS:
-            strg = "FRINGE for detector=%s" % detector
-            strg += " filter=%s" % mirifilter
-            print("\n" + strg)
-            fringemodel = get_cdp('FRINGE', detector=detector,
-                                mirifilter=mirifilter,
-                                ftp_path=FTP_PATH, ftp_user=FTP_USER,
-                                ftp_passwd=FTP_PASS)
-            if fringemodel is not None:
-                cdps_found.append(strg)
-                if VERBOSE_MODELS:
-                    print( fringemodel )
-                if PLOTTING:
-                    fringemodel.plot(strg)
-            else:
-                cdps_not_found.append(strg)
-                print("*** CDP NOT FOUND ***")
-            del fringemodel
-            time.sleep(LONG_DELAY)
- 
-        for detector in ('MIRIFUSHORT', 'MIRIFULONG'):
-            for miriband in ['ANY'] + MIRI_BANDS:
-                strg = "FRINGE for detector=%s" % detector
-                strg += " band=%s" % miriband
-                print("\n" + strg)
-                fringemodel = get_cdp('FRINGE', detector=detector,
-                                    band=miriband,
-                                    ftp_path=FTP_PATH, ftp_user=FTP_USER,
-                                    ftp_passwd=FTP_PASS)
-                if fringemodel is not None:
-                    cdps_found.append(strg)
-                    if VERBOSE_MODELS:
-                        print( fringemodel )
-                    if PLOTTING:
-                        fringemodel.plot(strg)
-                else:
-                    cdps_not_found.append(strg)
-                    print("*** CDP NOT FOUND ***")
-                del fringemodel
-                time.sleep(LONG_DELAY)
- 
-        print("Read noise models")
-        detector = 'MIRIMAGE'
-        for readpatt in ('FAST', 'SLOW'):
-            for subarray in MIRI_SUBARRAYS:
-                strg = "READNOISE for detector=%s" % detector
-                strg += " readpatt=%s" % readpatt
-                strg += " subarray=%s" % subarray
-                print("\n" + strg)
-                noisemodel = get_cdp('READNOISE', detector=detector,
-                                    readpatt=readpatt, subarray=subarray,
-                                    ftp_path=FTP_PATH, ftp_user=FTP_USER,
-                                    ftp_passwd=FTP_PASS)
-                if noisemodel is not None:
-                    cdps_found.append(strg)
-                    if VERBOSE_MODELS:
-                        print( noisemodel )
-                    if PLOTTING:
-                        noisemodel.plot(strg)
-                else:
-                    cdps_not_found.append(strg)
-                    print("*** CDP NOT FOUND ***")
-                del noisemodel
-                time.sleep(LONG_DELAY)
- 
-        for detector in ('MIRIFUSHORT', 'MIRIFULONG'):
-            for readpatt in ('FAST', 'SLOW'):
-                strg = "READNOISE for detector=%s" % detector
-                strg += " readpatt=%s" % readpatt
-                print("\n" + strg)
-                noisemodel = get_cdp('READNOISE', detector=detector,
-                                    readpatt=readpatt,
-                                    ftp_path=FTP_PATH, ftp_user=FTP_USER,
-                                    ftp_passwd=FTP_PASS)
-                if noisemodel is not None:
-                    cdps_found.append(strg)
-                    if VERBOSE_MODELS:
-                        print( noisemodel )
-                    if PLOTTING:
-                        noisemodel.plot(strg)
-                else:
-                    cdps_not_found.append(strg)
-                    print("*** CDP NOT FOUND ***")
-                del noisemodel
-                time.sleep(LONG_DELAY)
- 
-        print("Distortion models")
-        detector = 'MIRIMAGE'
-        for mirifilter in ['ANY'] + MIRI_FILTERS:
-            strg = "DISTORTION for detector=%s" % detector
-            strg += " filter=%s" % mirifilter
-            print("\n" + strg)
-            distmodel = get_cdp('DISTORTION', detector=detector,
-                                mirifilter=mirifilter,
-                                ftp_path=FTP_PATH, ftp_user=FTP_USER,
-                                ftp_passwd=FTP_PASS)
-            if distmodel is not None:
-                cdps_found.append(strg)
-                print( distmodel )
-                if PLOTTING:
-                    distmodel.plot(strg)
-            else:
-                cdps_not_found.append(strg)
-                print("*** CDP NOT FOUND ***")
-            del distmodel
-            time.sleep(LONG_DELAY)
- 
-        for detector in ('MIRIFUSHORT', 'MIRIFULONG'):
-            for miriband in ['ANY'] + MIRI_BANDS:
-                strg = "DISTORTION for detector=%s" % detector
-                strg += " band=%s" % miriband
-                print("\n" + strg)
-                distmodel = get_cdp('DISTORTION', detector=detector,
-                                    band=miriband,
-                                    ftp_path=FTP_PATH, ftp_user=FTP_USER,
-                                    ftp_passwd=FTP_PASS)
-                if distmodel is not None:
-                    cdps_found.append(strg)
-                    if VERBOSE_MODELS:
-                        print( distmodel )
-                    if PLOTTING:
-                        distmodel.plot(strg)
-                else:
-                    cdps_not_found.append(strg)
-                    print("*** CDP NOT FOUND ***")
-                del distmodel
-                time.sleep(LONG_DELAY)
- 
-        print("Pixel area models")
-        for detector in ('MIRIMAGE', 'MIRIFUSHORT', 'MIRIFULONG'):
-            strg = "AREA for detector=%s" % detector
-            print("\n" + strg)
-            areamodel = get_cdp('AREA', detector=detector, ftp_path=FTP_PATH,
-                                ftp_user=FTP_USER, ftp_passwd=FTP_PASS)
-            if areamodel is not None:
-                cdps_found.append(strg)
-                if VERBOSE_MODELS:
-                    print( areamodel )
-                if PLOTTING:
-                    areamodel.plot(strg)
-            else:
-                cdps_not_found.append(strg)
-                print("*** CDP NOT FOUND ***")
-            del areamodel
-            time.sleep(LONG_DELAY)
- 
-        print("PSF models")
-        detector = 'MIRIMAGE'
-        for cdpmodel in ('PSF', 'PSF-OOF'):
-            for mirifilter in ['ANY'] + MIRI_FILTERS:
-                for subarray in MIRI_SUBARRAYS:
-                    strg = "%s for detector=%s" % (cdpmodel, detector)
-                    strg += " filter=%s" % mirifilter
-                    strg += " subarray=%s" % subarray
-                    print("\n" + strg)
-                    psfmodel = get_cdp(cdpmodel, detector=detector,
-                                        mirifilter=mirifilter, subarray=subarray,
-                                        ftp_path=FTP_PATH, ftp_user=FTP_USER,
-                                        ftp_passwd=FTP_PASS)
-                    if psfmodel is not None:
-                        cdps_found.append(strg)
-                        if VERBOSE_MODELS:
-                            print( psfmodel )
-                        if PLOTTING:
-                            psfmodel.plot(strg)
-                    else:
-                        cdps_not_found.append(strg)
-                        print("*** CDP NOT FOUND ***")
-                    del psfmodel
-                    time.sleep(LONG_DELAY)
-         
-        for detector in ('MIRIFUSHORT', 'MIRIFULONG'):
-            for miriband in ('SHORT', 'MEDIUM', 'LONG'):
-                strg = "PSF for detector=%s" % detector
-                strg += " band=%s" % miriband
-                print("\n" + strg)
-                psfmodel = get_cdp('PSF', detector=detector,
-                                    band=miriband,
-                                    ftp_path=FTP_PATH, ftp_user=FTP_USER,
-                                    ftp_passwd=FTP_PASS)
-                if psfmodel is not None:
-                    cdps_found.append(strg)
-                    if VERBOSE_MODELS:
-                        print( psfmodel )
-                    if PLOTTING:
-                        psfmodel.plot(strg)
-                else:
-                    cdps_not_found.append(strg)
-                    print("*** CDP NOT FOUND ***")
-                del psfmodel
-                time.sleep(LONG_DELAY)
- 
-        print("Photon Conversion Error (PCE) models")
-        detector = 'MIRIMAGE'
-        for mirifilter in ('ANY', 'P750L', 'F2100W'):
-            for subarray in ('FULL', 'SLITLESSPRISM'):
-                strg = "PCE for detector=%s" % detector
-                strg += " filter=%s" % mirifilter
-                strg += " subarray=%s" % subarray
-                print("\n" + strg)
-                pcemodel = get_cdp('PCE', detector=detector,
-                                    mirifilter=mirifilter,
-                                    subarray=subarray,
-                                    ftp_path=FTP_PATH, ftp_user=FTP_USER,
-                                    ftp_passwd=FTP_PASS)
-                if pcemodel is not None:
-                    cdps_found.append(strg)
-                    if VERBOSE_MODELS:
-                        print( pcemodel )
-                    if PLOTTING:
-                        pcemodel.plot(strg)
-                else:
-                    cdps_not_found.append(strg)
-                    print("*** CDP NOT FOUND ***")
-                del pcemodel
-                time.sleep(SHORT_DELAY)
- 
-        for detector in ('MIRIFUSHORT', 'MIRIFULONG'):
-            for miriband in ('SHORT', 'MEDIUM', 'LONG'):
-                strg = "PCE for detector=%s" % detector
-                strg += " band=%s" % miriband
-                print("\n" + strg)
-                pcemodel = get_cdp('PCE', detector=detector,
-                                    band=miriband,
-                                    ftp_path=FTP_PATH, ftp_user=FTP_USER,
-                                    ftp_passwd=FTP_PASS)
-                if pcemodel is not None:
-                    cdps_found.append(strg)
-                    if VERBOSE_MODELS:
-                        print( pcemodel )
-                    if PLOTTING:
-                        pcemodel.plot(strg)
-                else:
-                    cdps_not_found.append(strg)
-                    print("*** CDP NOT FOUND ***")
-                del pcemodel
-                time.sleep(SHORT_DELAY)
-                
-        print("The following %d simulator CDPs were successfully found:" % \
-              len(cdps_found))
-        for found in cdps_found:
-            print("\t" + found)
-        time.sleep(SHORT_DELAY)
-        print("The following %d simulator CDPs could not be found:" % \
-              len(cdps_not_found))
-        for notfound in cdps_not_found:
-            print("\t" + notfound)
-        time.sleep(SHORT_DELAY)
-            
-    if TEST_ERRORS:
-        # The class must not crash if it can't connect to the CDP repository
-        print("Test an authorisation error")
-        miricdp = MiriCDPInterface(ftp_user='miri', ftp_passwd='xxxx')
-        if VERBOSE_CDPIFACE:
-            print( miricdp )
-            # Wait for the print output catch up.
-            time.sleep(MEDIUM_DELAY)
-        del miricdp
-
-        print("Test a file search error")
-        miricdp = MiriCDPInterface(ftp_path='NOSUCHFOLDER', ftp_user=FTP_USER,
-                                   ftp_passwd=FTP_PASS)
-        if VERBOSE_CDPIFACE:
-            print( miricdp )
-            # Wait for the print output catch up.
-            time.sleep(MEDIUM_DELAY)
-        del miricdp
-        
-        print("Authorisation error while trying to get a CDP file")
-        maskmodel = get_cdp('MASK', detector='MIRIMAGE', ftp_path='CDPSIM',
-                            ftp_user=FTP_USER, ftp_passwd='xxxx')
-        if VERBOSE_MODELS:
-            print("Mask model returned=\n", maskmodel)
-        time.sleep(MEDIUM_DELAY)
-        del maskmodel
-
-        print("File search error while trying to get a CDP file")
-        maskmodel = get_cdp('MASK', detector='MIRIMAGE', ftp_path='NOSUCHFOLDER',
-                            ftp_user=FTP_USER, ftp_passwd=FTP_PASS)
-        if VERBOSE_MODELS:
-            print("Mask model returned=\n", maskmodel)
-        time.sleep(MEDIUM_DELAY)
-        del maskmodel
-
-        print("Attempt to get an unknown CDP file")
-        puddingmodel = get_cdp('PUDDING', detector='MIRIMAGE', ftp_path='CDPSIM',
-                            ftp_user=FTP_USER, ftp_passwd=FTP_PASS)
-        if VERBOSE_MODELS:
-            print("Pudding model returned=\n", puddingmodel)
-        time.sleep(MEDIUM_DELAY)
-        del puddingmodel
-
-    print("Test finished.")
->>>>>>> 58b9dd40
+    print("Test finished.")