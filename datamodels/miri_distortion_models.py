#!/usr/bin/env python
# -*- coding:utf-8 -*-

"""

An extension to the standard STScI data model, which defines a means of 
describing MIRI distortion coefficients.

NOTE: The contents of this data model might change, depending on the 
STScI implementation of distortion models.

:Reference:

The STScI jwst.datamodels documentation. See
https://jwst-pipeline.readthedocs.io/en/latest/jwst/datamodels/index.html

:History:

21 Jan 2013: Created
23 Jan 2013: Added plotting.
05 Feb 2013: Reformatted test code using "with" context manager.
             Modified to use functions from MiriDataModel.
08 Feb 2013: Replaced 'to_fits' with more generic 'save' method.
21 Feb 2013: Changed default order of MiriDistortionModel from "3" to 
             "None" (Vincent Geers, DIAS)
25 Feb 2013: Corrected typo.
26 Feb 2013: Changed the default fit type from 'POLY2D' to None.
01 Jul 2013: get_primary_array_name() method added.
12 Sep 2013: Change the way the row and column matrices are checked
             so the .copy() method works.
13 Sep 2013: Changed CMATRIX and RMATRIX to BMATRIX and AMATRIX, added 
             new TMATRIX and MMATRIX.
13 Sep 2013: Corrected some typos.
16 Sep 2013: Removed the ORDER parameter, since it is derivable from
             the size of the matrices. BUNIT parameters added to schema
             metadata.
30 Oct 2013: All MIRI distortion models (imaging, LRS, MRS) combined
             into one module. New model for LRS distortion and wavelength
             calibration.
31 Oct 2013: BETA array removed from MRS D2C model.
27 Nov 2013: Modified to match update to distortion table definition in
             miri.distortion.lrs.schema
10 Dec 2013: Delimiter in MIRI schema names changed from "." to "_".
10 Apr 2014: Modified for jsonschema draft 4: Functions made more
             independent of schema structure. Modified to define data
             units using the set_data_units method.
29 Aug 2014: Included new reference file keywords (REFTYPE, AUTHOR, PEDIGREE)
25 Sep 2014: TYPE and REFTYPE are no longer identical.
07 Oct 2014: Added new inverse matrices BIMATRIX, AIMATRIX, TIMATRIX, MIMATRIX
             and the new BORESIGHT_OFFSETS table. Removed need for fitref, 
             changed fitmodel to now contain reference to documentation.
10 Oct 2014: Restored fitref for consistency with the linearity model.
16 Oct 2014: REFTYPE of WCS changed to DISTORTION.
02 Jul 2015: Major change to MRS distortion model. MiriMrsD2CModel (data array
             containing looking tables) replaced by MiriMrsDistortionModel
             (tables containing polynomial coefficients).
09 Jul 2015: Removed duplication of table units between schema and metadata.
             Units are now only defined in the metadata.
             Use of the fieldnames class variable removed from the code and
             deprecated. It is now used only by a few conversion scripts.
             Separate data models created for channel 12 and channel 34
             distortion data. (Merge these models after CDP-4 delivery.)
11 Sep 2015: Removed duplicated plot method.
17 Nov 2015: Changed column names and HDU names to eliminate fitsverify
             problems. NEW DATA MODELS TO BE INSTATED AFTER CDP-5 DELIVERY.
10 Dec 2015: Old and new data models merged into one module.
11 Dec 2015: v2v3 changed to XANYAN in new MRS distortion models.
16 Feb 2016: Imager distortion matrices changed to float64.
09 Jun 2016: Added set_exposure_type() call to MiriImagingDistortionModel,
             MiriLrsD2WModel, MiriMrsDistortionModel12, and 
             MiriMrsDistortionModel34 to set the EXP_TYPE keyword (now 
             required for DISTORTION files).
16 Jun 2016: Added new metadata keywords to MRS distortion schemas.
             Old format MRS data models removed (as MIRISim no longer
             uses them).
15 Jun 2017: meta.reffile schema level removed to match changes in the
             JWST build 7.1 data models release. meta.reffile.type also
             changed to meta.reftype. TYPE keyword replaced by DATAMODL.
12 Jul 2017: Replaced "clobber" parameter with "overwrite".
10 Aug 2018: Updated MRS distortion models to reflect CDP-7 format.
03 Sep 2018: Old CDP-6 variants of the distortion models included.
             Updated units for imager distortion model.
14 Nov 2018: Explicitly set table column units based on the tunit definitions
             in the schema. Removed redundant function.
30 Jan 2019: self.meta.model_type now set to the name of the STScI data
             model this model is designed to match (skipped if there isn't
             a corresponding model defined in ancestry.py).
11 Feb 2019: Added missing C, D, E, F matrices to imager distortion model.
22 Mar 2019: Changed the reference type for LRS distortion
             from 'DISTORTION' to 'SPECWCS'.

@author: Steven Beard (UKATC), Vincent Geers (DIAS)

"""

# import warnings
import numpy as np
#import numpy.ma as ma

# Import the MIRI base data model and utilities.
from miri.datamodels.ancestry import get_my_model_type
from miri.datamodels.miri_model_base import MiriDataModel

# The distortion model might be represented by one of these STScI models,
# for example
#from jwst.datamodels.models import Poly2DModel, ICheb2DModel, ILegend2DModel, ...

# List all classes and global functions here.
__all__ = ['MiriImagingDistortionModel', 'MiriLrsD2WModel', \
           'MiriMrsDistortionModel12', 'MiriMrsDistortionModel34',
           'MiriMrsDistortionModel12_CDP6', 'MiriMrsDistortionModel34_CDP6',
           'MiriMrsDistortionModel12_CDP8', 'MiriMrsDistortionModel34_CDP8']


class MiriImagingDistortionModel(MiriDataModel):
    """
    
    A data model for MIRI distortion coefficients, based on the STScI
    base model, DataModel.
    
    After a data model has been created, data arrays and data tables
    are available as attributes with the same names as their input
    parameters, below. Metadata items are available within a ".meta"
    attribute tree.
    
    See https://jwst-pipeline.readthedocs.io/en/latest/jwst/datamodels/index.html
    
    :Parameters:
    
    init: shape tuple, file path, file object, pyfits.HDUList, numpy array
        An optional initializer for the data model, which can have one
        of the following forms:
        
        * None: A default data model with no shape. (If a data array is
          provided in the cmatrix parameter, the shape is derived from
          the array.)
        * Shape tuple: Initialize with empty data of the given shape.
        * File path: Initialize from the given file.
        * Readable file object: Initialize from the given file object.
        * pyfits.HDUList: Initialize from the given pyfits.HDUList.
        
    bmatrix: numpy array (optional)
        An array containing the elements of the B matrix,
        describing distortion fit coefficients. Must be 2-D.
        A 3rd order polynomial fit will result in a 4x4 matrix.
        If a bmatrix parameter is provided, its contents overwrite the
        data initialized by the init parameter.
    amatrix: numpy array (optional)
        An array containing the elements of the A matrix, 
        describing distortion fit coefficients. Must be 2-D.
        A 3rd order polynomial fit will result in a 4x4 matrix.
    tmatrix: numpy array (optional)
        An array containing the elements of the T matrix, 
        describing distortion fit coefficients. Must be 2-D.
        A 2nd order polynomial fit will result in a 3x3 matrix.
    mmatrix: numpy array (optional)
        An array containing the elements of the M matrix, 
        describing distortion fit coefficients. Must be 2-D.
        A 2nd order polynomial fit will result in a 3x3 matrix.
    bimatrix: numpy array (optional)
        An array containing the elements of the inverse B matrix, 
        describing distortion fit coefficients. Must be 2-D.
        A 2nd order polynomial fit will result in a 3x3 matrix.
    aimatrix: numpy array (optional)
        An array containing the elements of the inverse A matrix, 
        describing distortion fit coefficients. Must be 2-D.
        A 2nd order polynomial fit will result in a 3x3 matrix.
    timatrix: numpy array (optional)
        An array containing the elements of the inverse T matrix, 
        describing distortion fit coefficients. Must be 2-D.
        A 2nd order polynomial fit will result in a 3x3 matrix.
    mimatrix: numpy array (optional)
        An array containing the elements of the inverse M matrix, 
        describing distortion fit coefficients. Must be 2-D.
        A 2nd order polynomial fit will result in a 3x3 matrix.
    boresight_offsets: list of tuples or numpy record array (optional)
        Either: A list of tuples containing (parameter:object, filter:string,
        col_offset:number, row_offset:number).
        Or: A numpy record array containing the same information as above.
        If not specified, it will default to dummy values and no
        boresight_offset table will be assumed.        
    fitref: str (optional)
        A string containing a human-readable reference to a document
        describing the distortion model.
    fitmodel: str (optional)
        If a recognised JWST fitting model has been used (e.g. one of the
        models in the astropy.modeling package) a unique, machine-readable
        string defining the model used. If the model is not known or
        doesn't match one of the standard JWST models, leave this keyword
        blank and describe the model using the fitref parameter (above).
        Some example strings from astropy.modeling: Chebyshev1D', 'Chebyshev2D',
        'InverseSIP', 'Legendre1D','Legendre2D', 'Polynomial1D',
        'Polynomial2D', etc...
    \*\*kwargs:
        All other keyword arguments are passed to the DataModel initialiser.
        See the jwst.datamodels documentation for the meaning of these keywords.
                
    """
    schema_url = "miri_distortion_imaging.schema"
    fieldnames = ('FILTER', 'COL_OFFSET', 'ROW_OFFSET')
    
    def __init__(self, init=None,
                 bmatrix=None, amatrix=None, tmatrix=None, mmatrix=None,
                 bimatrix=None, aimatrix=None, timatrix=None, mimatrix=None,
                 dmatrix=None, cmatrix=None, fmatrix=None, ematrix=None,
                 dimatrix=None, cimatrix=None, fimatrix=None, eimatrix=None,
                 fitref=None, fitmodel=None, boresight_offsets=None, **kwargs):
        """
        
        Initialises the MiriImagingDistortionModel class.
        
        Parameters: See class doc string.

        """
        super(MiriImagingDistortionModel, self).__init__(init=init, **kwargs)

        # Data type is distortion map.
        self.meta.reftype = 'DISTORTION'
        model_type = get_my_model_type( self.__class__.__name__ )
        self.meta.model_type = model_type

        # This is a reference data model.
        self._reference_model()

        # Verify the matrices have the correct shape. They are already
        # constrained to be 2-D in the schema.
        if bmatrix is not None:
            bmatrix = np.asarray(bmatrix)
            if bmatrix.ndim == 2:
                if bmatrix.shape[0] != bmatrix.shape[1]:
                    strg = "B Matrix should be square: "
                    strg += "%dx%d matrix provided instead." % bmatrix.shape
                    raise TypeError(strg)
            else:
                strg = "B matrix should be 2-D. %d-D array provided." % \
                    bmatrix.ndim
                raise TypeError(strg)
            self.bmatrix = bmatrix

        if amatrix is not None:
            amatrix = np.asarray(amatrix)
            if amatrix.ndim == 2:
                if amatrix.shape[0] != amatrix.shape[1]:
                    strg = "A matrix should be square: "
                    strg += "%dx%d matrix provided instead." % amatrix.shape
                    raise TypeError(strg)
            else:
                strg = "A matrix should be 2-D. %d-D array provided." % \
                    self.amatrix.ndim
                raise TypeError(strg)
            self.amatrix = amatrix
            
        if tmatrix is not None:
            tmatrix = np.asarray(tmatrix)
            if tmatrix.ndim == 2:
                if tmatrix.shape[0] != tmatrix.shape[1]:
                    strg = "T matrix should be square: "
                    strg += "%dx%d matrix provided instead." % tmatrix.shape
                    raise TypeError(strg)
            else:
                strg = "T matrix should be 2-D. %d-D array provided." % \
                    self.tmatrix.ndim
                raise TypeError(strg)
            self.tmatrix = tmatrix
            
        if mmatrix is not None:
            mmatrix = np.asarray(mmatrix)
            if mmatrix.ndim == 2:
                if mmatrix.shape[0] != mmatrix.shape[1]:
                    strg = "M matrix should be square: "
                    strg += "%dx%d matrix provided instead." % mmatrix.shape
                    raise TypeError(strg)
            else:
                strg = "M matrix should be 2-D. %d-D array provided." % \
                    self.mmatrix.ndim
                raise TypeError(strg)
            self.mmatrix = mmatrix

        if dmatrix is not None:
            dmatrix = np.asarray(dmatrix)
            if dmatrix.ndim == 2:
                if dmatrix.shape[0] != dmatrix.shape[1]:
                    strg = "D Matrix should be square: "
                    strg += "%dx%d matrix provided instead." % dmatrix.shape
                    raise TypeError(strg)
            else:
                strg = "D matrix should be 2-D. %d-D array provided." % \
                    dmatrix.ndim
                raise TypeError(strg)
            self.dmatrix = dmatrix

        if cmatrix is not None:
            cmatrix = np.asarray(cmatrix)
            if cmatrix.ndim == 2:
                if cmatrix.shape[0] != cmatrix.shape[1]:
                    strg = "C Matrix should be square: "
                    strg += "%dx%d matrix provided instead." % cmatrix.shape
                    raise TypeError(strg)
            else:
                strg = "C matrix should be 2-D. %d-D array provided." % \
                    cmatrix.ndim
                raise TypeError(strg)
            self.cmatrix = cmatrix

        if fmatrix is not None:
            fmatrix = np.asarray(fmatrix)
            if fmatrix.ndim == 2:
                if fmatrix.shape[0] != fmatrix.shape[1]:
                    strg = "F Matrix should be square: "
                    strg += "%dx%d matrix provided instead." % fmatrix.shape
                    raise TypeError(strg)
            else:
                strg = "F matrix should be 2-D. %d-D array provided." % \
                    fmatrix.ndim
                raise TypeError(strg)
            self.fmatrix = fmatrix     

        if ematrix is not None:
            ematrix = np.asarray(ematrix)
            if ematrix.ndim == 2:
                if ematrix.shape[0] != ematrix.shape[1]:
                    strg = "E Matrix should be square: "
                    strg += "%dx%d matrix provided instead." % ematrix.shape
                    raise TypeError(strg)
            else:
                strg = "E matrix should be 2-D. %d-D array provided." % \
                    ematrix.ndim
                raise TypeError(strg)
            self.ematrix = ematrix   
       
        if bimatrix is not None:
            bimatrix = np.asarray(bimatrix)
            if bimatrix.ndim == 2:
                if bimatrix.shape[0] != bimatrix.shape[1]:
                    strg = "BI matrix should be square: "
                    strg += "%dx%d matrix provided instead." % bimatrix.shape
                    raise TypeError(strg)
            else:
                strg = "BI matrix should be 2-D. %d-D array provided." % \
                    self.bimatrix.ndim
                raise TypeError(strg)
            self.bimatrix = bimatrix

        if aimatrix is not None:
            aimatrix = np.asarray(aimatrix)
            if aimatrix.ndim == 2:
                if aimatrix.shape[0] != aimatrix.shape[1]:
                    strg = "AI matrix should be square: "
                    strg += "%dx%d matrix provided instead." % aimatrix.shape
                    raise TypeError(strg)
            else:
                strg = "AI matrix should be 2-D. %d-D array provided." % \
                    self.aimatrix.ndim
                raise TypeError(strg)
            self.aimatrix = aimatrix

        if timatrix is not None:
            timatrix = np.asarray(timatrix)
            if timatrix.ndim == 2:
                if timatrix.shape[0] != timatrix.shape[1]:
                    strg = "TI matrix should be square: "
                    strg += "%dx%d matrix provided instead." % timatrix.shape
                    raise TypeError(strg)
            else:
                strg = "TI matrix should be 2-D. %d-D array provided." % \
                    self.timatrix.ndim
                raise TypeError(strg)
            self.timatrix = timatrix

        if mimatrix is not None:
            mimatrix = np.asarray(mimatrix)
            if mimatrix.ndim == 2:
                if mimatrix.shape[0] != mimatrix.shape[1]:
                    strg = "MI matrix should be square: "
                    strg += "%dx%d matrix provided instead." % mimatrix.shape
                    raise TypeError(strg)
            else:
                strg = "MI matrix should be 2-D. %d-D array provided." % \
                    self.mimatrix.ndim
                raise TypeError(strg)
            self.mimatrix = mimatrix

        if dimatrix is not None:
            dimatrix = np.asarray(dimatrix)
            if dimatrix.ndim == 2:
                if dimatrix.shape[0] != dimatrix.shape[1]:
                    strg = "DI Matrix should be square: "
                    strg += "%dx%d imatrix provided instead." % dimatrix.shape
                    raise TypeError(strg)
            else:
                strg = "DI imatrix should be 2-D. %d-D array provided." % \
                    dimatrix.ndim
                raise TypeError(strg)
            self.dimatrix = dimatrix

        if cimatrix is not None:
            cimatrix = np.asarray(cimatrix)
            if cimatrix.ndim == 2:
                if cimatrix.shape[0] != cimatrix.shape[1]:
                    strg = "CI Matrix should be square: "
                    strg += "%dx%d imatrix provided instead." % cimatrix.shape
                    raise TypeError(strg)
            else:
                strg = "CI imatrix should be 2-D. %d-D array provided." % \
                    cimatrix.ndim
                raise TypeError(strg)
            self.cimatrix = cimatrix

        if fimatrix is not None:
            fimatrix = np.asarray(fimatrix)
            if fimatrix.ndim == 2:
                if fimatrix.shape[0] != fimatrix.shape[1]:
                    strg = "FI Matrix should be square: "
                    strg += "%dx%d imatrix provided instead." % fimatrix.shape
                    raise TypeError(strg)
            else:
                strg = "FI imatrix should be 2-D. %d-D array provided." % \
                    fimatrix.ndim
                raise TypeError(strg)
            self.fimatrix = fimatrix     

        if eimatrix is not None:
            eimatrix = np.asarray(eimatrix)
            if eimatrix.ndim == 2:
                if eimatrix.shape[0] != eimatrix.shape[1]:
                    strg = "EI Matrix should be square: "
                    strg += "%dx%d imatrix provided instead." % eimatrix.shape
                    raise TypeError(strg)
            else:
                strg = "EI imatrix should be 2-D. %d-D array provided." % \
                    eimatrix.ndim
                raise TypeError(strg)
            self.eimatrix = eimatrix   

        if boresight_offsets is not None:
            try:
                self.boresight_offsets = boresight_offsets
            except (ValueError, TypeError) as e:
                strg = "boresight_offsets must be a numpy record array or list of records."
                strg += "\n   %s" % str(e)
                raise TypeError(strg)
        
        # Copy the units of the these arrays from the schema, if defined.
        aunits = self.set_data_units('amatrix')
        bunits = self.set_data_units('bmatrix')
        tunits = self.set_data_units('tmatrix')
        munits = self.set_data_units('mmatrix')
        dunits = self.set_data_units('dmatrix')
        cunits = self.set_data_units('cmatrix')
        funits = self.set_data_units('fmatrix')
        eunits = self.set_data_units('ematrix')
        biunits = self.set_data_units('bimatrix')
        aiunits = self.set_data_units('aimatrix')
        tiunits = self.set_data_units('timatrix')
        miunits = self.set_data_units('mimatrix')
        
        # Copy the table column units from the schema, if defined.
        boresight_units = self.set_table_units('boresight_offsets')
           
        if fitref is not None:
            self.meta.fit.reference = fitref
        if fitmodel is not None:
            self.meta.fit.model = fitmodel

        # Define the exposure type (if not already contained in the data model)
        # NOTE: This will only define an exposure type when a valid detector
        # is defined in the metadata.
        if not self.meta.exposure.type:
            self.set_exposure_type()
           
    def get_primary_array_name(self):
        """
        
        Returns the name "primary" array for this model, which controls
        the size of other arrays that are implicitly created.
        For this data structure, the primary array's name is "bmatrix"
        and not "data".
        
        """
        return 'bmatrix'

    def __str__(self):
        """
        
        Return the contents of the distortion map object as a readable
        string.
        
        """
        # Start with the data object title, metadata and history
        strg = self.get_title(underline=True, underchar="=") + "\n"
        strg += self.get_meta_str(underline=True, underchar='-')
        if self.meta.fit.model is not None:
            strg += "Fit model is \'%s\'\n" % str(self.meta.fit.model)
        if self.meta.fit.reference is not None:
            strg += "See \'%s\' for a description of the fit.\n" % \
                str(self.meta.fit.reference)
        strg += self.get_history_str()
            
        strg += self.get_data_str('bmatrix', underline=True, underchar="-")
        strg += self.get_data_str('amatrix', underline=True, underchar="-")
        strg += self.get_data_str('tmatrix', underline=True, underchar="-")
        strg += self.get_data_str('mmatrix', underline=True, underchar="-")
        strg += self.get_data_str('dmatrix', underline=True, underchar="-")
        strg += self.get_data_str('cmatrix', underline=True, underchar="-")
        strg += self.get_data_str('fmatrix', underline=True, underchar="-")
        strg += self.get_data_str('ematrix', underline=True, underchar="-")
        strg += self.get_data_str('bimatrix', underline=True, underchar="-")
        strg += self.get_data_str('aimatrix', underline=True, underchar="-")
        strg += self.get_data_str('timatrix', underline=True, underchar="-")
        strg += self.get_data_str('mimatrix', underline=True, underchar="-")
        strg += self.get_data_str('dimatrix', underline=True, underchar="-")
        strg += self.get_data_str('cimatrix', underline=True, underchar="-")
        strg += self.get_data_str('fimatrix', underline=True, underchar="-")
        strg += self.get_data_str('eimatrix', underline=True, underchar="-")        

        if self.boresight_offsets is not None:
            strg += self.get_data_str('boresight_offsets', underline=True, underchar="-")
        else:
            strg += "No boresight_offsets."
        
        return strg


class MiriLrsD2WModel(MiriDataModel):
    """
    
    A generic data model for a MIRI LRS distortion and wavelength
    calibration table.

    See MIRI-TR-10020-MPI for a detailed description of the content
    of the data model.

    After a data model has been created, the wavelength table is available
    within the attribute .wavelength_table. Metadata items are available
    within a ".meta" attribute tree.
    
    See https://jwst-pipeline.readthedocs.io/en/latest/jwst/datamodels/index.html
   
    :Parameters:
    
    init: shape tuple, file path, file object, pyfits.HDUList, numpy array
        An optional initializer for the data model, which can have one
        of the following forms:
        
        * None: A default data model with no shape. (If a data array is
          provided in the flux parameter, the shape is derived from the
          array.)
        * Shape tuple: Initialize with empty data of the given shape.
        * File path: Initialize from the given file.
        * Readable file object: Initialize from the given file object.
        * pyfits.HDUList: Initialize from the given pyfits.HDUList.
        
    wavelength_table: list of tuples or numpy record array (optional)
        Either: A list of tuples containing (parameter:object, factor:number,
        uncertainty:number), giving the wavelength calibration factors valid for
        different generic parameters.
        Or: A numpy record array containing the same information as above.
        A wavelength table must either be defined in the initializer or in
        this parameter. A blank table is not allowed.
    \*\*kwargs:
        All other keyword arguments are passed to the DataModel initialiser.
        See the jwst.datamodels documentation for the meaning of these keywords.
        
    """
    schema_url = "miri_distortion_lrs.schema"
    fieldnames = ('X_CENTER', 'Y_CENTER', 'WAVELENGTH', 'X0', 'Y0', 'X1', 'Y1', \
                  'X2', 'Y2', 'X3', 'Y3')
    
    def __init__(self, init=None, wavelength_table=None, **kwargs):
        """
        
        Initialises the MiriLrsD2WModel class.
        
        Parameters: See class doc string.

        """
        super(MiriLrsD2WModel, self).__init__(init=init, **kwargs)

        # Data type is wavelength calibration world coordinates.
        #self.meta.reftype = 'DISTORTION'
        self.meta.reftype = 'SPECWCS'
        model_type = get_my_model_type( self.__class__.__name__ )
        if model_type is not None:
            self.meta.model_type = model_type        

        # This is a reference data model.
        self._reference_model()

        if wavelength_table is not None:
            try:
                self.wavelength_table = wavelength_table
            except (ValueError, TypeError) as e:
                strg = "wavelength_table must be a numpy record array or list of records."
                strg += "\n   %s" % str(e)
                raise TypeError(strg)

        # Copy the table column units from the schema, if defined.
        wavelength_units = self.set_table_units('wavelength_table')
        
        # Define the exposure type (if not already contained in the data model)
        # NOTE: This will only define an exposure type when a valid detector
        # is defined in the metadata.
        if not self.meta.exposure.type:
            self.set_exposure_type()


# TODO: Over-complicated data structure needs to be simplified.
class MiriMrsDistortionModel12(MiriDataModel):
    """
    
    A data model for a MIRI MRS distortion model - CHANNEL 12 VARIANT,
    based on the STScI base model, DataModel. Old CDP-7 version.
     
    :Parameters:
     
    init: shape tuple, file path, file object, pyfits.HDUList, numpy array
        An optional initializer for the data model, which can have one
        of the following forms:
         
        * None: A default data model with no shape. (If a data array is
          provided in the lambda parameter, the shape is derived from
          the array.)
        * Shape tuple: Initialize with empty data of the given shape.
        * File path: Initialize from the given file.
        * Readable file object: Initialize from the given file object.
        * pyfits.HDUList: Initialize from the given pyfits.HDUList.
         
    slicenumber: numpy array (optional)
        An array containing the elements of the slice array, which
        describes the mapping of pixel corners to slice number.
        Must be 2-D.
    fov_ch1: list of tuples or numpy record array (optional)
        Either: A list of tuples containing (alpha_min:value, beta_min:value)
        Or: A numpy record array containing the same information as above.
        If not specified, no table will be defined.        
    fov_ch2: list of tuples or numpy record array (optional)
        Either: A list of tuples containing (alpha_min:value, beta_min:value)
        Or: A numpy record array containing the same information as above.
        If not specified, no table will be defined.        
    alpha_ch1: list of tuples or numpy record array (optional)
        Either: A list of tuples containing (...)
        Or: A numpy record array containing the same information as above.
        If not specified, no table will be defined.        
    lambda_ch1: list of tuples or numpy record array (optional)
        Either: A list of tuples containing (...)
        Or: A numpy record array containing the same information as above.
        If not specified, no table will be defined.        
    alpha_ch2: list of tuples or numpy record array (optional)
        Either: A list of tuples containing (...)
        Or: A numpy record array containing the same information as above.
        If not specified, no table will be defined.        
    lambda_ch2: list of tuples or numpy record array (optional)
        Either: A list of tuples containing (...)
        Or: A numpy record array containing the same information as above.
        If not specified, no table will be defined.        
    x_ch1: list of tuples or numpy record array (optional)
        Either: A list of tuples containing (...)
        Or: A numpy record array containing the same information as above.
        If not specified, no table will be defined.        
    y_ch1: list of tuples or numpy record array (optional)
        Either: A list of tuples containing (...)
        Or: A numpy record array containing the same information as above.
        If not specified, no table will be defined.        
    x_ch2: list of tuples or numpy record array (optional)
        Either: A list of tuples containing (...)
        Or: A numpy record array containing the same information as above.
        If not specified, no table will be defined.        
    y_ch2: list of tuples or numpy record array (optional)
        Either: A list of tuples containing (...)
        Or: A numpy record array containing the same information as above.
        If not specified, no table will be defined.        
    albe_xanyan: list of tuples or numpy record array (optional)
        Either: A list of tuples containing (...)
        Or: A numpy record array containing the same information as above.
        If not specified, no table will be defined.        
    xanyan_albe: list of tuples or numpy record array (optional)
        Either: A list of tuples containing (...)
        Or: A numpy record array containing the same information as above.
        If not specified, no table will be defined.
    bzero1: float (optional)
        Beta coordinate of the centre of slice 1 of channel 1
    bdel1: float (optional)
        Slice width (delta beta) for channel 1
    bzero2: float (optional)
        Beta coordinate of the centre of slice 1 of channel 2
    bdel2: float (optional)
        Slice width (delta beta) for channel 2
    \*\*kwargs:
        All other keyword arguments are passed to the DataModel initialiser.
        See the jwst.datamodels documentation for the meaning of these keywords.
            
    """
    schema_url = "miri_distortion_mrs12.schema"
    fieldnames_fov = ('alpha_min', 'alpha_max')
    fieldnames_d2c = ['VAR1']
    for i in (0,1,2,3,4):
        for j in (0,1,2,3,4):
            fieldnames_d2c.append('VAR2_%d_%d' % (i,j))
    fieldnames_trans = ['Label']
    for i in (0,1):
        for j in (0,1):
            fieldnames_trans.append('COEFF_%d_%d' % (i,j))
    
    def __init__(self, init=None, slicenumber=None, fov_ch1=None, fov_ch2=None,
                 alpha_ch1=None, lambda_ch1=None, alpha_ch2=None, lambda_ch2=None,
                 x_ch1=None, y_ch1=None, x_ch2=None, y_ch2=None,
                 albe_xanyan=None, xanyan_albe=None, bzero1=None, bdel1=None,
                 bzero2=None, bdel2=None, **kwargs):
        """
        
        Initialises the MiriMrsDistortionModel12 class.
        
        Parameters: See class doc string.

        """
        super(MiriMrsDistortionModel12, self).__init__(init=init, **kwargs)

        # Data type is MRS DISTORTION.
        self.meta.reftype = 'DISTORTION'
#         self.meta.reftype = 'SPECWCS'
        model_type = get_my_model_type( self.__class__.__name__ )
        if model_type is not None:
            self.meta.model_type = model_type        

        # This is a reference data model.
        self._reference_model()

        if slicenumber is not None:
            self.slicenumber = slicenumber
 
        # Define the beta coordinates and slice widths, if given
        if bzero1 is not None:
            self.meta.instrument.bzero1 = bzero1
        if bdel1 is not None:
            self.meta.instrument.bdel1 = bdel1
        if bzero2 is not None:
            self.meta.instrument.bzero2 = bzero2
        if bdel2 is not None:
            self.meta.instrument.bdel2 = bdel2
 
        if fov_ch1 is not None:
            try:
                self.fov_ch1 = fov_ch1
            except (ValueError, TypeError) as e:
                strg = "fov_ch1 must be a numpy record array or list of records."
                strg += "\n   %s" % str(e)
                raise TypeError(strg)
        if fov_ch2 is not None:
            try:
                self.fov_ch2 = fov_ch2
            except (ValueError, TypeError) as e:
                strg = "fov_ch2 must be a numpy record array or list of records."
                strg += "\n   %s" % str(e)
                raise TypeError(strg)
         
        if alpha_ch1 is not None:
            try:
                self.alpha_ch1 = alpha_ch1
            except (ValueError, TypeError) as e:
                strg = "alpha_ch1 must be a numpy record array or list of records."
                strg += "\n   %s" % str(e)
                raise TypeError(strg)
        if lambda_ch1 is not None:
            try:
                self.lambda_ch1 = lambda_ch1
            except (ValueError, TypeError) as e:
                strg = "lambda_ch1 must be a numpy record array or list of records."
                strg += "\n   %s" % str(e)
                raise TypeError(strg)
        if alpha_ch2 is not None:
            try:
                self.alpha_ch2 = alpha_ch2
            except (ValueError, TypeError) as e:
                strg = "alpha_ch2 must be a numpy record array or list of records."
                strg += "\n   %s" % str(e)
                raise TypeError(strg)
        if lambda_ch2 is not None:
            try:
                self.lambda_ch2 = lambda_ch2
            except (ValueError, TypeError) as e:
                strg = "lambda_ch2 must be a numpy record array or list of records."
                strg += "\n   %s" % str(e)
                raise TypeError(strg)
          
        if x_ch1 is not None:
            try:
                self.x_ch1 = x_ch1
            except (ValueError, TypeError) as e:
                strg = "x_ch1 must be a numpy record array or list of records."
                strg += "\n   %s" % str(e)
                raise TypeError(strg)
        if y_ch1 is not None:
            try:
                self.y_ch1 = y_ch1
            except (ValueError, TypeError) as e:
                strg = "y_ch1 must be a numpy record array or list of records."
                strg += "\n   %s" % str(e)
                raise TypeError(strg)
        if x_ch2 is not None:
            try:
                self.x_ch2 = x_ch2
            except (ValueError, TypeError) as e:
                strg = "x_ch2 must be a numpy record array or list of records."
                strg += "\n   %s" % str(e)
                raise TypeError(strg)
        if y_ch2 is not None:
            try:
                self.y_ch2 = y_ch2
            except (ValueError, TypeError) as e:
                strg = "y_ch2 must be a numpy record array or list of records."
                strg += "\n   %s" % str(e)
                raise TypeError(strg)
        if albe_xanyan is not None:
            try:
                self.albe_to_xanyan = albe_xanyan
            except (ValueError, TypeError) as e:
                strg = "albe_xanyan must be a numpy record array or list of records."
                strg += "\n   %s" % str(e)
                raise TypeError(strg)
        if xanyan_albe is not None:
            try:
                self.xanyan_to_albe = xanyan_albe
            except (ValueError, TypeError) as e:
                strg = "xanyan_albe must be a numpy record array or list of records."
                strg += "\n   %s" % str(e)
                raise TypeError(strg)
        
        # Copy the table column units from the schema, if defined.
        fov_ch1_units = self.set_table_units('fov_ch1')
        fov_ch2_units = self.set_table_units('fov_ch2')
        alpha_ch1_units = self.set_table_units('alpha_ch1')
        alpha_ch2_units = self.set_table_units('alpha_ch2')
        lambda_ch1_units = self.set_table_units('lambda_ch1')
        lambda_ch2_units = self.set_table_units('lambda_ch2')
        x_ch1_units = self.set_table_units('x_ch1')
        x_ch2_units = self.set_table_units('x_ch2')
        y_ch1_units = self.set_table_units('y_ch1')
        y_ch2_units = self.set_table_units('y_ch2')
        albe_to_xanyan_units = self.set_table_units('albe_to_xanyan')
        xanyan_to_albe_units = self.set_table_units('xanyan_to_albe')

        # Define the exposure type (if not already contained in the data model)
        # NOTE: This will only define an exposure type when a valid detector
        # is defined in the metadata.
        if not self.meta.exposure.type:
            self.set_exposure_type()

    def get_primary_array_name(self):
        """
        
        Returns the name "primary" array for this model, which controls
        the size of other arrays that are implicitly created.
        For this data structure, the primary array's name is "slicenumber"
        and not "data".
        
        """
        return 'slicenumber'

    def __str__(self):
        """
        
        Return the contents of the D2C map object as a readable
        string.
        
        """
        # Start with the data object title, metadata and history
        strg = self.get_title(underline=True, underchar="=") + "\n"
        strg += self.get_meta_str(underline=True, underchar='-')
        strg += self.get_history_str()
            
        strg += self.get_data_str('slicenumber', underline=True, underchar="-")

        strg += self.get_data_str('fov_ch1', underline=True, underchar="-")
        strg += self.get_data_str('fov_ch2', underline=True, underchar="-")
 
        strg += self.get_data_str('alpha_ch1', underline=True, underchar="-")
        strg += self.get_data_str('lambda_ch1', underline=True, underchar="-")
        strg += self.get_data_str('alpha_ch2', underline=True, underchar="-")
        strg += self.get_data_str('lambda_ch2', underline=True, underchar="-")
  
        strg += self.get_data_str('x_ch1', underline=True, underchar="-")
        strg += self.get_data_str('y_ch1', underline=True, underchar="-")
        strg += self.get_data_str('x_ch2', underline=True, underchar="-")
        strg += self.get_data_str('y_ch2', underline=True, underchar="-")
 
        strg += self.get_data_str('albe_to_xanyan', underline=True, underchar="-")
        strg += self.get_data_str('xanyan_to_albe', underline=True, underchar="-")
        return strg

<<<<<<< HEAD
class MiriMrsDistortionModel12_CDP8(MiriDataModel):
=======
class MiriMrsDistortionModel12_CDP6(MiriMrsDistortionModel12):
    """
    
    This class can be used to access the old CDP-6 version of the
    MiriMrsDistortionModel12 data model.
    
    See the MiriMrsDistortionModel12 class for full documentation.
    
    """
    schema_url = "miri_distortion_mrs12_CDP6.schema"
    fieldnames_fov = ('alpha_min', 'alpha_max')
    fieldnames_d2c = ['VAR1']
    for i in (0,1,2,3,4):
        for j in (0,1,2,3,4):
            fieldnames_d2c.append('VAR2_%d_%d' % (i,j))
    fieldnames_trans = ['Label']
    for i in (0,1):
        for j in (0,1):
            fieldnames_trans.append('COEFF_%d_%d' % (i,j))

    def __init__(self, init=None, slicenumber=None, fov_ch1=None, fov_ch2=None,
                 alpha_ch1=None, lambda_ch1=None, alpha_ch2=None, lambda_ch2=None,
                 x_ch1=None, y_ch1=None, x_ch2=None, y_ch2=None,
                 albe_xanyan=None, xanyan_albe=None, bzero1=None, bdel1=None,
                 bzero2=None, bdel2=None, **kwargs):
        """
        
        Initialises the MiriMrsDistortionModel12_CDP6 class.
        
        Parameters: See class doc string.

        """
        super(MiriMrsDistortionModel12_CDP6, self).__init__(init=init,
                slicenumber=None, fov_ch1=fov_ch1, fov_ch2=fov_ch2,
                 alpha_ch1=alpha_ch1, lambda_ch1=lambda_ch1,
                 alpha_ch2=alpha_ch2, lambda_ch2=lambda_ch2,
                 x_ch1=x_ch1, y_ch1=y_ch1, x_ch2=x_ch2, y_ch2=y_ch2,
                 albe_xanyan=albe_xanyan, xanyan_albe=xanyan_albe,
                 bzero1=bzero1, bdel1=bdel1,
                 bzero2=bzero2, bdel2=bdel2, **kwargs)


# TODO: Over-complicated data structure needs to be simplified.
class MiriMrsDistortionModel34(MiriDataModel):
>>>>>>> e2c805b5
    """
    
    A data model for a MIRI MRS distortion model - CHANNEL 12 VARIANT,
    based on the STScI base model, DataModel.
     
    :Parameters:
     
    init: shape tuple, file path, file object, pyfits.HDUList, numpy array
        An optional initializer for the data model, which can have one
        of the following forms:
         
        * None: A default data model with no shape. (If a data array is
          provided in the lambda parameter, the shape is derived from
          the array.)
        * Shape tuple: Initialize with empty data of the given shape.
        * File path: Initialize from the given file.
        * Readable file object: Initialize from the given file object.
        * pyfits.HDUList: Initialize from the given pyfits.HDUList.
         
    slicenumber: numpy array (optional)
        An array containing the elements of the slice array, which
        describes the mapping of pixel corners to slice number.
        Must be 2-D.
    fov_ch1: list of tuples or numpy record array (optional)
        Either: A list of tuples containing (alpha_min:value, beta_min:value)
        Or: A numpy record array containing the same information as above.
        If not specified, no table will be defined.        
    fov_ch2: list of tuples or numpy record array (optional)
        Either: A list of tuples containing (alpha_min:value, beta_min:value)
        Or: A numpy record array containing the same information as above.
        If not specified, no table will be defined.        
    alpha_ch1: list of tuples or numpy record array (optional)
        Either: A list of tuples containing (...)
        Or: A numpy record array containing the same information as above.
        If not specified, no table will be defined.        
    lambda_ch1: list of tuples or numpy record array (optional)
        Either: A list of tuples containing (...)
        Or: A numpy record array containing the same information as above.
        If not specified, no table will be defined.        
    alpha_ch2: list of tuples or numpy record array (optional)
        Either: A list of tuples containing (...)
        Or: A numpy record array containing the same information as above.
        If not specified, no table will be defined.        
    lambda_ch2: list of tuples or numpy record array (optional)
        Either: A list of tuples containing (...)
        Or: A numpy record array containing the same information as above.
        If not specified, no table will be defined.        
    x_ch1: list of tuples or numpy record array (optional)
        Either: A list of tuples containing (...)
        Or: A numpy record array containing the same information as above.
        If not specified, no table will be defined.        
    y_ch1: list of tuples or numpy record array (optional)
        Either: A list of tuples containing (...)
        Or: A numpy record array containing the same information as above.
        If not specified, no table will be defined.        
    x_ch2: list of tuples or numpy record array (optional)
        Either: A list of tuples containing (...)
        Or: A numpy record array containing the same information as above.
        If not specified, no table will be defined.        
    y_ch2: list of tuples or numpy record array (optional)
        Either: A list of tuples containing (...)
        Or: A numpy record array containing the same information as above.
        If not specified, no table will be defined.        
    albe_v2v3: list of tuples or numpy record array (optional)
        Either: A list of tuples containing (...)
        Or: A numpy record array containing the same information as above.
        If not specified, no table will be defined.        
    v2v3_albe: list of tuples or numpy record array (optional)
        Either: A list of tuples containing (...)
        Or: A numpy record array containing the same information as above.
        If not specified, no table will be defined.
    bzero1: float (optional)
        Beta coordinate of the centre of slice 1 of channel 1
    bdel1: float (optional)
        Slice width (delta beta) for channel 1
    bzero2: float (optional)
        Beta coordinate of the centre of slice 1 of channel 2
    bdel2: float (optional)
        Slice width (delta beta) for channel 2
    \*\*kwargs:
        All other keyword arguments are passed to the DataModel initialiser.
        See the jwst.datamodels documentation for the meaning of these keywords.
            
    """
<<<<<<< HEAD
    schema_url = "miri_distortion_mrs12_CDP8.schema.yaml"
=======
    schema_url = "miri_distortion_mrs34.schema"
>>>>>>> e2c805b5
    fieldnames_fov = ('alpha_min', 'alpha_max')
    fieldnames_d2c = ['VAR1']
    for i in (0,1,2,3,4):
        for j in (0,1,2,3,4):
            fieldnames_d2c.append('VAR2_%d_%d' % (i,j))
    fieldnames_trans = ['Label']
    for i in (0,1):
        for j in (0,1):
            fieldnames_trans.append('COEFF_%d_%d' % (i,j))
    
    def __init__(self, init=None, slicenumber=None, fov_ch1=None, fov_ch2=None,
                 alpha_ch1=None, lambda_ch1=None, alpha_ch2=None, lambda_ch2=None,
                 x_ch1=None, y_ch1=None, x_ch2=None, y_ch2=None,
                 albe_v2v3=None, v2v3_albe=None, bzero1=None, bdel1=None,
                 bzero2=None, bdel2=None, **kwargs):
        """
        
        Initialises the MiriMrsDistortionModel12 class.
        
        Parameters: See class doc string.

        """
        super(MiriMrsDistortionModel12_CDP8, self).__init__(init=init, **kwargs)

        # Data type is MRS DISTORTION.
        self.meta.reftype = 'DISTORTION'
#         self.meta.reftype = 'SPECWCS'
        model_type = get_my_model_type( self.__class__.__name__ )
        if model_type is not None:
            self.meta.model_type = model_type        

        # This is a reference data model.
        self._reference_model()

        if slicenumber is not None:
            self.slicenumber = slicenumber
 
        # Define the beta coordinates and slice widths, if given
        if bzero1 is not None:
            self.meta.instrument.bzero1 = bzero1
        if bdel1 is not None:
            self.meta.instrument.bdel1 = bdel1
        if bzero2 is not None:
            self.meta.instrument.bzero2 = bzero2
        if bdel2 is not None:
            self.meta.instrument.bdel2 = bdel2
 
        if fov_ch1 is not None:
            try:
                self.fov_ch1 = fov_ch1
            except (ValueError, TypeError) as e:
                strg = "fov_ch1 must be a numpy record array or list of records."
                strg += "\n   %s" % str(e)
                raise TypeError(strg)
        if fov_ch2 is not None:
            try:
                self.fov_ch2 = fov_ch2
            except (ValueError, TypeError) as e:
                strg = "fov_ch2 must be a numpy record array or list of records."
                strg += "\n   %s" % str(e)
                raise TypeError(strg)
         
        if alpha_ch1 is not None:
            try:
                self.alpha_ch1 = alpha_ch1
            except (ValueError, TypeError) as e:
                strg = "alpha_ch1 must be a numpy record array or list of records."
                strg += "\n   %s" % str(e)
                raise TypeError(strg)
        if lambda_ch1 is not None:
            try:
                self.lambda_ch1 = lambda_ch1
            except (ValueError, TypeError) as e:
                strg = "lambda_ch1 must be a numpy record array or list of records."
                strg += "\n   %s" % str(e)
                raise TypeError(strg)
        if alpha_ch2 is not None:
            try:
                self.alpha_ch2 = alpha_ch2
            except (ValueError, TypeError) as e:
                strg = "alpha_ch2 must be a numpy record array or list of records."
                strg += "\n   %s" % str(e)
                raise TypeError(strg)
        if lambda_ch2 is not None:
            try:
                self.lambda_ch2 = lambda_ch2
            except (ValueError, TypeError) as e:
                strg = "lambda_ch2 must be a numpy record array or list of records."
                strg += "\n   %s" % str(e)
                raise TypeError(strg)
          
        if x_ch1 is not None:
            try:
                self.x_ch1 = x_ch1
            except (ValueError, TypeError) as e:
                strg = "x_ch1 must be a numpy record array or list of records."
                strg += "\n   %s" % str(e)
                raise TypeError(strg)
        if y_ch1 is not None:
            try:
                self.y_ch1 = y_ch1
            except (ValueError, TypeError) as e:
                strg = "y_ch1 must be a numpy record array or list of records."
                strg += "\n   %s" % str(e)
                raise TypeError(strg)
        if x_ch2 is not None:
            try:
                self.x_ch2 = x_ch2
            except (ValueError, TypeError) as e:
                strg = "x_ch2 must be a numpy record array or list of records."
                strg += "\n   %s" % str(e)
                raise TypeError(strg)
        if y_ch2 is not None:
            try:
                self.y_ch2 = y_ch2
            except (ValueError, TypeError) as e:
                strg = "y_ch2 must be a numpy record array or list of records."
                strg += "\n   %s" % str(e)
                raise TypeError(strg)
        if albe_v2v3 is not None:
            try:
                self.albe_to_v2v3 = albe_v2v3
            except (ValueError, TypeError) as e:
                strg = "albe_v2v3 must be a numpy record array or list of records."
                strg += "\n   %s" % str(e)
                raise TypeError(strg)
        if v2v3_albe is not None:
            try:
                self.v2v3_to_albe = v2v3_albe
            except (ValueError, TypeError) as e:
                strg = "v2v3_albe must be a numpy record array or list of records."
                strg += "\n   %s" % str(e)
                raise TypeError(strg)
        
        # Copy the table column units from the schema, if defined.
        fov_ch1_units = self.set_table_units('fov_ch1')
        fov_ch2_units = self.set_table_units('fov_ch2')
        alpha_ch1_units = self.set_table_units('alpha_ch1')
        alpha_ch2_units = self.set_table_units('alpha_ch2')
        lambda_ch1_units = self.set_table_units('lambda_ch1')
        lambda_ch2_units = self.set_table_units('lambda_ch2')
        x_ch1_units = self.set_table_units('x_ch1')
        x_ch2_units = self.set_table_units('x_ch2')
        y_ch1_units = self.set_table_units('y_ch1')
        y_ch2_units = self.set_table_units('y_ch2')
        albe_to_v2v3_units = self.set_table_units('albe_to_v2v3')
        v2v3_to_albe_units = self.set_table_units('v2v3_to_albe')

        # Define the exposure type (if not already contained in the data model)
        # NOTE: This will only define an exposure type when a valid detector
        # is defined in the metadata.
        if not self.meta.exposure.type:
            self.set_exposure_type()

    def get_primary_array_name(self):
        """
        
        Returns the name "primary" array for this model, which controls
        the size of other arrays that are implicitly created.
        For this data structure, the primary array's name is "slicenumber"
        and not "data".
        
        """
        return 'slicenumber'

    def __str__(self):
        """
        
        Return the contents of the D2C map object as a readable
        string.
        
        """
        # Start with the data object title, metadata and history
        strg = self.get_title(underline=True, underchar="=") + "\n"
        strg += self.get_meta_str(underline=True, underchar='-')
        strg += self.get_history_str()
            
        strg += self.get_data_str('slicenumber', underline=True, underchar="-")

        strg += self.get_data_str('fov_ch1', underline=True, underchar="-")
        strg += self.get_data_str('fov_ch2', underline=True, underchar="-")
 
        strg += self.get_data_str('alpha_ch1', underline=True, underchar="-")
        strg += self.get_data_str('lambda_ch1', underline=True, underchar="-")
        strg += self.get_data_str('alpha_ch2', underline=True, underchar="-")
        strg += self.get_data_str('lambda_ch2', underline=True, underchar="-")
  
        strg += self.get_data_str('x_ch1', underline=True, underchar="-")
        strg += self.get_data_str('y_ch1', underline=True, underchar="-")
        strg += self.get_data_str('x_ch2', underline=True, underchar="-")
        strg += self.get_data_str('y_ch2', underline=True, underchar="-")
 
        strg += self.get_data_str('albe_to_xanyan', underline=True, underchar="-")
        strg += self.get_data_str('xanyan_to_albe', underline=True, underchar="-")
        return strg

class MiriMrsDistortionModel12_CDP6(MiriMrsDistortionModel12):
    """
    
    This class can be used to access the old CDP-6 version of the
    MiriMrsDistortionModel12 data model.
    
    See the MiriMrsDistortionModel12 class for full documentation.
    
    """
    schema_url = "miri_distortion_mrs12_CDP6.schema.yaml"
    fieldnames_fov = ('alpha_min', 'alpha_max')
    fieldnames_d2c = ['VAR1']
    for i in (0,1,2,3,4):
        for j in (0,1,2,3,4):
            fieldnames_d2c.append('VAR2_%d_%d' % (i,j))
    fieldnames_trans = ['Label']
    for i in (0,1):
        for j in (0,1):
            fieldnames_trans.append('COEFF_%d_%d' % (i,j))

    def __init__(self, init=None, slicenumber=None, fov_ch1=None, fov_ch2=None,
                 alpha_ch1=None, lambda_ch1=None, alpha_ch2=None, lambda_ch2=None,
                 x_ch1=None, y_ch1=None, x_ch2=None, y_ch2=None,
                 albe_xanyan=None, xanyan_albe=None, bzero1=None, bdel1=None,
                 bzero2=None, bdel2=None, **kwargs):
        """
        
        Initialises the MiriMrsDistortionModel12_CDP6 class.
        
        Parameters: See class doc string.

        """
        super(MiriMrsDistortionModel12_CDP6, self).__init__(init=init,
                slicenumber=None, fov_ch1=fov_ch1, fov_ch2=fov_ch2,
                 alpha_ch1=alpha_ch1, lambda_ch1=lambda_ch1,
                 alpha_ch2=alpha_ch2, lambda_ch2=lambda_ch2,
                 x_ch1=x_ch1, y_ch1=y_ch1, x_ch2=x_ch2, y_ch2=y_ch2,
                 albe_xanyan=albe_xanyan, xanyan_albe=xanyan_albe,
                 bzero1=bzero1, bdel1=bdel1,
                 bzero2=bzero2, bdel2=bdel2, **kwargs)


# TODO: Over-complicated data structure needs to be simplified.
class MiriMrsDistortionModel34(MiriDataModel):
    """
    
    A data model for a MIRI MRS distortion model - CHANNEL 34 VARIANT,
    based on the STScI base model, DataModel. Old CDP-7 version.
     
    :Parameters:
     
    init: shape tuple, file path, file object, pyfits.HDUList, numpy array
        An optional initializer for the data model, which can have one
        of the following forms:
         
        * None: A default data model with no shape. (If a data array is
          provided in the lambda parameter, the shape is derived from
          the array.)
        * Shape tuple: Initialize with empty data of the given shape.
        * File path: Initialize from the given file.
        * Readable file object: Initialize from the given file object.
        * pyfits.HDUList: Initialize from the given pyfits.HDUList.
         
    slicenumber: numpy array (optional)
        An array containing the elements of the slice array, which
        describes the mapping of pixel corners to slice number.
        Must be 2-D.
    fov_ch3: list of tuples or numpy record array (optional)
        Either: A list of tuples containing (alpha_min:value, beta_min:value)
        Or: A numpy record array containing the same information as above.
        If not specified, no table will be defined.        
    fov_ch4: list of tuples or numpy record array (optional)
        Either: A list of tuples containing (alpha_min:value, beta_min:value)
        Or: A numpy record array containing the same information as above.
        If not specified, no table will be defined.        
    alpha_ch3: list of tuples or numpy record array (optional)
        Either: A list of tuples containing (...)
        Or: A numpy record array containing the same information as above.
        If not specified, no table will be defined.        
    lambda_ch3: list of tuples or numpy record array (optional)
        Either: A list of tuples containing (...)
        Or: A numpy record array containing the same information as above.
        If not specified, no table will be defined.        
    alpha_ch4: list of tuples or numpy record array (optional)
        Either: A list of tuples containing (...)
        Or: A numpy record array containing the same information as above.
        If not specified, no table will be defined.        
    lambda_ch4: list of tuples or numpy record array (optional)
        Either: A list of tuples containing (...)
        Or: A numpy record array containing the same information as above.
        If not specified, no table will be defined.        
    x_ch3: list of tuples or numpy record array (optional)
        Either: A list of tuples containing (...)
        Or: A numpy record array containing the same information as above.
        If not specified, no table will be defined.        
    y_ch3: list of tuples or numpy record array (optional)
        Either: A list of tuples containing (...)
        Or: A numpy record array containing the same information as above.
        If not specified, no table will be defined.        
    x_ch4: list of tuples or numpy record array (optional)
        Either: A list of tuples containing (...)
        Or: A numpy record array containing the same information as above.
        If not specified, no table will be defined.        
    y_ch4: list of tuples or numpy record array (optional)
        Either: A list of tuples containing (...)
        Or: A numpy record array containing the same information as above.
        If not specified, no table will be defined.        
    albe_xanyan: list of tuples or numpy record array (optional)
        Either: A list of tuples containing (...)
        Or: A numpy record array containing the same information as above.
        If not specified, no table will be defined.        
    xanyan_albe: list of tuples or numpy record array (optional)
        Either: A list of tuples containing (...)
        Or: A numpy record array containing the same information as above.
        If not specified, no table will be defined.
    bzero3: float (optional)
        Beta coordinate of the centre of slice 1 of channel 3
    bdel3: float (optional)
        Slice width (delta beta) for channel 3
    bzero4: float (optional)
        Beta coordinate of the centre of slice 1 of channel 4
    bdel4: float (optional)
        Slice width (delta beta) for channel 4
    \*\*kwargs:
        All other keyword arguments are passed to the DataModel initialiser.
        See the jwst.datamodels documentation for the meaning of these keywords.
            
    """
    schema_url = "miri_distortion_mrs34.schema.yaml"
    fieldnames_fov = ('alpha_min', 'alpha_max')
    fieldnames_d2c = ['VAR1']
    for i in (0,1,2,3,4):
        for j in (0,1,2,3,4):
            fieldnames_d2c.append('VAR2_%d_%d' % (i,j))
    fieldnames_trans = ['Label']
    for i in (0,1):
        for j in (0,1):
            fieldnames_trans.append('COEFF_%d_%d' % (i,j))
    
    def __init__(self, init=None, slicenumber=None, fov_ch3=None, fov_ch4=None,
                 alpha_ch3=None, lambda_ch3=None, alpha_ch4=None, lambda_ch4=None,
                 x_ch3=None, y_ch3=None, x_ch4=None, y_ch4=None,
                 albe_xanyan=None, xanyan_albe=None, bzero3=None, bdel3=None,
                 bzero4=None, bdel4=None, **kwargs):
        """
        
        Initialises the MiriMrsDistortionModel34 class.
        
        Parameters: See class doc string.

        """
        super(MiriMrsDistortionModel34, self).__init__(init=init, **kwargs)

        # Data type is MRS DISTORTION.
        self.meta.reftype = 'DISTORTION'
#         self.meta.reftype = 'SPECWCS'
        model_type = get_my_model_type( self.__class__.__name__ )
        if model_type is not None:
            self.meta.model_type = model_type        
 
        # This is a reference data model.
        self._reference_model()

        if slicenumber is not None:
            self.slicenumber = slicenumber
 
        # Define the beta coordinates and slice widths, if given
        if bzero3 is not None:
            self.meta.instrument.bzero3 = bzero3
        if bdel3 is not None:
            self.meta.instrument.bdel3 = bdel3
        if bzero4 is not None:
            self.meta.instrument.bzero4 = bzero4
        if bdel4 is not None:
            self.meta.instrument.bdel4 = bdel4
 
        if fov_ch3 is not None:
            try:
                self.fov_ch3 = fov_ch3
            except (ValueError, TypeError) as e:
                strg = "fov_ch3 must be a numpy record array or list of records."
                strg += "\n   %s" % str(e)
                raise TypeError(strg)
        if fov_ch4 is not None:
            try:
                self.fov_ch4 = fov_ch4
            except (ValueError, TypeError) as e:
                strg = "fov_ch4 must be a numpy record array or list of records."
                strg += "\n   %s" % str(e)
                raise TypeError(strg)
         
        if alpha_ch3 is not None:
            try:
                self.alpha_ch3 = alpha_ch3
            except (ValueError, TypeError) as e:
                strg = "alpha_ch3 must be a numpy record array or list of records."
                strg += "\n   %s" % str(e)
                raise TypeError(strg)
        if lambda_ch3 is not None:
            try:
                self.lambda_ch3 = lambda_ch3
            except (ValueError, TypeError) as e:
                strg = "lambda_ch3 must be a numpy record array or list of records."
                strg += "\n   %s" % str(e)
                raise TypeError(strg)
        if alpha_ch4 is not None:
            try:
                self.alpha_ch4 = alpha_ch4
            except (ValueError, TypeError) as e:
                strg = "alpha_ch4 must be a numpy record array or list of records."
                strg += "\n   %s" % str(e)
                raise TypeError(strg)
        if lambda_ch4 is not None:
            try:
                self.lambda_ch4 = lambda_ch4
            except (ValueError, TypeError) as e:
                strg = "lambda_ch4 must be a numpy record array or list of records."
                strg += "\n   %s" % str(e)
                raise TypeError(strg)
          
        if x_ch3 is not None:
            try:
                self.x_ch3 = x_ch3
            except (ValueError, TypeError) as e:
                strg = "x_ch3 must be a numpy record array or list of records."
                strg += "\n   %s" % str(e)
                raise TypeError(strg)
        if y_ch3 is not None:
            try:
                self.y_ch3 = y_ch3
            except (ValueError, TypeError) as e:
                strg = "y_ch3 must be a numpy record array or list of records."
                strg += "\n   %s" % str(e)
                raise TypeError(strg)
        if x_ch4 is not None:
            try:
                self.x_ch4 = x_ch4
            except (ValueError, TypeError) as e:
                strg = "x_ch4 must be a numpy record array or list of records."
                strg += "\n   %s" % str(e)
                raise TypeError(strg)
        if y_ch4 is not None:
            try:
                self.y_ch4 = y_ch4
            except (ValueError, TypeError) as e:
                strg = "y_ch4 must be a numpy record array or list of records."
                strg += "\n   %s" % str(e)
                raise TypeError(strg)
        if albe_xanyan is not None:
            try:
                self.albe_to_xanyan = albe_xanyan
            except (ValueError, TypeError) as e:
                strg = "albe_xanyan must be a numpy record array or list of records."
                strg += "\n   %s" % str(e)
                raise TypeError(strg)
        if xanyan_albe is not None:
            try:
                self.xanyan_to_albe = xanyan_albe
            except (ValueError, TypeError) as e:
                strg = "xanyan_albe must be a numpy record array or list of records."
                strg += "\n   %s" % str(e)
                raise TypeError(strg)

        # Copy the table column units from the schema, if defined.
        fov_ch3_units = self.set_table_units('fov_ch3')
        fov_ch4_units = self.set_table_units('fov_ch4')
        alpha_ch3_units = self.set_table_units('alpha_ch3')
        alpha_ch4_units = self.set_table_units('alpha_ch4')
        lambda_ch3_units = self.set_table_units('lambda_ch3')
        lambda_ch4_units = self.set_table_units('lambda_ch4')
        x_ch3_units = self.set_table_units('x_ch3')
        x_ch4_units = self.set_table_units('x_ch4')
        y_ch3_units = self.set_table_units('y_ch3')
        y_ch4_units = self.set_table_units('y_ch4')
        albe_to_xanyan_units = self.set_table_units('albe_to_xanyan')
        xanyan_to_albe_units = self.set_table_units('xanyan_to_albe')

        # Define the exposure type (if not already contained in the data model)
        # NOTE: This will only define an exposure type when a valid detector
        # is defined in the metadata.
        if not self.meta.exposure.type:
            self.set_exposure_type()

    def get_primary_array_name(self):
        """
        
        Returns the name "primary" array for this model, which controls
        the size of other arrays that are implicitly created.
        For this data structure, the primary array's name is "slicenumber"
        and not "data".
        
        """
        return 'slicenumber'

    def __str__(self):
        """
        
        Return the contents of the D2C map object as a readable
        string.
        
        """
        # Start with the data object title, metadata and history
        strg = self.get_title_and_metadata()
            
        strg += self.get_data_str('slicenumber', underline=True, underchar="-")

        strg += self.get_data_str('fov_ch3', underline=True, underchar="-")
        strg += self.get_data_str('fov_ch4', underline=True, underchar="-")
 
        strg += self.get_data_str('alpha_ch3', underline=True, underchar="-")
        strg += self.get_data_str('lambda_ch3', underline=True, underchar="-")
        strg += self.get_data_str('alpha_ch4', underline=True, underchar="-")
        strg += self.get_data_str('lambda_ch4', underline=True, underchar="-")
  
        strg += self.get_data_str('x_ch3', underline=True, underchar="-")
        strg += self.get_data_str('y_ch3', underline=True, underchar="-")
        strg += self.get_data_str('x_ch4', underline=True, underchar="-")
        strg += self.get_data_str('y_ch4', underline=True, underchar="-")
 
        strg += self.get_data_str('albe_to_xanyan', underline=True, underchar="-")
        strg += self.get_data_str('xanyan_to_albe', underline=True, underchar="-")
        return strg

class MiriMrsDistortionModel34_CDP8(MiriDataModel):
    """
    
    A data model for a MIRI MRS distortion model - CHANNEL 34 VARIANT,
    based on the STScI base model, DataModel.
     
    :Parameters:
     
    init: shape tuple, file path, file object, pyfits.HDUList, numpy array
        An optional initializer for the data model, which can have one
        of the following forms:
         
        * None: A default data model with no shape. (If a data array is
          provided in the lambda parameter, the shape is derived from
          the array.)
        * Shape tuple: Initialize with empty data of the given shape.
        * File path: Initialize from the given file.
        * Readable file object: Initialize from the given file object.
        * pyfits.HDUList: Initialize from the given pyfits.HDUList.
         
    slicenumber: numpy array (optional)
        An array containing the elements of the slice array, which
        describes the mapping of pixel corners to slice number.
        Must be 2-D.
    fov_ch3: list of tuples or numpy record array (optional)
        Either: A list of tuples containing (alpha_min:value, beta_min:value)
        Or: A numpy record array containing the same information as above.
        If not specified, no table will be defined.        
    fov_ch4: list of tuples or numpy record array (optional)
        Either: A list of tuples containing (alpha_min:value, beta_min:value)
        Or: A numpy record array containing the same information as above.
        If not specified, no table will be defined.        
    alpha_ch3: list of tuples or numpy record array (optional)
        Either: A list of tuples containing (...)
        Or: A numpy record array containing the same information as above.
        If not specified, no table will be defined.        
    lambda_ch3: list of tuples or numpy record array (optional)
        Either: A list of tuples containing (...)
        Or: A numpy record array containing the same information as above.
        If not specified, no table will be defined.        
    alpha_ch4: list of tuples or numpy record array (optional)
        Either: A list of tuples containing (...)
        Or: A numpy record array containing the same information as above.
        If not specified, no table will be defined.        
    lambda_ch4: list of tuples or numpy record array (optional)
        Either: A list of tuples containing (...)
        Or: A numpy record array containing the same information as above.
        If not specified, no table will be defined.        
    x_ch3: list of tuples or numpy record array (optional)
        Either: A list of tuples containing (...)
        Or: A numpy record array containing the same information as above.
        If not specified, no table will be defined.        
    y_ch3: list of tuples or numpy record array (optional)
        Either: A list of tuples containing (...)
        Or: A numpy record array containing the same information as above.
        If not specified, no table will be defined.        
    x_ch4: list of tuples or numpy record array (optional)
        Either: A list of tuples containing (...)
        Or: A numpy record array containing the same information as above.
        If not specified, no table will be defined.        
    y_ch4: list of tuples or numpy record array (optional)
        Either: A list of tuples containing (...)
        Or: A numpy record array containing the same information as above.
        If not specified, no table will be defined.        
    albe_v2v3: list of tuples or numpy record array (optional)
        Either: A list of tuples containing (...)
        Or: A numpy record array containing the same information as above.
        If not specified, no table will be defined.        
    v2v3_albe: list of tuples or numpy record array (optional)
        Either: A list of tuples containing (...)
        Or: A numpy record array containing the same information as above.
        If not specified, no table will be defined.
    bzero3: float (optional)
        Beta coordinate of the centre of slice 1 of channel 3
    bdel3: float (optional)
        Slice width (delta beta) for channel 3
    bzero4: float (optional)
        Beta coordinate of the centre of slice 1 of channel 4
    bdel4: float (optional)
        Slice width (delta beta) for channel 4
    \*\*kwargs:
        All other keyword arguments are passed to the DataModel initialiser.
        See the jwst.datamodels documentation for the meaning of these keywords.
            
    """
    schema_url = "miri_distortion_mrs34_CDP8.schema.yaml"
    fieldnames_fov = ('alpha_min', 'alpha_max')
    fieldnames_d2c = ['VAR1']
    for i in (0,1,2,3,4):
        for j in (0,1,2,3,4):
            fieldnames_d2c.append('VAR2_%d_%d' % (i,j))
    fieldnames_trans = ['Label']
    for i in (0,1):
        for j in (0,1):
            fieldnames_trans.append('COEFF_%d_%d' % (i,j))
    
    def __init__(self, init=None, slicenumber=None, fov_ch3=None, fov_ch4=None,
                 alpha_ch3=None, lambda_ch3=None, alpha_ch4=None, lambda_ch4=None,
                 x_ch3=None, y_ch3=None, x_ch4=None, y_ch4=None,
                 albe_v2v3=None, v2v3_albe=None, bzero3=None, bdel3=None,
                 bzero4=None, bdel4=None, **kwargs):
        """
        
        Initialises the MiriMrsDistortionModel34 class.
        
        Parameters: See class doc string.

        """
        super(MiriMrsDistortionModel34_CDP8, self).__init__(init=init, **kwargs)

        # Data type is MRS DISTORTION.
        self.meta.reftype = 'DISTORTION'
#         self.meta.reftype = 'SPECWCS'
        model_type = get_my_model_type( self.__class__.__name__ )
        if model_type is not None:
            self.meta.model_type = model_type        
 
        # This is a reference data model.
        self._reference_model()

        if slicenumber is not None:
            self.slicenumber = slicenumber
 
        # Define the beta coordinates and slice widths, if given
        if bzero3 is not None:
            self.meta.instrument.bzero3 = bzero3
        if bdel3 is not None:
            self.meta.instrument.bdel3 = bdel3
        if bzero4 is not None:
            self.meta.instrument.bzero4 = bzero4
        if bdel4 is not None:
            self.meta.instrument.bdel4 = bdel4
 
        if fov_ch3 is not None:
            try:
                self.fov_ch3 = fov_ch3
            except (ValueError, TypeError) as e:
                strg = "fov_ch3 must be a numpy record array or list of records."
                strg += "\n   %s" % str(e)
                raise TypeError(strg)
        if fov_ch4 is not None:
            try:
                self.fov_ch4 = fov_ch4
            except (ValueError, TypeError) as e:
                strg = "fov_ch4 must be a numpy record array or list of records."
                strg += "\n   %s" % str(e)
                raise TypeError(strg)
         
        if alpha_ch3 is not None:
            try:
                self.alpha_ch3 = alpha_ch3
            except (ValueError, TypeError) as e:
                strg = "alpha_ch3 must be a numpy record array or list of records."
                strg += "\n   %s" % str(e)
                raise TypeError(strg)
        if lambda_ch3 is not None:
            try:
                self.lambda_ch3 = lambda_ch3
            except (ValueError, TypeError) as e:
                strg = "lambda_ch3 must be a numpy record array or list of records."
                strg += "\n   %s" % str(e)
                raise TypeError(strg)
        if alpha_ch4 is not None:
            try:
                self.alpha_ch4 = alpha_ch4
            except (ValueError, TypeError) as e:
                strg = "alpha_ch4 must be a numpy record array or list of records."
                strg += "\n   %s" % str(e)
                raise TypeError(strg)
        if lambda_ch4 is not None:
            try:
                self.lambda_ch4 = lambda_ch4
            except (ValueError, TypeError) as e:
                strg = "lambda_ch4 must be a numpy record array or list of records."
                strg += "\n   %s" % str(e)
                raise TypeError(strg)
          
        if x_ch3 is not None:
            try:
                self.x_ch3 = x_ch3
            except (ValueError, TypeError) as e:
                strg = "x_ch3 must be a numpy record array or list of records."
                strg += "\n   %s" % str(e)
                raise TypeError(strg)
        if y_ch3 is not None:
            try:
                self.y_ch3 = y_ch3
            except (ValueError, TypeError) as e:
                strg = "y_ch3 must be a numpy record array or list of records."
                strg += "\n   %s" % str(e)
                raise TypeError(strg)
        if x_ch4 is not None:
            try:
                self.x_ch4 = x_ch4
            except (ValueError, TypeError) as e:
                strg = "x_ch4 must be a numpy record array or list of records."
                strg += "\n   %s" % str(e)
                raise TypeError(strg)
        if y_ch4 is not None:
            try:
                self.y_ch4 = y_ch4
            except (ValueError, TypeError) as e:
                strg = "y_ch4 must be a numpy record array or list of records."
                strg += "\n   %s" % str(e)
                raise TypeError(strg)
        if albe_v2v3 is not None:
            try:
                self.albe_to_v2v3 = albe_v2v3
            except (ValueError, TypeError) as e:
                strg = "albe_v2v3 must be a numpy record array or list of records."
                strg += "\n   %s" % str(e)
                raise TypeError(strg)
        if v2v3_albe is not None:
            try:
                self.v2v3_to_albe = v2v3_albe
            except (ValueError, TypeError) as e:
                strg = "v2v3_albe must be a numpy record array or list of records."
                strg += "\n   %s" % str(e)
                raise TypeError(strg)

        # Copy the table column units from the schema, if defined.
        fov_ch3_units = self.set_table_units('fov_ch3')
        fov_ch4_units = self.set_table_units('fov_ch4')
        alpha_ch3_units = self.set_table_units('alpha_ch3')
        alpha_ch4_units = self.set_table_units('alpha_ch4')
        lambda_ch3_units = self.set_table_units('lambda_ch3')
        lambda_ch4_units = self.set_table_units('lambda_ch4')
        x_ch3_units = self.set_table_units('x_ch3')
        x_ch4_units = self.set_table_units('x_ch4')
        y_ch3_units = self.set_table_units('y_ch3')
        y_ch4_units = self.set_table_units('y_ch4')
        albe_to_v2v3_units = self.set_table_units('albe_to_v2v3')
        v2v3_to_albe_units = self.set_table_units('v2v3_to_albe')

        # Define the exposure type (if not already contained in the data model)
        # NOTE: This will only define an exposure type when a valid detector
        # is defined in the metadata.
        if not self.meta.exposure.type:
            self.set_exposure_type()

    def get_primary_array_name(self):
        """
        
        Returns the name "primary" array for this model, which controls
        the size of other arrays that are implicitly created.
        For this data structure, the primary array's name is "slicenumber"
        and not "data".
        
        """
        return 'slicenumber'

    def __str__(self):
        """
        
        Return the contents of the D2C map object as a readable
        string.
        
        """
        # Start with the data object title, metadata and history
        strg = self.get_title_and_metadata()
            
        strg += self.get_data_str('slicenumber', underline=True, underchar="-")

        strg += self.get_data_str('fov_ch3', underline=True, underchar="-")
        strg += self.get_data_str('fov_ch4', underline=True, underchar="-")
 
        strg += self.get_data_str('alpha_ch3', underline=True, underchar="-")
        strg += self.get_data_str('lambda_ch3', underline=True, underchar="-")
        strg += self.get_data_str('alpha_ch4', underline=True, underchar="-")
        strg += self.get_data_str('lambda_ch4', underline=True, underchar="-")
  
        strg += self.get_data_str('x_ch3', underline=True, underchar="-")
        strg += self.get_data_str('y_ch3', underline=True, underchar="-")
        strg += self.get_data_str('x_ch4', underline=True, underchar="-")
        strg += self.get_data_str('y_ch4', underline=True, underchar="-")
 
        strg += self.get_data_str('albe_to_v2v3', underline=True, underchar="-")
        strg += self.get_data_str('v2v3_to_albe', underline=True, underchar="-")
        return strg

class MiriMrsDistortionModel34_CDP6(MiriMrsDistortionModel34):
    """
    
    This class can be used to access the old CDP-6 version of the
    MiriMrsDistortionModel34 data model.
    
    See the MiriMrsDistortionModel34 class for full documentation.
    
    """
    schema_url = "miri_distortion_mrs34_CDP6.schema"
    fieldnames_fov = ('alpha_min', 'alpha_max')
    fieldnames_d2c = ['VAR1']
    for i in (0,1,2,3,4):
        for j in (0,1,2,3,4):
            fieldnames_d2c.append('VAR2_%d_%d' % (i,j))
    fieldnames_trans = ['Label']
    for i in (0,1):
        for j in (0,1):
            fieldnames_trans.append('COEFF_%d_%d' % (i,j))
            
    def __init__(self, init=None, slicenumber=None, fov_ch3=None, fov_ch4=None,
                 alpha_ch3=None, lambda_ch3=None, alpha_ch4=None, lambda_ch4=None,
                 x_ch3=None, y_ch3=None, x_ch4=None, y_ch4=None,
                 albe_xanyan=None, xanyan_albe=None, bzero3=None, bdel3=None,
                 bzero4=None, bdel4=None, **kwargs):
        """
        
        Initialises the MiriMrsDistortionModel34_CDP6 class.
        
        Parameters: See class doc string.

        """
        super(MiriMrsDistortionModel34_CDP6, self).__init__(init=init,
                 slicenumber=slicenumber, fov_ch3=fov_ch3, fov_ch4=fov_ch4,
                 alpha_ch3=alpha_ch3, lambda_ch3=lambda_ch3,
                 alpha_ch4=alpha_ch4, lambda_ch4=lambda_ch4,
                 x_ch3=x_ch3, y_ch3=y_ch3, x_ch4=x_ch4, y_ch4=y_ch4,
                 albe_xanyan=albe_xanyan, xanyan_albe=xanyan_albe,
                 bzero3=bzero3, bdel3=bdel3,
                 bzero4=bzero4, bdel4=bdel4, **kwargs)

#
# A minimal test is run when this file is run as a main program.
# For a more substantial test see miri/datamodels/tests.
#
if __name__ == '__main__':
    print("Testing the MIRI distortion models module.")

    PLOTTING = False
    SAVE_FILES = False
    
    print("Testing the MiriImagingDistortionModel class.")
    bmatrix = [[0.1,0.2,0.3,0.4],
               [0.5,0.6,0.7,0.8],
               [0.8,0.7,0.6,0.5],
               [0.4,0.3,0.2,0.1]
               ]
    amatrix = [[0.1,0.0,0.0,0.0],
               [0.0,0.1,0.0,0.0],
               [0.0,0.0,0.1,0.0],
               [0.0,0.0,0.0,0.1]
               ]
    tmatrix = [[0.1,0.0,0.0],
               [0.0,0.1,0.0],
               [0.0,0.0,0.1],
               ]
    mmatrix = [[0.1,0.0,0.0],
               [0.0,0.1,0.0],
               [0.0,0.0,0.1],
               ]
    boffsets = [('One', 0.1, 0.2),
                ('Two', 0.2, 0.3)]
    with MiriImagingDistortionModel( bmatrix=bmatrix, amatrix=amatrix,
                              tmatrix=tmatrix, mmatrix=mmatrix,
                              dmatrix=amatrix, cmatrix=bmatrix,
                              fmatrix=amatrix, ematrix=bmatrix,
                              boresight_offsets=boffsets,
                              fitref='MIRI-TN-00070-ATC version 3',
                              fitmodel='Polynomial2D' ) as testdata1:
        # This is how to set the matrix units (if not obtained from a file).
        testdata1.meta.bmatrix.units = 'mm ** (1-ij)'
        testdata1.meta.amatrix.units = 'mm ** (1-ij)'
        print(testdata1)
        if PLOTTING:
            testdata1.plot(description="testdata1")
        if SAVE_FILES:
            testdata1.save("test_imaging_distortion_model1.fits", overwrite=True)
        del testdata1
 
    print("Testing the MiriLrsD2WModel class.")
    wavedata = [
      (61.13976, 80.25328, 5.12652, 78.78318, 80.00265, 43.53634, 81.47993, 43.49634, 80.50392, 78.74317, 79.02664),
      (61.09973, 79.27727, 5.15676, 78.74317, 79.02664, 43.49634, 80.50392, 43.45628, 79.52791, 78.70311, 78.05063),
      (61.05965, 78.30126, 5.18700, 78.70311, 78.05063, 43.45628, 79.52791, 43.41617, 78.55190, 78.66300, 77.07462),
      (61.01951, 77.32526, 5.21725, 78.66300, 77.07462, 43.41617, 78.55190, 43.37601, 77.57589, 78.62285, 76.09861),
      (60.97933, 76.34925, 5.24749, 78.62285, 76.09861, 43.37601, 77.57589, 43.33580, 76.59988, 78.58264, 75.12260),
      (60.93910, 75.37324, 5.27773, 78.58264, 75.12260, 43.33580, 76.59988, 43.29554, 75.62387, 78.54238, 74.14659),
      (60.89881, 74.39723, 5.30797, 78.54238, 74.14659, 43.29554, 75.62387, 43.25523, 74.64786, 78.50207, 73.17058),
      (60.85848, 73.42122, 5.33821, 78.50207, 73.17058, 43.25523, 74.64786, 43.21487, 73.67186, 78.46171, 72.19458)
      ]
  
    print("\nWavelength calibration with table derived from list of tuples:")
    with MiriLrsD2WModel( wavelength_table=wavedata ) as testwave1:
        print(testwave1)
        if PLOTTING:
            testwave1.plot(description="testwave1")
        if SAVE_FILES:
            testwave1.save("test_lrs_d2w_model1.fits", overwrite=True)
        del testwave1
  
    print("Testing the MiriMrsDistortionModel classes.")    
    slicenumber = [[1,2,3,4],
                   [1,2,3,4],
                   [1,2,3,4],
                   [1,2,3,4]
                  ]
    slicenumber3 = [slicenumber, slicenumber]
    fovdata = [(-2.95, 3.09),
               (-2.96, 3.00)]
    d2cdata = [(100.0, 1.0, 2.0, 3.0, 4.0, 5.0, 6.0, 7.0, 8.0, 9.0, 10.0,
                11.0, 12.0, 13.0, 14.0, 15.0, 16.0, 17.0, 18.0, 19.0, 20.0,
                21.0, 22.0, 323.0, 24.0, 25.0), 
               (101.0, 1.0, 2.0, 3.0, 4.0, 5.0, 6.0, 7.0, 8.0, 9.0, 10.0,
                11.0, 12.0, 13.0, 14.0, 15.0, 16.0, 17.0, 18.0, 19.0, 20.0,
                21.0, 22.0, 323.0, 24.0, 25.0)]
    c2ddata = [(99.0, 1.0, 2.0, 3.0, 4.0, 5.0, 6.0, 7.0, 8.0, 9.0, 10.0,
                11.0, 12.0, 13.0, 14.0, 15.0, 16.0, 17.0, 18.0, 19.0, 20.0,
                21.0, 22.0, 323.0, 24.0, 25.0), 
               (98.0, 1.0, 2.0, 3.0, 4.0, 5.0, 6.0, 7.0, 8.0, 9.0, 10.0,
                11.0, 12.0, 13.0, 14.0, 15.0, 16.0, 17.0, 18.0, 19.0, 20.0,
                21.0, 22.0, 323.0, 24.0, 25.0)]
    transform = [('T_CH3C,V2', 0.11, 0.21, 0.31, 0.41, 0.51, 0.61, 0.71, 0.81, 0.91),
                 ('T_CH3C,V3', 0.12, 0.22, 0.32, 0.42, 0.52, 0.62, 0.72, 0.82, 0.92)]
     
    with MiriMrsDistortionModel12_CDP8( slicenumber=slicenumber3,
                                 fov_ch1=fovdata, fov_ch2=fovdata,
                                 alpha_ch1=d2cdata, lambda_ch1=d2cdata,
                                 alpha_ch2=d2cdata, lambda_ch2=d2cdata,
                                 x_ch1=c2ddata, y_ch1=c2ddata,
                                 x_ch2=c2ddata, y_ch2=c2ddata,
                                 albe_v2v3=transform, v2v3_albe=transform,
                                 bzero1=-1.772, bdel1=0.177,
                                 bzero2=-2.238, bdel2=0.280
                                 ) as testdata1:
        
        print(testdata1)
        print("Data arrays=", testdata1.list_data_arrays())
        print("Data tables=", testdata1.list_data_tables())
        if PLOTTING:
            testdata1.plot(description="testdata1")
        if SAVE_FILES:
            testdata1.save("test_mrs_distortion_model1.fits", overwrite=True)    
#             newmodel = MiriMrsDistortionModel12("test_mrs_distortion_model1.fits")
#             print(newmodel)
        del testdata1

    with MiriMrsDistortionModel34_CDP8( slicenumber=slicenumber3,
                                 fov_ch3=fovdata, fov_ch4=fovdata,
                                 alpha_ch3=d2cdata, lambda_ch3=d2cdata,
                                 alpha_ch4=d2cdata, lambda_ch4=d2cdata,
                                 x_ch3=c2ddata, y_ch3=c2ddata,
                                 x_ch4=c2ddata, y_ch4=c2ddata,
                                 albe_v2v3=transform, v2v3_albe=transform,
                                 bzero3=-1.772, bdel3=0.177,
                                 bzero4=-2.238, bdel4=0.280
                                 ) as testdata2:
        
        print(testdata2)
        print("Data arrays=", testdata2.list_data_arrays())
        print("Data tables=", testdata2.list_data_tables())
        if PLOTTING:
            testdata2.plot(description="testdata2")
        if SAVE_FILES:
            testdata2.save("test_mrs_distortion_model2.fits", overwrite=True)    
#             newmodel = MiriMrsDistortionModel34("test_mrs_distortion_model2.fits")
#             print(newmodel)
        del testdata2

    print("Test finished.")<|MERGE_RESOLUTION|>--- conflicted
+++ resolved
@@ -88,6 +88,9 @@
 11 Feb 2019: Added missing C, D, E, F matrices to imager distortion model.
 22 Mar 2019: Changed the reference type for LRS distortion
              from 'DISTORTION' to 'SPECWCS'.
+12 Sep 2019: Added CDP8 version of MRS distortion models
+             while keeping CDP7 versions the default.
+07 Oct 2019: Removed '.yaml' suffix from schema references.
 
 @author: Steven Beard (UKATC), Vincent Geers (DIAS)
 
@@ -608,7 +611,7 @@
 class MiriMrsDistortionModel12(MiriDataModel):
     """
     
-    A data model for a MIRI MRS distortion model - CHANNEL 12 VARIANT,
+    A data model for a MIRI MRS distortion model - CHANNEL 34 VARIANT,
     based on the STScI base model, DataModel. Old CDP-7 version.
      
     :Parameters:
@@ -887,54 +890,7 @@
         strg += self.get_data_str('xanyan_to_albe', underline=True, underchar="-")
         return strg
 
-<<<<<<< HEAD
 class MiriMrsDistortionModel12_CDP8(MiriDataModel):
-=======
-class MiriMrsDistortionModel12_CDP6(MiriMrsDistortionModel12):
-    """
-    
-    This class can be used to access the old CDP-6 version of the
-    MiriMrsDistortionModel12 data model.
-    
-    See the MiriMrsDistortionModel12 class for full documentation.
-    
-    """
-    schema_url = "miri_distortion_mrs12_CDP6.schema"
-    fieldnames_fov = ('alpha_min', 'alpha_max')
-    fieldnames_d2c = ['VAR1']
-    for i in (0,1,2,3,4):
-        for j in (0,1,2,3,4):
-            fieldnames_d2c.append('VAR2_%d_%d' % (i,j))
-    fieldnames_trans = ['Label']
-    for i in (0,1):
-        for j in (0,1):
-            fieldnames_trans.append('COEFF_%d_%d' % (i,j))
-
-    def __init__(self, init=None, slicenumber=None, fov_ch1=None, fov_ch2=None,
-                 alpha_ch1=None, lambda_ch1=None, alpha_ch2=None, lambda_ch2=None,
-                 x_ch1=None, y_ch1=None, x_ch2=None, y_ch2=None,
-                 albe_xanyan=None, xanyan_albe=None, bzero1=None, bdel1=None,
-                 bzero2=None, bdel2=None, **kwargs):
-        """
-        
-        Initialises the MiriMrsDistortionModel12_CDP6 class.
-        
-        Parameters: See class doc string.
-
-        """
-        super(MiriMrsDistortionModel12_CDP6, self).__init__(init=init,
-                slicenumber=None, fov_ch1=fov_ch1, fov_ch2=fov_ch2,
-                 alpha_ch1=alpha_ch1, lambda_ch1=lambda_ch1,
-                 alpha_ch2=alpha_ch2, lambda_ch2=lambda_ch2,
-                 x_ch1=x_ch1, y_ch1=y_ch1, x_ch2=x_ch2, y_ch2=y_ch2,
-                 albe_xanyan=albe_xanyan, xanyan_albe=xanyan_albe,
-                 bzero1=bzero1, bdel1=bdel1,
-                 bzero2=bzero2, bdel2=bdel2, **kwargs)
-
-
-# TODO: Over-complicated data structure needs to be simplified.
-class MiriMrsDistortionModel34(MiriDataModel):
->>>>>>> e2c805b5
     """
     
     A data model for a MIRI MRS distortion model - CHANNEL 12 VARIANT,
@@ -1019,11 +975,7 @@
         See the jwst.datamodels documentation for the meaning of these keywords.
             
     """
-<<<<<<< HEAD
-    schema_url = "miri_distortion_mrs12_CDP8.schema.yaml"
-=======
-    schema_url = "miri_distortion_mrs34.schema"
->>>>>>> e2c805b5
+    schema_url = "miri_distortion_mrs12_CDP8.schema"
     fieldnames_fov = ('alpha_min', 'alpha_max')
     fieldnames_d2c = ['VAR1']
     for i in (0,1,2,3,4):
@@ -1229,7 +1181,7 @@
     See the MiriMrsDistortionModel12 class for full documentation.
     
     """
-    schema_url = "miri_distortion_mrs12_CDP6.schema.yaml"
+    schema_url = "miri_distortion_mrs12_CDP6.schema"
     fieldnames_fov = ('alpha_min', 'alpha_max')
     fieldnames_d2c = ['VAR1']
     for i in (0,1,2,3,4):
@@ -1348,7 +1300,7 @@
         See the jwst.datamodels documentation for the meaning of these keywords.
             
     """
-    schema_url = "miri_distortion_mrs34.schema.yaml"
+    schema_url = "miri_distortion_mrs34.schema"
     fieldnames_fov = ('alpha_min', 'alpha_max')
     fieldnames_d2c = ['VAR1']
     for i in (0,1,2,3,4):
@@ -1628,7 +1580,7 @@
         See the jwst.datamodels documentation for the meaning of these keywords.
             
     """
-    schema_url = "miri_distortion_mrs34_CDP8.schema.yaml"
+    schema_url = "miri_distortion_mrs34_CDP8.schema"
     fieldnames_fov = ('alpha_min', 'alpha_max')
     fieldnames_d2c = ['VAR1']
     for i in (0,1,2,3,4):
@@ -1832,7 +1784,7 @@
     See the MiriMrsDistortionModel34 class for full documentation.
     
     """
-    schema_url = "miri_distortion_mrs34_CDP6.schema"
+    schema_url = "miri_distortion_mrs34_CDP6.schema.yaml"
     fieldnames_fov = ('alpha_min', 'alpha_max')
     fieldnames_d2c = ['VAR1']
     for i in (0,1,2,3,4):
